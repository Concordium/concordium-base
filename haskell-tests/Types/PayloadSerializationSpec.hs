--- conflicted
+++ resolved
@@ -20,229 +20,10 @@
 
 import Concordium.Types.Execution
 import Concordium.Types
-<<<<<<< HEAD
-=======
-import Concordium.Wasm
-
-import Concordium.Crypto.Proofs
-import Concordium.Crypto.DummyData
-
-genAttributeValue :: Gen AttributeValue
-genAttributeValue = AttributeValue . BSS.pack <$> (vector =<< choose (0,31))
-
-genDlogProof :: Gen Dlog25519Proof
-genDlogProof = fst . randomProof . mkStdGen <$> resize 100000 arbitrary
-
-genAccountOwnershipProof :: Gen AccountOwnershipProof
-genAccountOwnershipProof = do
-  n <- choose (1, 255)
-  AccountOwnershipProof <$> replicateM n (do
-     keyIndex <- KeyIndex <$> arbitrary
-     proof <- genDlogProof
-     return (keyIndex, proof))
-
-genAggregationVerifyKeyAndProof :: Gen (BakerAggregationVerifyKey, BakerAggregationProof)
-genAggregationVerifyKeyAndProof = do
-  c <- arbitrary
-  sk <- secretBlsKeyGen
-  -- FIXME: The use of unsafePeformIO here is wrong, but I'm in a hurry.
-  -- The randomness is used to get the zero-knowledge property
-  -- We need to expose a deterministic "prove" function from rust that takes a seed.
-  return (Bls.derivePublicKey sk, unsafePerformIO $ Bls.proveKnowledgeOfSK (BS.pack c) sk)
-
-genAddress :: Gen AccountAddress
-genAddress = AccountAddress . FBS.fromByteString . BS.pack <$> (vector accountAddressSize)
-
-genCAddress :: Gen ContractAddress
-genCAddress = ContractAddress <$> (ContractIndex <$> arbitrary) <*> (ContractSubindex <$> arbitrary)
-
-genModuleRef :: Gen ModuleRef
-genModuleRef = ModuleRef . SHA256.hash . BS.pack <$> vector 32
-
--- These generators name contracts as numbers to make sure the names are valid.
-genInitName :: Gen InitName
-genInitName =
-  InitName . Text.pack . ("init_" ++) . show <$> (arbitrary :: Gen Word)
-
-genReceiveName :: Gen ReceiveName
-genReceiveName = do
-  contract <- show <$> (arbitrary :: Gen Word)
-  receive <- show <$> (arbitrary :: Gen Word)
-  return . ReceiveName . Text.pack $ receive ++ "." ++ contract
-
-genParameter :: Gen Parameter
-genParameter = do
-  n <- choose (0,1000)
-  Parameter . BSS.pack <$> vector n
-
-genPayload :: ProtocolVersion -> Gen Payload
-genPayload pv = oneof [
-  genDeployModule,
-  genInit,
-  genUpdate,
-  genTransfer,
-  genCredentialUpdate,
-  genAddBaker,
-  genRemoveBaker,
-  genUpdateBakerStake,
-  genUpdateBakerRestakeEarnings,
-  genUpdateBakerKeys,
-  genUpdateCredentialKeys,
-  genTransferToEncrypted,
-  genRegisterData
-  ]
-  where
-        genCredentialUpdate = do
-          maxNumCredentials <- choose (0,255)
-          indices <- Set.fromList . map CredentialIndex <$> replicateM maxNumCredentials (choose (0, 255))
-          -- the actual number of key indices. Duplicate key indices might have been generated.
-          let numCredentials = Set.size indices
-          credentials <- replicateM numCredentials genCredentialDeploymentInformation
-          ucNewThreshold <- AccountThreshold <$> choose (1, 255) -- since we are only updating there is no requirement that the threshold is less than the amount of credentials
-          toRemoveLen <- choose (0, 30)
-          ucRemoveCredIds <- replicateM toRemoveLen genCredentialId
-          return UpdateCredentials{ucNewCredInfos = Map.fromList (zip (Set.toList indices) credentials),..}
-
-        genByteString = do
-          n <- choose (0,1000)
-          BS.pack <$> vector n
-
-        genDeployModule =
-          let genV0 = DeployModule <$> (WasmModuleV0 . WasmModuleV . ModuleSource <$> genByteString)
-              genV1 = DeployModule <$> (WasmModuleV1 . WasmModuleV . ModuleSource <$> genByteString)
-          in if pv <= P3 then -- protocol versions <= 3 only allow version 0 Wasm modules.
-               genV0
-             else oneof [genV0, genV1]
-
-        genInit = do
-          icAmount <- Amount <$> arbitrary
-          icModRef <- genModuleRef
-          icInitName <- genInitName
-          icParam <- genParameter
-          return InitContract{..}
-
-        genUpdate = do
-          uAmount <- Amount <$> arbitrary
-          uAddress <- genCAddress
-          uMessage <- genParameter
-          uReceiveName <- genReceiveName
-          return Update{..}
-
-        genTransfer = do
-          a <- genAddress
-          amnt <- Amount <$> arbitrary
-          return $ Transfer a amnt
-
-        genAddBaker = do
-          abElectionVerifyKey <- VRF.publicKey <$> arbitrary
-          abSignatureVerifyKey <- BlockSig.verifyKey <$> genBlockKeyPair
-          (abAggregationVerifyKey, abProofAggregation) <- genAggregationVerifyKeyAndProof
-          abProofSig <- genDlogProof
-          abProofElection <- genDlogProof
-          abBakingStake <- arbitrary
-          abRestakeEarnings <- arbitrary
-          return AddBaker{..}
-
-        genRemoveBaker = return RemoveBaker
-
-        genUpdateBakerStake =
-          UpdateBakerStake <$> arbitrary
-        
-        genUpdateBakerRestakeEarnings =
-          UpdateBakerRestakeEarnings <$> arbitrary
-
-        genUpdateBakerKeys = do
-          ubkElectionVerifyKey <- VRF.publicKey <$> arbitrary
-          ubkSignatureVerifyKey <- BlockSig.verifyKey <$> genBlockKeyPair
-          (ubkAggregationVerifyKey, ubkProofAggregation) <- genAggregationVerifyKeyAndProof
-          ubkProofSig <- genDlogProof
-          ubkProofElection <- genDlogProof
-          return UpdateBakerKeys{..}
-
-
-        genUpdateCredentialKeys = do
-          uckKeys <- genCredentialPublicKeys
-          uckCredId <- genCredentialId
-          return UpdateCredentialKeys{..}
-
-        genTransferToEncrypted =
-           TransferToEncrypted . Amount <$> arbitrary
-
-        genRegisterData = do
-          n <- chooseInt (0, maxRegisteredDataSize)
-          rdData <- RegisteredData . BSS.pack <$> vectorOf n arbitrary
-          return RegisterData{..}
-
-genCredentialId :: Gen CredentialRegistrationID
-genCredentialId = RegIdCred . generateGroupElementFromSeed globalContext <$> arbitrary
-
-genSignThreshold :: Gen SignatureThreshold
-genSignThreshold = SignatureThreshold <$> choose (1,255)
-
--- |Simply generate a few 'ElgamalCipher' values for testing purposes.
-elgamalCiphers :: Vec.Vector ElgamalCipher
-elgamalCiphers = unsafePerformIO $ Vec.replicateM 200 generateElgamalCipher
-{-# NOINLINE elgamalCiphers #-}
-
-genElgamalCipher :: Gen ElgamalCipher
-genElgamalCipher = do
-  i <- choose (0, Vec.length elgamalCiphers - 1)
-  return $ elgamalCiphers Vec.! i
-
--- generate an increasing list of key indices, at least 1
-genIndices :: Gen [KeyIndex]
-genIndices = do
-  maxLen <- choose (1::Int, 255)
-  let go is _ 0 = return is
-      go is nextIdx n = do
-        nextIndex <- choose (nextIdx, 255)
-        if nextIndex == 255 then
-          return (KeyIndex nextIndex:is)
-        else go (KeyIndex nextIndex:is) (nextIndex+1) (n-1)
-  reverse <$> go [] 0 maxLen
-
-genAccountKeysMap :: Gen (Map.Map KeyIndex VerifyKey)
-genAccountKeysMap = do
-  indexList <- genIndices
-  mapList <- forM indexList $ \idx -> do
-    kp <- genSigSchemeKeyPair
-    return (idx, correspondingVerifyKey kp)
-  return $ Map.fromList mapList
-
-genCredentialPublicKeys :: Gen CredentialPublicKeys
-genCredentialPublicKeys = do
-  credKeys <- genAccountKeysMap
-  credThreshold <- genSignThreshold
-  return CredentialPublicKeys{..}
-
-genCredentialDeploymentInformation :: Gen CredentialDeploymentInformation
-genCredentialDeploymentInformation = do
-  cdvPublicKeys <- genCredentialPublicKeys
-  cdvCredId <- RegIdCred . generateGroupElementFromSeed globalContext <$> arbitrary
-  cdvIpId <- IP_ID <$> arbitrary
-  cdvArData <- Map.fromList <$> listOf (do
-    ardName <- do
-      n <- arbitrary
-      if n == 0 then return (ArIdentity 1) else return (ArIdentity n)
-    ardIdCredPubShare <- AREnc <$> genElgamalCipher
-    return (ardName, ChainArData{..}))
-  cdvThreshold <- Threshold <$> choose (1, max 1 (fromIntegral (length cdvArData)))
-  cdvPolicy <- do
-    let ym = YearMonth <$> choose (1000,9999) <*> choose (1,12)
-    pValidTo <- ym
-    pCreatedAt <- ym
-    let pItems = Map.empty
-    return Policy{..}
-  cdiProofs <- do l <- choose (0, 10000)
-                  Proofs . BSS.pack <$> vector l
-  let cdiValues = CredentialDeploymentValues{..}
-  return CredentialDeploymentInformation{..}
->>>>>>> eae29f2a
 
 import Generators
 
 testSerializeEncryptedTransfer :: Property
-<<<<<<< HEAD
 testSerializeEncryptedTransfer =
   property $ \gen gen1 seed1 seed2 -> forAll genAccountAddress $ \addr -> monadicIO $ do
     let public = AccountEncryptionKey . deriveElgamalPublicKey globalContext . generateGroupElementFromSeed globalContext $ seed1
@@ -251,15 +32,6 @@
     let amount = gen `div` 2
     Just eatd <- run (makeEncryptedAmountTransferData globalContext (_elgamalPublicKey public) private agg amount)
     return (checkPayload SP1 (EncryptedAmountTransfer addr eatd))
-=======
-testSerializeEncryptedTransfer = property $ \gen gen1 seed1 seed2 -> forAll genAddress $ \addr -> monadicIO $ do
-  let public = AccountEncryptionKey . deriveElgamalPublicKey globalContext . generateGroupElementFromSeed globalContext $ seed1
-  let private = generateElgamalSecretKeyFromSeed globalContext seed2
-  let agg = makeAggregatedDecryptedAmount (encryptAmountZeroRandomness globalContext gen) gen (EncryptedAmountAggIndex gen1)
-  let amount = gen `div` 2
-  Just eatd <- run (makeEncryptedAmountTransferData globalContext (_elgamalPublicKey public) private agg amount)
-  return (checkPayload SP1 (EncryptedAmountTransfer addr eatd))
->>>>>>> eae29f2a
 
 testSecToPubTransfer :: Property
 testSecToPubTransfer = property $ \gen gen1 seed1 -> monadicIO $ do
@@ -281,15 +53,9 @@
 
 checkPayload :: SProtocolVersion pv -> Payload -> Property
 checkPayload spv e = let bs = S.runPut $ putPayload e
-<<<<<<< HEAD
                  in case S.runGet (getPayload spv (fromIntegral (BS.length bs))) bs of
                       Left err -> counterexample err False
                       Right e' -> label (groupIntoSize (fromIntegral (BS.length bs))) $ e === e'
-=======
-                     in case S.runGet (getPayload spv (fromIntegral (BS.length bs))) bs of
-                          Left err -> counterexample err False
-                          Right e' -> label (groupIntoSize (fromIntegral (BS.length bs))) $ e === e'
->>>>>>> eae29f2a
 
 modifyPayloadBitmap :: (Word16 -> Word16) -> BS.ByteString -> BS.ByteString
 modifyPayloadBitmap f bs =
@@ -327,24 +93,17 @@
 tests :: Spec
 tests = do
   describe "Payload serialization tests" $ do
-<<<<<<< HEAD
-    test SP3 25 1000
+    test SP1 25 1000
+    test SP2 50 500
     test SP3 50 500
     test SP4 25 1000
     test SP4 50 500
   describe "Negative payload serialization tests" $
     negativeTest SP4 20 200
-=======
-    test SP1 25 1000
-    test SP2 50 500
-    test SP3 50 500
-    test SP4 50 500
->>>>>>> eae29f2a
   describe "Encrypted transfer payloads" $ do
     specify "Encrypted transfer" $ testSerializeEncryptedTransfer
     specify "Transfer to public" $ testSecToPubTransfer
  where test spv size num =
-<<<<<<< HEAD
          modifyMaxSuccess (const num) $
            specify ("Payload serialization (" ++ show (demoteProtocolVersion spv) 
               ++ ") with size = " ++ show size ++ ":") $
@@ -353,9 +112,4 @@
          modifyMaxSuccess (const num) $
            specify ("Negative payload serialization (" ++ show (demoteProtocolVersion spv)
               ++ ") with size = " ++ show size ++ ":") $
-                forAll (resize size genInvalidPayloadByteString) (checkInvalidPayloadByteString spv)
-=======
-         modifyMaxSuccess (const num) $
-           specify ("Payload serialization for protocol " ++ show (demoteProtocolVersion spv) ++ " with size = " ++ show size ++ ":") $
-           forAll (resize size (genPayload (demoteProtocolVersion spv))) (checkPayload spv)
->>>>>>> eae29f2a
+                forAll (resize size genInvalidPayloadByteString) (checkInvalidPayloadByteString spv)