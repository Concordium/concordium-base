{-# LANGUAGE OverloadedStrings #-}

module Types.CBOR where

import Codec.CBOR.Read
import qualified Codec.CBOR.Term as CBOR
import Codec.CBOR.Write
import qualified Codec.CBOR.Write as CBOR
import qualified Concordium.Crypto.SHA256 as SHA256
import qualified Data.Aeson as AE
import qualified Data.Aeson.KeyMap as AE
import qualified Data.ByteString as BS
import qualified Data.ByteString.Lazy.Char8 as B8
import qualified Data.ByteString.Short as BSS
import qualified Data.FixedByteString as FBS
import qualified Data.Map as Map
import qualified Data.Sequence as Seq
import qualified Data.Text as Text
import qualified Data.Text.Encoding as Text
import qualified Data.Vector as V
import Generators
import Test.HUnit
import Test.Hspec
import Test.QuickCheck

import qualified Concordium.Crypto.SHA256 as Hash
import Concordium.Types
import Concordium.Types.ProtocolLevelTokens.CBOR
import Concordium.Types.Queries.Tokens

genText :: Gen Text.Text
genText = sized $ fmap (Text.decodeUtf8 . BS.pack) . genUtf8String

genSha256Hash :: Gen SHA256.Hash
genSha256Hash = do
    randomBytes <- BS.pack <$> vector SHA256.digestSize -- Generate 32 random bytes
    return (SHA256.hash randomBytes)

genTokenMetadataUrlSimple :: Gen TokenMetadataUrl
genTokenMetadataUrlSimple = do
    url <- genText
    checksumSha256 <- Just <$> genSha256Hash
    return TokenMetadataUrl{tmUrl = url, tmChecksumSha256 = checksumSha256, tmAdditional = Map.empty}

genTokenMetadataUrlAdditional :: Gen TokenMetadataUrl
genTokenMetadataUrlAdditional = do
    tmu <- genTokenMetadataUrlSimple
    additional <- listOf1 genKV
    return tmu{tmAdditional = Map.fromList additional}
  where
    genKV = do
        key <- genText
        val <-
            oneof
                [ CBOR.TInt <$> arbitrary,
                  CBOR.TString <$> genText,
                  CBOR.TBool <$> arbitrary,
                  pure CBOR.TNull
                ]
        return ("_" <> key, val)

genTokenInitializationParameters :: Gen TokenInitializationParameters
genTokenInitializationParameters = do
    tipName <- genText
    tipMetadata <- genTokenMetadataUrlSimple
    tipAllowList <- arbitrary
    tipDenyList <- arbitrary
    tipInitialSupply <- oneof [pure Nothing, Just <$> genTokenAmount]
    tipMintable <- arbitrary
    tipBurnable <- arbitrary
    return TokenInitializationParameters{..}

-- | Generator for `TokenTransferBody`
genTokenTransfer :: Gen TokenTransferBody
genTokenTransfer = do
    ttAmount <- genTokenAmount
    ttRecipient <- genTokenHolder
    ttMemo <- oneof [pure Nothing, Just <$> genTaggableMemo]
    return TokenTransferBody{..}

-- | Generator for `TokenHolder`
genTokenHolder :: Gen TokenHolder
genTokenHolder =
    oneof
        [ HolderAccount <$> genAccountAddress <*> pure (Just CoinInfoConcordium),
          HolderAccount <$> genAccountAddress <*> pure Nothing
        ]

-- | Generator for `TaggableMemo`
genTaggableMemo :: Gen TaggableMemo
genTaggableMemo =
    oneof
        [ UntaggedMemo <$> genMemo,
          CBORMemo <$> genMemo
        ]

-- | Generator for 'TokenHolderTransaction'.
genTokenHolderTransaction :: Gen TokenHolderTransaction
genTokenHolderTransaction =
    TokenHolderTransaction . Seq.fromList
        <$> listOf (TokenHolderTransfer <$> genTokenTransfer)

-- | Generator for 'TokenGovernanceOperation'.
genTokenGovernanceOperation :: Gen TokenGovernanceOperation
genTokenGovernanceOperation =
    oneof
        [ TokenMint <$> genTokenAmount,
          TokenBurn <$> genTokenAmount,
          TokenAddAllowList <$> genTokenHolder,
          TokenRemoveAllowList <$> genTokenHolder,
          TokenAddDenyList <$> genTokenHolder,
          TokenRemoveDenyList <$> genTokenHolder
        ]

-- | Generator for 'TokenGovernanceOperation'.
genTokenGovernanceTransaction :: Gen TokenGovernanceTransaction
genTokenGovernanceTransaction =
    TokenGovernanceTransaction . Seq.fromList
        <$> listOf genTokenGovernanceOperation

genTokenModuleStateSimple :: Gen TokenModuleState
genTokenModuleStateSimple = do
    tmsName <- genText
    tmsMetadata <- genTokenMetadataUrlSimple
    tmsAllowList <- arbitrary
    tmsDenyList <- arbitrary
    tmsMintable <- arbitrary
    tmsBurnable <- arbitrary
    let tmsAdditional = Map.empty
    return TokenModuleState{..}

genTokenModuleStateWithAdditional :: Gen TokenModuleState
genTokenModuleStateWithAdditional = do
    tms <- genTokenModuleStateSimple
    additional <- listOf1 genKV
    return tms{tmsAdditional = Map.fromList additional}
  where
    genKV = do
        key <- genText
        val <-
            oneof
                [ CBOR.TInt <$> arbitrary,
                  CBOR.TString <$> genText,
                  CBOR.TBool <$> arbitrary,
                  pure CBOR.TNull
                ]
        return ("_" <> key, val)

<<<<<<< HEAD
genTokenModuleAccountState :: Gen TokenModuleAccountState
genTokenModuleAccountState = do
    tmasAllowList <- arbitrary
    tmasDenyList <- arbitrary
    let tmasAdditional = Map.empty
    return TokenModuleAccountState{..}

genTokenModuleAccountStateWithAdditional :: Gen TokenModuleAccountState
genTokenModuleAccountStateWithAdditional = do
    tmas <- genTokenModuleAccountState
    additional <- listOf1 genKV
    return tmas{tmasAdditional = Map.fromList additional}
  where
    genKV = do
        key <- genText
        val <-
            oneof
                [ CBOR.TInt <$> arbitrary,
                  CBOR.TString <$> genText,
                  CBOR.TBool <$> arbitrary,
                  pure CBOR.TNull
                ]
        return ("_" <> key, val)
=======
genTokenStateSimple :: Gen TokenState
genTokenStateSimple = do
    tsTokenModuleRef <- genTokenModuleRef
    tsIssuer <- genAccountAddress
    tsTotalSupply <- genTokenAmount
    tsDecimals <- arbitrary
    tms <- genTokenModuleStateSimple
    let tsModuleState = tokenModuleStateToBytes tms
    return TokenState{..}

genTokenStateWithAdditional :: Gen TokenState
genTokenStateWithAdditional = do
    tsTokenModuleRef <- genTokenModuleRef
    tsIssuer <- genAccountAddress
    tsTotalSupply <- genTokenAmount
    tsDecimals <- arbitrary
    tms <- genTokenModuleStateWithAdditional
    let tsModuleState = tokenModuleStateToBytes tms
    return TokenState{..}
>>>>>>> 802d433e

genTokenEvent :: Gen TokenEvent
genTokenEvent =
    oneof
        [ AddAllowListEvent <$> genTokenHolder,
          RemoveAllowListEvent <$> genTokenHolder,
          AddDenyListEvent <$> genTokenHolder,
          RemoveDenyListEvent <$> genTokenHolder
        ]

-- | Generator for 'TokenRejectReason'.
genTokenRejectReason :: Gen TokenRejectReason
genTokenRejectReason =
    oneof
        [ AddressNotFound <$> arbitrary <*> genTokenHolder,
          TokenBalanceInsufficient <$> arbitrary <*> genTokenAmount <*> genTokenAmount,
          DeserializationFailure <$> liftArbitrary genText,
          UnsupportedOperation <$> arbitrary <*> genText <*> liftArbitrary genText,
          MintWouldOverflow <$> arbitrary <*> genTokenAmount <*> genTokenAmount <*> genTokenAmount,
          OperationNotPermitted <$> arbitrary <*> liftArbitrary genTokenHolder <*> liftArbitrary genText
        ]

-- | A test value for 'TokenInitializationParameters'.
tip1 :: TokenInitializationParameters
tip1 =
    TokenInitializationParameters
        { tipName = "ABC token",
          tipMetadata =
            TokenMetadataUrl
                { tmUrl = "https://abc.token/meta",
                  -- tmChecksumSha256 = Just (SHA256.Hash (FBS.fromByteString "1234567890abcdef1234567890abcdef1234567890abcdef1234567890abcdef")),
                  tmChecksumSha256 = Nothing,
                  tmAdditional = Map.empty
                },
          tipAllowList = False,
          tipInitialSupply = Just (TokenAmount{taValue = 10000, taDecimals = 5}),
          tipDenyList = False,
          tipMintable = False,
          tipBurnable = False
        }

-- | Basic tests for CBOR encoding/decoding of 'TokenInitializationParameters'.
testInitializationParameters :: Spec
testInitializationParameters = describe "token-initialization-parameters decoding" $ do
    it "Decode success" $
        assertEqual
            "Decoded CBOR"
            (Right ("", tip1))
            ( deserialiseFromBytes
                decodeTokenInitializationParameters
                "\xA4\x64name\x69\
                \ABC token\x68metadata\xA1\x63url\x76https://abc.token/meta\x69\
                \allowList\xF4\x6DinitialSupply\xC4\x82\x24\x19\x27\x10"
            )
    it "Missing \"name\"" $
        assertEqual
            "Decoded CBOR"
            (Left (DeserialiseFailure 69 "Missing \"name\""))
            ( deserialiseFromBytes
                decodeTokenInitializationParameters
                "\xA3\x68metadata\xA1\x63url\x76https://abc.token/meta\x69\
                \allowList\xF4\x6DinitialSupply\xC4\x82\x24\x19\x27\x10"
            )
    it "Duplicate \"name\" key" $
        assertEqual
            "Decode result"
            (Left (DeserialiseFailure 95 "Key already set: \"name\""))
            ( deserialiseFromBytes
                decodeTokenInitializationParameters
                "\xA5\x64name\x69\
                \ABC token\x68metadata\xA1\x63url\x76https://abc.token/meta\x69\
                \allowList\xF4\x6DinitialSupply\xC4\x82\x24\x19\x27\x10\
                \\x64name\x65token"
            )
    it "Encode and decode (no defaults)" $ withMaxSuccess 10000 $ forAll genTokenInitializationParameters $ \tip ->
        Right ("", tip)
            === deserialiseFromBytes
                decodeTokenInitializationParameters
                (toLazyByteString $ encodeTokenInitializationParametersNoDefaults tip)
    it "Encode and decode (with defaults)" $ withMaxSuccess 10000 $ forAll genTokenInitializationParameters $ \tip ->
        Right ("", tip)
            === deserialiseFromBytes
                decodeTokenInitializationParameters
                (toLazyByteString $ encodeTokenInitializationParametersWithDefaults tip)

-- | A test value for 'TokenInitializationParameters'.
tip2 :: TokenInitializationParameters
tip2 =
    tip1
        { -- Use a token amount that is not modified by "normalization". Normalization may be removed entirely, but for now, work around it like this
          tipInitialSupply = Just (TokenAmount{taValue = 12345, taDecimals = 5})
        }

-- | Encoded 'TokenInitializationParameters' that can be successfully CBOR decoded
encTip1 :: EncodedTokenInitializationParameters
encTip1 =
    EncodedTokenInitializationParameters $
        TokenParameter $
            BSS.toShort $
                CBOR.toStrictByteString $
                    encodeTokenInitializationParametersWithDefaults tip2

-- | Encoded 'TokenInitializationParameters' that cannot be successfully CBOR decoded
invalidEncTip1 :: EncodedTokenInitializationParameters
invalidEncTip1 =
    EncodedTokenInitializationParameters $
        TokenParameter $
            BSS.pack [0x1, 0x2, 0x3, 0x4]

testEncodedInitializationParameters :: Spec
testEncodedInitializationParameters = describe "TokenInitializationParameters JSON serialization" $ do
    it "Serialize/Deserialize roundtrip success" $
        assertEqual
            "Deserialized"
            (Just encTip1)
            ( AE.decode $
                AE.encode
                    encTip1
            )
    it "Serializes to expected JSON object" $
        case AE.toJSON encTip1 of
            AE.Object o -> assertBool "Does not contain field name" $ AE.member "name" o
            _ -> assertFailure "Does not encode to JSON object"
    it "Serialize/Deserialize roundtrip where CBOR is not a valid TokenInitializationParameters" $
        assertEqual
            "Deserialized"
            (Just invalidEncTip1)
            ( AE.decode $
                AE.encode
                    invalidEncTip1
            )

-- | A test value for 'TokenHolderTransaction'.
tops1 :: TokenHolderTransaction
tops1 =
    TokenHolderTransaction $
        Seq.fromList
            [ TokenHolderTransfer
                TokenTransferBody
                    { -- Use a token amount that is not modified by "normalization". Normalization may be removed entirely, but for now, work around it like this
                      ttAmount = TokenAmount{taValue = 12345, taDecimals = 5},
                      ttRecipient =
                        HolderAccount
                            { holderAccountAddress = AccountAddress $ FBS.pack [0x1, 0x1],
                              holderAccountCoinInfo = Just CoinInfoConcordium
                            },
                      ttMemo = Just $ UntaggedMemo $ Memo $ BSS.pack [0x1, 0x2, 0x3, 0x4]
                    }
            ]

-- | Encoded 'TokenHolderTransaction' that can be successfully CBOR decoded
encTops1 :: EncodedTokenOperations
encTops1 =
    EncodedTokenOperations $
        TokenParameter $
            BSS.toShort $
                CBOR.toStrictByteString $
                    encodeTokenHolderTransaction tops1

-- | Encoded 'TokenHolderTransaction' that cannot be successfully CBOR decoded
invalidEncTops1 :: EncodedTokenOperations
invalidEncTops1 =
    EncodedTokenOperations $
        TokenParameter $
            BSS.pack [0x1, 0x2, 0x3, 0x4]

testEncodedTokenOperations :: Spec
testEncodedTokenOperations = describe "EncodedTokenOperations JSON serialization" $ do
    it "Serialize/Deserialize roundtrip success" $
        assertEqual
            "Deserialized"
            (Just encTops1)
            ( AE.decode $
                AE.encode
                    encTops1
            )
    it "Serializes to expected JSON object" $
        case AE.toJSON encTops1 of
            AE.Array v -> case V.head v of
                AE.Object o -> assertBool "Does not contain field amount" $ AE.member "transfer" o
                _ -> assertFailure "Does not encode to JSON object"
            _ -> assertFailure "Does not encode to JSON array"
    it "Serialize/Deserialize roundtrip where CBOR is not a valid TokenHolderTransaction" $
        assertEqual
            "Deserialized"
            (Just invalidEncTops1)
            ( AE.decode $
                AE.encode
                    invalidEncTops1
            )

emptyStringHash :: Hash.Hash
emptyStringHash = Hash.hash ""

testTokenModuleStateSimpleJSON :: Spec
testTokenModuleStateSimpleJSON = describe "TokenModuleState JSON serialization without additional state" $ do
    let tokenMetadataURL =
            TokenMetadataUrl
                { tmUrl = "https://example.com/token-metadata",
                  tmChecksumSha256 = Nothing,
                  tmAdditional = Map.empty
                }
    let object =
            TokenModuleState
                { tmsMetadata = tokenMetadataURL,
                  tmsName = "bla bla",
                  tmsAllowList = Just True,
                  tmsDenyList = Just True,
                  tmsMintable = Just True,
                  tmsBurnable = Just False,
                  tmsAdditional = Map.empty
                }

    it "Serialize/Deserialize roundtrip success" $
        assertEqual
            "Deserialized"
            (Just object)
            ( AE.decode $
                AE.encode
                    object
            )

    it "Compare JSON object" $ do
        let jsonString = "{\"allowList\":true,\"denyList\":true,\"burnable\":false,\"mintable\":true,\"metadata\":{\"url\":\"https://example.com/token-metadata\"},\"name\":\"bla bla\"}"
            expectedValue = AE.decode (B8.pack jsonString) :: Maybe AE.Value
            actualValue = Just (AE.toJSON object)
        assertEqual "Comparing JSON object failed" expectedValue actualValue

    it "Serializes to expected JSON object" $
        case AE.toJSON object of
            AE.Object o -> do
                assertBool "Does not contain field metadata" $ AE.member "metadata" o
                assertBool "Does not contain field name" $ AE.member "name" o
                assertBool "Does not contain field allowList" $ AE.member "allowList" o
                assertBool "Does not contain field denyList" $ AE.member "denyList" o
                assertBool "Does not contain field mintable" $ AE.member "mintable" o
                assertBool "Does not contain field burnable" $ AE.member "burnable" o
            _ -> assertFailure "Does not encode to JSON object"

testTokenModuleStateJSON :: Spec
testTokenModuleStateJSON = describe "TokenModuleState JSON serialization with additional state" $ do
    let tokenMetadataURL =
            TokenMetadataUrl
                { tmUrl = "https://example.com/token-metadata",
                  tmChecksumSha256 = Nothing,
                  tmAdditional = Map.empty
                }
    let object =
            TokenModuleState
                { tmsMetadata = tokenMetadataURL,
                  tmsName = "bla bla",
                  tmsAllowList = Just True,
                  tmsDenyList = Just True,
                  tmsMintable = Just True,
                  tmsBurnable = Just False,
                  tmsAdditional = Map.fromList [("otherField" :: Text.Text, CBOR.TBool True)]
                }

    it "Serialize/Deserialize roundtrip success" $
        assertEqual
            "Deserialized"
            (Just object)
            ( AE.decode $
                AE.encode
                    object
            )

    it "Compare JSON object" $ do
        let jsonString = "{\"_additional\":{\"otherField\":\"f5\"},\"allowList\":true,\"denyList\":true,\"burnable\":false,\"mintable\":true,\"metadata\":{\"url\":\"https://example.com/token-metadata\"},\"name\":\"bla bla\"}"
            expectedValue = AE.decode (B8.pack jsonString) :: Maybe AE.Value
            actualValue = Just (AE.toJSON object)
        assertEqual "Comparing JSON object failed" expectedValue actualValue
    it "Serializes to expected JSON object" $
        case AE.toJSON object of
            AE.Object o -> do
                assertBool "Does not contain field metadata" $ AE.member "metadata" o
                assertBool "Does not contain field name" $ AE.member "name" o
                assertBool "Does not contain field allowList" $ AE.member "allowList" o
                assertBool "Does not contain field denyList" $ AE.member "denyList" o
                assertBool "Does not contain field mintable" $ AE.member "mintable" o
                assertBool "Does not contain field burnable" $ AE.member "burnable" o
                assertBool "Does not contain field _additional" $ AE.member "_additional" o
            _ -> assertFailure "Does not encode to JSON object"

testTokenStateSimpleJSON :: Spec
testTokenStateSimpleJSON = describe "TokenState JSON serialization without additional state" $ do
    let tokenMetadataURL =
            TokenMetadataUrl
                { tmUrl = "https://example.com/token-metadata",
                  tmChecksumSha256 = Nothing,
                  tmAdditional = Map.empty
                }
    let tokenModuleState =
            TokenModuleState
                { tmsMetadata = tokenMetadataURL,
                  tmsName = "bla bla",
                  tmsAllowList = Just True,
                  tmsDenyList = Just True,
                  tmsMintable = Just True,
                  tmsBurnable = Just False,
                  tmsAdditional = Map.empty
                }
    let tokenModuleRef = TokenModuleRef{theTokenModuleRef = emptyStringHash}
    let object =
            TokenState
                { tsTokenModuleRef = tokenModuleRef,
                  tsIssuer = AccountAddress $ FBS.pack [0x1, 0x1],
                  tsTotalSupply = TokenAmount{taValue = 10000, taDecimals = 2},
                  tsDecimals = 2,
                  tsModuleState = tokenModuleStateToBytes tokenModuleState
                }

    it "Serialize/Deserialize roundtrip success" $
        assertEqual
            "Deserialized"
            (Just object)
            ( AE.decode $
                AE.encode
                    object
            )

    it "Compare JSON object" $ do
        let jsonString = "{\"totalSupply\":{\"decimals\":2.0,\"value\":\"10000\"},\"tokenModuleRef\":\"e3b0c44298fc1c149afbf4c8996fb92427ae41e4649b934ca495991b7852b855\",\"decimals\":2.0,\"issuer\":\"2xBpYyTpaHzubNqzYqmnQhpWTppMTQytTqayXS1ewPPFUD3q5Y\",\"moduleState\":{\"allowList\":true,\"denyList\":true,\"burnable\":false,\"mintable\":true,\"metadata\":{\"url\":\"https://example.com/token-metadata\"},\"name\":\"bla bla\"}}"
            expectedValue = AE.decode (B8.pack jsonString) :: Maybe AE.Value
            actualValue = Just (AE.toJSON object)
        assertEqual "Comparing JSON object failed" expectedValue actualValue

    it "Serializes to expected JSON object" $
        case AE.toJSON object of
            AE.Object o -> do
                assertBool "Does not contain field tokenModuleRef" $ AE.member "tokenModuleRef" o
                assertBool "Does not contain field issuer" $ AE.member "issuer" o
                assertBool "Does not contain field totalSupply" $ AE.member "totalSupply" o
                assertBool "Does not contain field decimals" $ AE.member "decimals" o
                assertBool "Does not contain field moduleState" $ AE.member "moduleState" o
            _ -> assertFailure "Does not encode to JSON object"

testTokenStateJSON :: Spec
testTokenStateJSON = describe "TokenState JSON serialization with additional state" $ do
    let tokenMetadataURL =
            TokenMetadataUrl
                { tmUrl = "https://example.com/token-metadata",
                  tmChecksumSha256 = Nothing,
                  tmAdditional = Map.empty
                }
    let tokenModuleState =
            TokenModuleState
                { tmsMetadata = tokenMetadataURL,
                  tmsName = "bla bla",
                  tmsAllowList = Just True,
                  tmsDenyList = Just True,
                  tmsMintable = Just True,
                  tmsBurnable = Just False,
                  tmsAdditional = Map.fromList [("otherField1" :: Text.Text, CBOR.TString "abc"), ("otherField2" :: Text.Text, CBOR.TInt 3), ("otherField3" :: Text.Text, CBOR.TBool True), ("otherField4" :: Text.Text, CBOR.TNull)]
                }
    let tokenModuleRef = TokenModuleRef{theTokenModuleRef = emptyStringHash}
    let object =
            TokenState
                { tsTokenModuleRef = tokenModuleRef,
                  tsIssuer = AccountAddress $ FBS.pack [0x1, 0x1],
                  tsTotalSupply = TokenAmount{taValue = 10000, taDecimals = 2},
                  tsDecimals = 2,
                  tsModuleState = tokenModuleStateToBytes tokenModuleState
                }

    it "Serialize/Deserialize roundtrip success" $
        assertEqual
            "Deserialized"
            (Just object)
            ( AE.decode $
                AE.encode
                    object
            )

    it "Compare JSON object" $ do
        let jsonString = "{\"totalSupply\":{\"decimals\":2.0,\"value\":\"10000\"},\"tokenModuleRef\":\"e3b0c44298fc1c149afbf4c8996fb92427ae41e4649b934ca495991b7852b855\",\"decimals\":2.0,\"issuer\":\"2xBpYyTpaHzubNqzYqmnQhpWTppMTQytTqayXS1ewPPFUD3q5Y\",\"moduleState\":{\"_additional\":{\"otherField1\":\"63616263\",\"otherField2\":\"03\",\"otherField3\":\"f5\",\"otherField4\":\"f6\"},\"allowList\":true,\"denyList\":true,\"burnable\":false,\"mintable\":true,\"metadata\":{\"url\":\"https://example.com/token-metadata\"},\"name\":\"bla bla\"}}"
            expectedValue = AE.decode (B8.pack jsonString) :: Maybe AE.Value
            actualValue = Just (AE.toJSON object)
        assertEqual "Comparing JSON object failed" expectedValue actualValue

    it "Serializes to expected JSON object" $
        case AE.toJSON object of
            AE.Object o -> do
                assertBool "Does not contain field tokenModuleRef" $ AE.member "tokenModuleRef" o
                assertBool "Does not contain field issuer" $ AE.member "issuer" o
                assertBool "Does not contain field totalSupply" $ AE.member "totalSupply" o
                assertBool "Does not contain field decimals" $ AE.member "decimals" o
                assertBool "Does not contain field moduleState" $ AE.member "moduleState" o
            _ -> assertFailure "Does not encode to JSON object"

testTokenMetadataUrlJSON :: Spec
testTokenMetadataUrlJSON = describe "TokenMetadataUrl JSON serialization" $ do
    let tmUrl =
            TokenMetadataUrl
                { tmUrl = "https://example.com/token-metadata",
                  tmChecksumSha256 = Just $ SHA256.Hash (FBS.pack $ replicate 32 0xab),
                  tmAdditional = Map.empty
                }
    it "Serialize/Deserialize roundtrip success" $
        assertEqual
            "Deserialized"
            (Just tmUrl)
            ( AE.decode $
                AE.encode
                    tmUrl
            )
    it "Serializes to expected JSON object" $
        case AE.toJSON tmUrl of
            AE.Object o -> assertBool "Does not contain field url" $ AE.member "url" o
            _ -> assertFailure "Does not encode to JSON object"

testTokenMetadataUrlCBOR :: Spec
testTokenMetadataUrlCBOR = describe "TokenMetadataUrl CBOR serialization" $ do
    it "Decodes TokenMetadataUrl without additional" $
        assertEqual
            "Decoded CBOR"
            ( Right
                ( "",
                  TokenMetadataUrl
                    { tmUrl = "https://abc.token/meta",
                      tmChecksumSha256 = Just $ SHA256.Hash (FBS.pack $ replicate 32 0xab),
                      tmAdditional = Map.empty
                    }
                )
            )
            ( deserialiseFromBytes
                decodeTokenMetadataUrl
                "\xA2\x63\x75\x72\x6C\x76\x68\x74\x74\x70\x73\x3A\x2F\x2F\x61\x62\x63\x2E\x74\x6F\x6B\x65\x6E\x2F\x6D\x65\x74\x61\x6E\x63\x68\x65\x63\x6B\x73\x75\x6D\x53\x68\x61\x32\x35\x36\x58\x20\xAB\xAB\xAB\xAB\xAB\xAB\xAB\xAB\xAB\xAB\xAB\xAB\xAB\xAB\xAB\xAB\xAB\xAB\xAB\xAB\xAB\xAB\xAB\xAB\xAB\xAB\xAB\xAB\xAB\xAB\xAB\xAB"
            )
    it "Decode TokenMetadataUrl with only url" $
        assertEqual
            "Decoded TokenMetadataUrl"
            ( Right
                ( "",
                  TokenMetadataUrl
                    { tmUrl = "https://abc.token/meta",
                      tmChecksumSha256 = Nothing,
                      tmAdditional = Map.empty
                    }
                )
            )
            ( deserialiseFromBytes
                decodeTokenMetadataUrl
                "\xA1\x63\x75\x72\x6C\x76\x68\x74\x74\x70\x73\x3A\x2F\x2F\x61\x62\x63\x2E\x74\x6F\x6B\x65\x6E\x2F\x6D\x65\x74\x61"
            )
    it "Decode TokenMetadataUrl with url, checksumSha256, and additional fields" $
        assertEqual
            "Decoded TokenMetadataUrl"
            ( Right
                ( "",
                  TokenMetadataUrl
                    { tmUrl = "https://abc.token/meta",
                      tmChecksumSha256 = Just $ SHA256.Hash (FBS.pack $ replicate 32 0xab),
                      tmAdditional =
                        Map.fromList
                            [ ("key1", CBOR.TInt 42),
                              ("key2", CBOR.TString "extra value")
                            ]
                    }
                )
            )
            ( deserialiseFromBytes
                decodeTokenMetadataUrl
                "\xA4\x63\x75\x72\x6C\x76\x68\x74\x74\x70\x73\x3A\x2F\x2F\x61\x62\x63\x2E\x74\x6F\x6B\x65\x6E\x2F\x6D\x65\x74\x61\x6E\x63\x68\x65\x63\x6B\x73\x75\x6D\x53\x68\x61\x32\x35\x36\x58\x20\xAB\xAB\xAB\xAB\xAB\xAB\xAB\xAB\xAB\xAB\xAB\xAB\xAB\xAB\xAB\xAB\xAB\xAB\xAB\xAB\xAB\xAB\xAB\xAB\xAB\xAB\xAB\xAB\xAB\xAB\xAB\xAB\x64\x6B\x65\x79\x31\x18\x2A\x64\x6B\x65\x79\x32\x6B\x65\x78\x74\x72\x61\x20\x76\x61\x6C\x75\x65"
            )

tests :: Spec
tests = parallel $ describe "CBOR" $ do
    testInitializationParameters
    testEncodedInitializationParameters
    testEncodedTokenOperations
    testTokenMetadataUrlJSON
    testTokenMetadataUrlCBOR
    testTokenModuleStateSimpleJSON
    testTokenModuleStateJSON
    testTokenStateSimpleJSON
    testTokenStateJSON
    it "JSON (de-)serialization roundtrip for TokenState (simple)" $ withMaxSuccess 1000 $ forAll genTokenStateSimple $ \tt ->
        assertEqual
            "JSON (de-)serialization roundtrip failed for TokenState (simple)"
            (Just tt)
            ( AE.decode $
                AE.encode
                    tt
            )
    it "JSON (de-)serialization roundtrip for TokenState (complex)" $ withMaxSuccess 1000 $ forAll genTokenStateWithAdditional $ \tt ->
        assertEqual
            "JSON (de-)serialization roundtrip failed for TokenState (complex)"
            (Just tt)
            ( AE.decode $
                AE.encode
                    tt
            )
    it "JSON (de-)serialization roundtrip for TokenModuleState (simple)" $ withMaxSuccess 1000 $ forAll genTokenModuleStateSimple $ \tt ->
        assertEqual
            "JSON (de-)serialization roundtrip failed for TokenModuleState (simple)"
            (Just tt)
            ( AE.decode $
                AE.encode
                    tt
            )
    it "JSON (de-)serialization roundtrip for TokenModuleState (complex)" $ withMaxSuccess 1000 $ forAll genTokenModuleStateWithAdditional $ \tt ->
        assertEqual
            "JSON (de-)serialization roundtrip failed for TokenModuleState (complex)"
            (Just tt)
            ( AE.decode $
                AE.encode
                    tt
            )
    it "Encode and decode TokenTransfer" $ withMaxSuccess 1000 $ forAll genTokenTransfer $ \tt ->
        Right ("", tt)
            === deserialiseFromBytes
                decodeTokenTransfer
                (toLazyByteString $ encodeTokenTransfer tt)
    it "Encode and decode TokenTransfer" $ withMaxSuccess 1000 $ forAll genTokenTransfer $ \tt ->
        (Right ("", tt))
            === ( deserialiseFromBytes
                    decodeTokenTransfer
                    (toLazyByteString $ encodeTokenTransfer tt)
                )
    it "CBOR Encode and decode TokenMetadataUrl (simple)" $ withMaxSuccess 1000 $ forAll genTokenMetadataUrlSimple $ \tmu ->
        Right ("", tmu)
            === deserialiseFromBytes
                decodeTokenMetadataUrl
                (toLazyByteString $ encodeTokenMetadataUrl tmu)
    it "CBOR Encode and decode TokenMetadataUrl (with additional)" $ withMaxSuccess 1000 $ forAll genTokenMetadataUrlAdditional $ \tmu ->
        Right ("", tmu)
            === deserialiseFromBytes
                decodeTokenMetadataUrl
                (toLazyByteString $ encodeTokenMetadataUrl tmu)
    it "JSON Encode and decode TokenMetadataUrl (with simple)" $ withMaxSuccess 1000 $ forAll genTokenMetadataUrlSimple $ \tmu ->
        Just tmu === AE.decode (AE.encode tmu)
    it "JSON Encode and decode TokenMetadataUrl (with additional)" $ withMaxSuccess 1000 $ forAll genTokenMetadataUrlAdditional $ \tmu ->
        Just tmu === AE.decode (AE.encode tmu)
    it "Encode and decode TokenHolderTransaction" $ withMaxSuccess 1000 $ forAll genTokenHolderTransaction $ \tt ->
        Right ("", tt)
            === deserialiseFromBytes
                decodeTokenHolderTransaction
                (toLazyByteString $ encodeTokenHolderTransaction tt)
    it "Encode and decode TokenGovernanceOperation" $ withMaxSuccess 1000 $ forAll genTokenGovernanceOperation $ \tt ->
        Right ("", tt)
            === deserialiseFromBytes
                decodeTokenGovernanceOperation
                (toLazyByteString $ encodeTokenGovernanceOperation tt)
    it "Encode and decode TokenGovernanceTransaction" $ withMaxSuccess 1000 $ forAll genTokenGovernanceTransaction $ \tt ->
        Right ("", tt)
            === deserialiseFromBytes
                decodeTokenGovernanceTransaction
                (toLazyByteString $ encodeTokenGovernanceTransaction tt)
    it "Encode and decode TokenModuleState (simple)" $ withMaxSuccess 1000 $ forAll genTokenModuleStateSimple $ \tt ->
        Right ("", tt)
            === deserialiseFromBytes
                decodeTokenModuleState
                (toLazyByteString $ encodeTokenModuleState tt)
    it "Encode and decode TokenModuleState (with additional)" $ withMaxSuccess 1000 $ forAll genTokenModuleStateWithAdditional $ \tt ->
<<<<<<< HEAD
        (Right ("", tt))
            === ( deserialiseFromBytes
                    decodeTokenModuleState
                    (toLazyByteString $ encodeTokenModuleState tt)
                )
    it "Encode and decode TokenModuleAccountState (simple)" $ withMaxSuccess 1000 $ forAll genTokenModuleAccountState $ \tt ->
        (Right ("", tt))
            === ( deserialiseFromBytes
                    decodeTokenModuleAccountState
                    (toLazyByteString $ encodeTokenModuleAccountState tt)
                )
    it "Encode and decode TokenModuleAccountState (with additional)" $ withMaxSuccess 1000 $ forAll genTokenModuleAccountStateWithAdditional $ \tt ->
        (Right ("", tt))
            === ( deserialiseFromBytes
                    decodeTokenModuleAccountState
                    (toLazyByteString $ encodeTokenModuleAccountState tt)
                )
=======
        Right ("", tt)
            === deserialiseFromBytes
                decodeTokenModuleState
                (toLazyByteString $ encodeTokenModuleState tt)
>>>>>>> 802d433e
    it "Encode and decode TokenEvent" $ withMaxSuccess 1000 $ forAll genTokenEvent $ \tt ->
        Right tt === decodeTokenEvent (encodeTokenEvent tt)
    it "Encode and decode TokenRejectReason" $ withMaxSuccess 1000 $ forAll genTokenRejectReason $ \tt ->
        Right tt === decodeTokenRejectReason (encodeTokenRejectReason tt)<|MERGE_RESOLUTION|>--- conflicted
+++ resolved
@@ -146,7 +146,26 @@
                 ]
         return ("_" <> key, val)
 
-<<<<<<< HEAD
+genTokenStateSimple :: Gen TokenState
+genTokenStateSimple = do
+    tsTokenModuleRef <- genTokenModuleRef
+    tsIssuer <- genAccountAddress
+    tsTotalSupply <- genTokenAmount
+    tsDecimals <- arbitrary
+    tms <- genTokenModuleStateSimple
+    let tsModuleState = tokenModuleStateToBytes tms
+    return TokenState{..}
+
+genTokenStateWithAdditional :: Gen TokenState
+genTokenStateWithAdditional = do
+    tsTokenModuleRef <- genTokenModuleRef
+    tsIssuer <- genAccountAddress
+    tsTotalSupply <- genTokenAmount
+    tsDecimals <- arbitrary
+    tms <- genTokenModuleStateWithAdditional
+    let tsModuleState = tokenModuleStateToBytes tms
+    return TokenState{..}
+
 genTokenModuleAccountState :: Gen TokenModuleAccountState
 genTokenModuleAccountState = do
     tmasAllowList <- arbitrary
@@ -170,27 +189,6 @@
                   pure CBOR.TNull
                 ]
         return ("_" <> key, val)
-=======
-genTokenStateSimple :: Gen TokenState
-genTokenStateSimple = do
-    tsTokenModuleRef <- genTokenModuleRef
-    tsIssuer <- genAccountAddress
-    tsTotalSupply <- genTokenAmount
-    tsDecimals <- arbitrary
-    tms <- genTokenModuleStateSimple
-    let tsModuleState = tokenModuleStateToBytes tms
-    return TokenState{..}
-
-genTokenStateWithAdditional :: Gen TokenState
-genTokenStateWithAdditional = do
-    tsTokenModuleRef <- genTokenModuleRef
-    tsIssuer <- genAccountAddress
-    tsTotalSupply <- genTokenAmount
-    tsDecimals <- arbitrary
-    tms <- genTokenModuleStateWithAdditional
-    let tsModuleState = tokenModuleStateToBytes tms
-    return TokenState{..}
->>>>>>> 802d433e
 
 genTokenEvent :: Gen TokenEvent
 genTokenEvent =
@@ -746,12 +744,10 @@
                 decodeTokenModuleState
                 (toLazyByteString $ encodeTokenModuleState tt)
     it "Encode and decode TokenModuleState (with additional)" $ withMaxSuccess 1000 $ forAll genTokenModuleStateWithAdditional $ \tt ->
-<<<<<<< HEAD
-        (Right ("", tt))
-            === ( deserialiseFromBytes
-                    decodeTokenModuleState
-                    (toLazyByteString $ encodeTokenModuleState tt)
-                )
+        Right ("", tt)
+            === deserialiseFromBytes
+                decodeTokenModuleState
+                (toLazyByteString $ encodeTokenModuleState tt)
     it "Encode and decode TokenModuleAccountState (simple)" $ withMaxSuccess 1000 $ forAll genTokenModuleAccountState $ \tt ->
         (Right ("", tt))
             === ( deserialiseFromBytes
@@ -764,12 +760,6 @@
                     decodeTokenModuleAccountState
                     (toLazyByteString $ encodeTokenModuleAccountState tt)
                 )
-=======
-        Right ("", tt)
-            === deserialiseFromBytes
-                decodeTokenModuleState
-                (toLazyByteString $ encodeTokenModuleState tt)
->>>>>>> 802d433e
     it "Encode and decode TokenEvent" $ withMaxSuccess 1000 $ forAll genTokenEvent $ \tt ->
         Right tt === decodeTokenEvent (encodeTokenEvent tt)
     it "Encode and decode TokenRejectReason" $ withMaxSuccess 1000 $ forAll genTokenRejectReason $ \tt ->
