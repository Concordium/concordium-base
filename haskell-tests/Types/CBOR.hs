{-# LANGUAGE OverloadedStrings #-}

module Types.CBOR where

import Codec.CBOR.Read
import qualified Codec.CBOR.Term as CBOR
import Codec.CBOR.Write
import qualified Codec.CBOR.Write as CBOR
import qualified Concordium.Crypto.SHA256 as SHA256
import Concordium.Types
import Concordium.Types.ProtocolLevelTokens.CBOR
import Concordium.Types.Queries.Tokens
import qualified Data.Aeson as AE
import qualified Data.Aeson.KeyMap as AE
import qualified Data.ByteString as BS
import qualified Data.ByteString.Lazy.Char8 as B8
import qualified Data.ByteString.Short as BSS
import qualified Data.FixedByteString as FBS
import qualified Data.Map as Map
import qualified Data.Sequence as Seq
import qualified Data.Text as Text
import qualified Data.Text.Encoding as Text
import qualified Data.Vector as V
import Generators
import Test.HUnit
import Test.Hspec
import Test.QuickCheck

<<<<<<< HEAD
import qualified Concordium.Crypto.SHA256 as Hash
import Concordium.Types
import Concordium.Types.ProtocolLevelTokens.CBOR
import Concordium.Types.Queries.Tokens

=======
>>>>>>> dc667f4c
genText :: Gen Text.Text
genText = sized $ fmap (Text.decodeUtf8 . BS.pack) . genUtf8String

genSha256Hash :: Gen SHA256.Hash
genSha256Hash = do
    randomBytes <- BS.pack <$> vector SHA256.digestSize -- Generate 32 random bytes
    return (SHA256.hash randomBytes)

genTokenMetadataUrlSimple :: Gen TokenMetadataUrl
genTokenMetadataUrlSimple = do
    url <- genText
    checksumSha256 <- Just <$> genSha256Hash
    return TokenMetadataUrl{tmUrl = url, tmChecksumSha256 = checksumSha256, tmAdditional = Map.empty}

genTokenMetadataUrlAdditional :: Gen TokenMetadataUrl
genTokenMetadataUrlAdditional = do
    tmu <- genTokenMetadataUrlSimple
    additional <- listOf1 genKV
    return tmu{tmAdditional = Map.fromList additional}
  where
    genKV = do
        key <- genText
        val <-
            oneof
                [ CBOR.TInt <$> arbitrary,
                  CBOR.TString <$> genText,
                  CBOR.TBool <$> arbitrary,
                  pure CBOR.TNull
                ]
        return ("_" <> key, val)

genTokenInitializationParameters :: Gen TokenInitializationParameters
genTokenInitializationParameters = do
    tipName <- genText
    tipMetadata <- genTokenMetadataUrlSimple
    tipAllowList <- arbitrary
    tipDenyList <- arbitrary
    tipInitialSupply <- oneof [pure Nothing, Just <$> genTokenAmount]
    tipMintable <- arbitrary
    tipBurnable <- arbitrary
    return TokenInitializationParameters{..}

-- | Generator for `TokenTransferBody`
genTokenTransfer :: Gen TokenTransferBody
genTokenTransfer = do
    ttAmount <- genTokenAmount
    ttRecipient <- genTokenHolder
    ttMemo <- oneof [pure Nothing, Just <$> genTaggableMemo]
    return TokenTransferBody{..}

-- | Generator for `TokenHolder`
genTokenHolder :: Gen TokenHolder
genTokenHolder =
    oneof
        [ HolderAccount <$> genAccountAddress <*> pure (Just CoinInfoConcordium),
          HolderAccount <$> genAccountAddress <*> pure Nothing
        ]

-- | Generator for `TaggableMemo`
genTaggableMemo :: Gen TaggableMemo
genTaggableMemo =
    oneof
        [ UntaggedMemo <$> genMemo,
          CBORMemo <$> genMemo
        ]

-- | Generator for 'TokenHolderTransaction'.
genTokenHolderTransaction :: Gen TokenHolderTransaction
genTokenHolderTransaction =
    TokenHolderTransaction . Seq.fromList
        <$> listOf (TokenHolderTransfer <$> genTokenTransfer)

-- | Generator for 'TokenGovernanceOperation'.
genTokenGovernanceOperation :: Gen TokenGovernanceOperation
genTokenGovernanceOperation =
    oneof
        [ TokenMint <$> genTokenAmount,
          TokenBurn <$> genTokenAmount,
          TokenAddAllowList <$> genTokenHolder,
          TokenRemoveAllowList <$> genTokenHolder,
          TokenAddDenyList <$> genTokenHolder,
          TokenRemoveDenyList <$> genTokenHolder
        ]

-- | Generator for 'TokenGovernanceOperation'.
genTokenGovernanceTransaction :: Gen TokenGovernanceTransaction
genTokenGovernanceTransaction =
    TokenGovernanceTransaction . Seq.fromList
        <$> listOf genTokenGovernanceOperation

genTokenModuleStateSimple :: Gen TokenModuleState
genTokenModuleStateSimple = do
    tmsName <- genText
    tmsMetadata <- genTokenMetadataUrlSimple
    tmsAllowList <- arbitrary
    tmsDenyList <- arbitrary
    tmsMintable <- arbitrary
    tmsBurnable <- arbitrary
    let tmsAdditional = Map.empty
    return TokenModuleState{..}

genTokenModuleStateWithAdditional :: Gen TokenModuleState
genTokenModuleStateWithAdditional = do
    tms <- genTokenModuleStateSimple
    additional <- listOf1 genKV
    return tms{tmsAdditional = Map.fromList additional}
  where
    genKV = do
        key <- genText
        val <-
            oneof
                [ CBOR.TInt <$> arbitrary,
                  CBOR.TString <$> genText,
                  CBOR.TBool <$> arbitrary,
                  pure CBOR.TNull
                ]
        return ("_" <> key, val)

genTokenStateSimple :: Gen TokenState
genTokenStateSimple = do
    tsTokenModuleRef <- genTokenModuleRef
    tsIssuer <- genAccountAddress
    tsTotalSupply <- genTokenAmount
    tsDecimals <- arbitrary
    tms <- genTokenModuleStateSimple
    let tsModuleState = tokenModuleStateToBytes tms
    return TokenState{..}

genTokenStateWithAdditional :: Gen TokenState
genTokenStateWithAdditional = do
    tsTokenModuleRef <- genTokenModuleRef
    tsIssuer <- genAccountAddress
    tsTotalSupply <- genTokenAmount
    tsDecimals <- arbitrary
    tms <- genTokenModuleStateWithAdditional
    let tsModuleState = tokenModuleStateToBytes tms
    return TokenState{..}

genTokenEvent :: Gen TokenEvent
genTokenEvent =
    oneof
        [ AddAllowListEvent <$> genTokenHolder,
          RemoveAllowListEvent <$> genTokenHolder,
          AddDenyListEvent <$> genTokenHolder,
          RemoveDenyListEvent <$> genTokenHolder
        ]

-- | Generator for 'TokenRejectReason'.
genTokenRejectReason :: Gen TokenRejectReason
genTokenRejectReason =
    oneof
        [ AddressNotFound <$> arbitrary <*> genTokenHolder,
          TokenBalanceInsufficient <$> arbitrary <*> genTokenAmount <*> genTokenAmount,
          DeserializationFailure <$> liftArbitrary genText,
          UnsupportedOperation <$> arbitrary <*> genText <*> liftArbitrary genText,
          MintWouldOverflow <$> arbitrary <*> genTokenAmount <*> genTokenAmount <*> genTokenAmount,
          OperationNotPermitted <$> arbitrary <*> liftArbitrary genTokenHolder <*> liftArbitrary genText
        ]

-- | A test value for 'TokenInitializationParameters'.
tip1 :: TokenInitializationParameters
tip1 =
    TokenInitializationParameters
        { tipName = "ABC token",
          tipMetadata =
            TokenMetadataUrl
                { tmUrl = "https://abc.token/meta",
                  -- tmChecksumSha256 = Just (SHA256.Hash (FBS.fromByteString "1234567890abcdef1234567890abcdef1234567890abcdef1234567890abcdef")),
                  tmChecksumSha256 = Nothing,
                  tmAdditional = Map.empty
                },
          tipAllowList = False,
          tipInitialSupply = Just (TokenAmount{taValue = 10000, taDecimals = 5}),
          tipDenyList = False,
          tipMintable = False,
          tipBurnable = False
        }

-- | Basic tests for CBOR encoding/decoding of 'TokenInitializationParameters'.
testInitializationParameters :: Spec
testInitializationParameters = describe "token-initialization-parameters decoding" $ do
    it "Decode success" $
        assertEqual
            "Decoded CBOR"
            (Right ("", tip1))
            ( deserialiseFromBytes
                decodeTokenInitializationParameters
                "\xA4\x64name\x69\
                \ABC token\x68metadata\xA1\x63url\x76https://abc.token/meta\x69\
                \allowList\xF4\x6DinitialSupply\xC4\x82\x24\x19\x27\x10"
            )
    it "Missing \"name\"" $
        assertEqual
            "Decoded CBOR"
            (Left (DeserialiseFailure 69 "Missing \"name\""))
            ( deserialiseFromBytes
                decodeTokenInitializationParameters
                "\xA3\x68metadata\xA1\x63url\x76https://abc.token/meta\x69\
                \allowList\xF4\x6DinitialSupply\xC4\x82\x24\x19\x27\x10"
            )
    it "Duplicate \"name\" key" $
        assertEqual
            "Decode result"
            (Left (DeserialiseFailure 95 "Key already set: \"name\""))
            ( deserialiseFromBytes
                decodeTokenInitializationParameters
                "\xA5\x64name\x69\
                \ABC token\x68metadata\xA1\x63url\x76https://abc.token/meta\x69\
                \allowList\xF4\x6DinitialSupply\xC4\x82\x24\x19\x27\x10\
                \\x64name\x65token"
            )
    it "Encode and decode (no defaults)" $ withMaxSuccess 10000 $ forAll genTokenInitializationParameters $ \tip ->
        Right ("", tip)
            === deserialiseFromBytes
                decodeTokenInitializationParameters
                (toLazyByteString $ encodeTokenInitializationParametersNoDefaults tip)
    it "Encode and decode (with defaults)" $ withMaxSuccess 10000 $ forAll genTokenInitializationParameters $ \tip ->
        Right ("", tip)
            === deserialiseFromBytes
                decodeTokenInitializationParameters
                (toLazyByteString $ encodeTokenInitializationParametersWithDefaults tip)

-- | A test value for 'TokenInitializationParameters'.
tip2 :: TokenInitializationParameters
tip2 =
    tip1
        { -- Use a token amount that is not modified by "normalization". Normalization may be removed entirely, but for now, work around it like this
          tipInitialSupply = Just (TokenAmount{taValue = 12345, taDecimals = 5})
        }

-- | Encoded 'TokenInitializationParameters' that can be successfully CBOR decoded
encTip1 :: EncodedTokenInitializationParameters
encTip1 =
    EncodedTokenInitializationParameters $
        TokenParameter $
            BSS.toShort $
                CBOR.toStrictByteString $
                    encodeTokenInitializationParametersWithDefaults tip2

-- | Encoded 'TokenInitializationParameters' that cannot be successfully CBOR decoded
invalidEncTip1 :: EncodedTokenInitializationParameters
invalidEncTip1 =
    EncodedTokenInitializationParameters $
        TokenParameter $
            BSS.pack [0x1, 0x2, 0x3, 0x4]

testEncodedInitializationParameters :: Spec
testEncodedInitializationParameters = describe "TokenInitializationParameters JSON serialization" $ do
    it "Serialize/Deserialize roundtrip success" $
        assertEqual
            "Deserialized"
            (Just encTip1)
            ( AE.decode $
                AE.encode
                    encTip1
            )
    it "Serializes to expected JSON object" $
        case AE.toJSON encTip1 of
            AE.Object o -> assertBool "Does not contain field name" $ AE.member "name" o
            _ -> assertFailure "Does not encode to JSON object"
    it "Serialize/Deserialize roundtrip where CBOR is not a valid TokenInitializationParameters" $
        assertEqual
            "Deserialized"
            (Just invalidEncTip1)
            ( AE.decode $
                AE.encode
                    invalidEncTip1
            )

-- | A test value for 'TokenHolderTransaction'.
tops1 :: TokenHolderTransaction
tops1 =
    TokenHolderTransaction $
        Seq.fromList
            [ TokenHolderTransfer
                TokenTransferBody
                    { -- Use a token amount that is not modified by "normalization". Normalization may be removed entirely, but for now, work around it like this
                      ttAmount = TokenAmount{taValue = 12345, taDecimals = 5},
                      ttRecipient =
                        HolderAccount
                            { holderAccountAddress = AccountAddress $ FBS.pack [0x1, 0x1],
                              holderAccountCoinInfo = Just CoinInfoConcordium
                            },
                      ttMemo = Just $ UntaggedMemo $ Memo $ BSS.pack [0x1, 0x2, 0x3, 0x4]
                    }
            ]

-- | Encoded 'TokenHolderTransaction' that can be successfully CBOR decoded
encTops1 :: EncodedTokenOperations
encTops1 =
    EncodedTokenOperations $
        TokenParameter $
            BSS.toShort $
                CBOR.toStrictByteString $
                    encodeTokenHolderTransaction tops1

-- | Encoded 'TokenHolderTransaction' that cannot be successfully CBOR decoded
invalidEncTops1 :: EncodedTokenOperations
invalidEncTops1 =
    EncodedTokenOperations $
        TokenParameter $
            BSS.pack [0x1, 0x2, 0x3, 0x4]

testEncodedTokenOperations :: Spec
testEncodedTokenOperations = describe "EncodedTokenOperations JSON serialization" $ do
    it "Serialize/Deserialize roundtrip success" $
        assertEqual
            "Deserialized"
            (Just encTops1)
            ( AE.decode $
                AE.encode
                    encTops1
            )
    it "Serializes to expected JSON object" $
        case AE.toJSON encTops1 of
            AE.Array v -> case V.head v of
                AE.Object o -> assertBool "Does not contain field amount" $ AE.member "transfer" o
                _ -> assertFailure "Does not encode to JSON object"
            _ -> assertFailure "Does not encode to JSON array"
    it "Serialize/Deserialize roundtrip where CBOR is not a valid TokenHolderTransaction" $
        assertEqual
            "Deserialized"
            (Just invalidEncTops1)
            ( AE.decode $
                AE.encode
                    invalidEncTops1
            )

<<<<<<< HEAD
emptyStringHash :: Hash.Hash
emptyStringHash = Hash.Hash (FBS.pack [0xe3, 0xb0, 0xc4, 0x42, 0x98, 0xfc, 0x1c, 0x14, 0x9a, 0xfb, 0xf4, 0xc8, 0x99, 0x6f, 0xb9, 0x24, 0x27, 0xae, 0x41, 0xe4, 0x64, 0x9b, 0x93, 0x4c, 0xa4, 0x95, 0x99, 0x1b, 0x78, 0x52, 0xb8, 0x55])

testTokenModuleStateSimpleJSON :: Spec
testTokenModuleStateSimpleJSON = describe "TokenModuleState JSON serialization without additional state" $ do
    let object =
            TokenModuleState
                { tmsMetadata = "https://example.com/token-metadata",
                  tmsName = "bla bla",
                  tmsAllowList = Just True,
                  tmsDenyList = Just True,
                  tmsMintable = Just True,
                  tmsBurnable = Just False,
                  tmsAdditional = Map.empty
                }

    it "Serialize/Deserialize roundtrip success" $
        assertEqual
            "Deserialized"
            (Just object)
            ( AE.decode $
                AE.encode
                    object
            )

    it "Compare JSON object" $ do
        let jsonString = "{\"allowList\":true,\"denyList\":true,\"burnable\":false,\"mintable\":true,\"metadata\":\"https://example.com/token-metadata\",\"name\":\"bla bla\"}"
            expectedValue = AE.decode (B8.pack jsonString) :: Maybe AE.Value
            actualValue = Just (AE.toJSON object)
        assertEqual "Comparing JSON object failed" expectedValue actualValue

    it "Serializes to expected JSON object" $
        case AE.toJSON object of
            AE.Object o -> do
                assertBool "Does not contain field metadata" $ AE.member "metadata" o
                assertBool "Does not contain field name" $ AE.member "name" o
                assertBool "Does not contain field allowList" $ AE.member "allowList" o
                assertBool "Does not contain field denyList" $ AE.member "denyList" o
                assertBool "Does not contain field mintable" $ AE.member "mintable" o
                assertBool "Does not contain field burnable" $ AE.member "burnable" o
            _ -> assertFailure "Does not encode to JSON object"

testTokenModuleStateJSON :: Spec
testTokenModuleStateJSON = describe "TokenModuleState JSON serialization with additional state" $ do
    let object =
            TokenModuleState
                { tmsMetadata = "https://example.com/token-metadata",
                  tmsName = "bla bla",
                  tmsAllowList = Just True,
                  tmsDenyList = Just True,
                  tmsMintable = Just True,
                  tmsBurnable = Just False,
                  tmsAdditional = Map.fromList [("otherField" :: Text.Text, CBOR.TBool True)]
                }

    it "Serialize/Deserialize roundtrip success" $
        assertEqual
            "Deserialized"
            (Just object)
            ( AE.decode $
                AE.encode
                    object
            )

    it "Compare JSON object" $ do
        let jsonString = "{\"_additional\":{\"otherField\":\"f5\"},\"allowList\":true,\"denyList\":true,\"burnable\":false,\"mintable\":true,\"metadata\":\"https://example.com/token-metadata\",\"name\":\"bla bla\"}"
            expectedValue = AE.decode (B8.pack jsonString) :: Maybe AE.Value
            actualValue = Just (AE.toJSON object)
        assertEqual "Comparing JSON object failed" expectedValue actualValue
    it "Serializes to expected JSON object" $
        case AE.toJSON object of
            AE.Object o -> do
                assertBool "Does not contain field metadata" $ AE.member "metadata" o
                assertBool "Does not contain field name" $ AE.member "name" o
                assertBool "Does not contain field allowList" $ AE.member "allowList" o
                assertBool "Does not contain field denyList" $ AE.member "denyList" o
                assertBool "Does not contain field mintable" $ AE.member "mintable" o
                assertBool "Does not contain field burnable" $ AE.member "burnable" o
                assertBool "Does not contain field _additional" $ AE.member "_additional" o
            _ -> assertFailure "Does not encode to JSON object"

testTokenStateSimpleJSON :: Spec
testTokenStateSimpleJSON = describe "TokenState JSON serialization without additional state" $ do
    let tokenModuleState =
            TokenModuleState
                { tmsMetadata = "https://example.com/token-metadata",
                  tmsName = "bla bla",
                  tmsAllowList = Just True,
                  tmsDenyList = Just True,
                  tmsMintable = Just True,
                  tmsBurnable = Just False,
                  tmsAdditional = Map.empty
                }
    let tokenModuleRef = TokenModuleRef{theTokenModuleRef = emptyStringHash}
    let object =
            TokenState
                { tsTokenModuleRef = tokenModuleRef,
                  tsIssuer = AccountAddress $ FBS.pack [0x1, 0x1],
                  tsTotalSupply = TokenAmount{taValue = 10000, taDecimals = 2},
                  tsDecimals = 2,
                  tsModuleState = tokenModuleStateToBytes tokenModuleState
                }

    it "Serialize/Deserialize roundtrip success" $
        assertEqual
            "Deserialized"
            (Just object)
            ( AE.decode $
                AE.encode
                    object
            )

    it "Compare JSON object" $ do
        let jsonString = "{\"totalSupply\":{\"decimals\":2.0,\"value\":\"10000\"},\"tokenModuleRef\":\"e3b0c44298fc1c149afbf4c8996fb92427ae41e4649b934ca495991b7852b855\",\"decimals\":2.0,\"issuer\":\"2xBpYyTpaHzubNqzYqmnQhpWTppMTQytTqayXS1ewPPFUD3q5Y\",\"moduleState\":{\"allowList\":true,\"denyList\":true,\"burnable\":false,\"mintable\":true,\"metadata\":\"https://example.com/token-metadata\",\"name\":\"bla bla\"}}"
            expectedValue = AE.decode (B8.pack jsonString) :: Maybe AE.Value
            actualValue = Just (AE.toJSON object)
        assertEqual "Comparing JSON object failed" expectedValue actualValue

    it "Serializes to expected JSON object" $
        case AE.toJSON object of
            AE.Object o -> do
                assertBool "Does not contain field tokenModuleRef" $ AE.member "tokenModuleRef" o
                assertBool "Does not contain field issuer" $ AE.member "issuer" o
                assertBool "Does not contain field totalSupply" $ AE.member "totalSupply" o
                assertBool "Does not contain field decimals" $ AE.member "decimals" o
                assertBool "Does not contain field moduleState" $ AE.member "moduleState" o
            _ -> assertFailure "Does not encode to JSON object"

testTokenStateJSON :: Spec
testTokenStateJSON = describe "TokenState JSON serialization with additional state" $ do
    let tokenModuleState =
            TokenModuleState
                { tmsMetadata = "https://example.com/token-metadata",
                  tmsName = "bla bla",
                  tmsAllowList = Just True,
                  tmsDenyList = Just True,
                  tmsMintable = Just True,
                  tmsBurnable = Just False,
                  tmsAdditional = Map.fromList [("otherField1" :: Text.Text, CBOR.TString "abc"), ("otherField2" :: Text.Text, CBOR.TInt 3), ("otherField3" :: Text.Text, CBOR.TBool True), ("otherField4" :: Text.Text, CBOR.TNull)]
                }
    let tokenModuleRef = TokenModuleRef{theTokenModuleRef = emptyStringHash}
    let object =
            TokenState
                { tsTokenModuleRef = tokenModuleRef,
                  tsIssuer = AccountAddress $ FBS.pack [0x1, 0x1],
                  tsTotalSupply = TokenAmount{taValue = 10000, taDecimals = 2},
                  tsDecimals = 2,
                  tsModuleState = tokenModuleStateToBytes tokenModuleState
                }

    it "Serialize/Deserialize roundtrip success" $
        assertEqual
            "Deserialized"
            (Just object)
            ( AE.decode $
                AE.encode
                    object
            )

    it "Compare JSON object" $ do
        let jsonString = "{\"totalSupply\":{\"decimals\":2.0,\"value\":\"10000\"},\"tokenModuleRef\":\"e3b0c44298fc1c149afbf4c8996fb92427ae41e4649b934ca495991b7852b855\",\"decimals\":2.0,\"issuer\":\"2xBpYyTpaHzubNqzYqmnQhpWTppMTQytTqayXS1ewPPFUD3q5Y\",\"moduleState\":{\"_additional\":{\"otherField1\":\"63616263\",\"otherField2\":\"03\",\"otherField3\":\"f5\",\"otherField4\":\"f6\"},\"allowList\":true,\"denyList\":true,\"burnable\":false,\"mintable\":true,\"metadata\":\"https://example.com/token-metadata\",\"name\":\"bla bla\"}}"
            expectedValue = AE.decode (B8.pack jsonString) :: Maybe AE.Value
            actualValue = Just (AE.toJSON object)
        assertEqual "Comparing JSON object failed" expectedValue actualValue

    it "Serializes to expected JSON object" $
        case AE.toJSON object of
            AE.Object o -> do
                assertBool "Does not contain field tokenModuleRef" $ AE.member "tokenModuleRef" o
                assertBool "Does not contain field issuer" $ AE.member "issuer" o
                assertBool "Does not contain field totalSupply" $ AE.member "totalSupply" o
                assertBool "Does not contain field decimals" $ AE.member "decimals" o
                assertBool "Does not contain field moduleState" $ AE.member "moduleState" o
            _ -> assertFailure "Does not encode to JSON object"
=======
testTokenMetadataUrlJSON :: Spec
testTokenMetadataUrlJSON = describe "TokenMetadataUrl JSON serialization" $ do
    let tmUrl =
            TokenMetadataUrl
                { tmUrl = "https://example.com/token-metadata",
                  tmChecksumSha256 = Just $ SHA256.Hash (FBS.pack $ replicate 32 0xab),
                  tmAdditional = Map.empty
                }
    it "Serialize/Deserialize roundtrip success" $
        assertEqual
            "Deserialized"
            (Just tmUrl)
            ( AE.decode $
                AE.encode
                    tmUrl
            )
    it "Serializes to expected JSON object" $
        case AE.toJSON tmUrl of
            AE.Object o -> assertBool "Does not contain field url" $ AE.member "url" o
            _ -> assertFailure "Does not encode to JSON object"

testTokenMetadataUrlCBOR :: Spec
testTokenMetadataUrlCBOR = describe "TokenMetadataUrl CBOR serialization" $ do
    it "Decodes TokenMetadataUrl without additional" $
        assertEqual
            "Decoded CBOR"
            ( Right
                ( "",
                  TokenMetadataUrl
                    { tmUrl = "https://abc.token/meta",
                      tmChecksumSha256 = Just $ SHA256.Hash (FBS.pack $ replicate 32 0xab),
                      tmAdditional = Map.empty
                    }
                )
            )
            ( deserialiseFromBytes
                decodeTokenMetadataUrl
                "\xA2\x63\x75\x72\x6C\x76\x68\x74\x74\x70\x73\x3A\x2F\x2F\x61\x62\x63\x2E\x74\x6F\x6B\x65\x6E\x2F\x6D\x65\x74\x61\x6E\x63\x68\x65\x63\x6B\x73\x75\x6D\x53\x68\x61\x32\x35\x36\x58\x20\xAB\xAB\xAB\xAB\xAB\xAB\xAB\xAB\xAB\xAB\xAB\xAB\xAB\xAB\xAB\xAB\xAB\xAB\xAB\xAB\xAB\xAB\xAB\xAB\xAB\xAB\xAB\xAB\xAB\xAB\xAB\xAB"
            )
    it "Decode TokenMetadataUrl with only url" $
        assertEqual
            "Decoded TokenMetadataUrl"
            ( Right
                ( "",
                  TokenMetadataUrl
                    { tmUrl = "https://abc.token/meta",
                      tmChecksumSha256 = Nothing,
                      tmAdditional = Map.empty
                    }
                )
            )
            ( deserialiseFromBytes
                decodeTokenMetadataUrl
                "\xA1\x63\x75\x72\x6C\x76\x68\x74\x74\x70\x73\x3A\x2F\x2F\x61\x62\x63\x2E\x74\x6F\x6B\x65\x6E\x2F\x6D\x65\x74\x61"
            )
    it "Decode TokenMetadataUrl with url, checksumSha256, and additional fields" $
        assertEqual
            "Decoded TokenMetadataUrl"
            ( Right
                ( "",
                  TokenMetadataUrl
                    { tmUrl = "https://abc.token/meta",
                      tmChecksumSha256 = Just $ SHA256.Hash (FBS.pack $ replicate 32 0xab),
                      tmAdditional =
                        Map.fromList
                            [ ("key1", CBOR.TInt 42),
                              ("key2", CBOR.TString "extra value")
                            ]
                    }
                )
            )
            ( deserialiseFromBytes
                decodeTokenMetadataUrl
                "\xA4\x63\x75\x72\x6C\x76\x68\x74\x74\x70\x73\x3A\x2F\x2F\x61\x62\x63\x2E\x74\x6F\x6B\x65\x6E\x2F\x6D\x65\x74\x61\x6E\x63\x68\x65\x63\x6B\x73\x75\x6D\x53\x68\x61\x32\x35\x36\x58\x20\xAB\xAB\xAB\xAB\xAB\xAB\xAB\xAB\xAB\xAB\xAB\xAB\xAB\xAB\xAB\xAB\xAB\xAB\xAB\xAB\xAB\xAB\xAB\xAB\xAB\xAB\xAB\xAB\xAB\xAB\xAB\xAB\x64\x6B\x65\x79\x31\x18\x2A\x64\x6B\x65\x79\x32\x6B\x65\x78\x74\x72\x61\x20\x76\x61\x6C\x75\x65"
            )
>>>>>>> dc667f4c

tests :: Spec
tests = parallel $ describe "CBOR" $ do
    testInitializationParameters
    testEncodedInitializationParameters
    testEncodedTokenOperations
<<<<<<< HEAD
    testTokenModuleStateSimpleJSON
    testTokenModuleStateJSON
    testTokenStateSimpleJSON
    testTokenStateJSON
    it "JSON (de-)serialization roundtrip for TokenState (simple)" $ withMaxSuccess 1000 $ forAll genTokenStateSimple $ \tt ->
        assertEqual
            "JSON (de-)serialization roundtrip failed for TokenState (simple)"
            (Just tt)
            ( AE.decode $
                AE.encode
                    tt
            )
    it "JSON (de-)serialization roundtrip for TokenState (complex)" $ withMaxSuccess 1000 $ forAll genTokenStateWithAdditional $ \tt ->
        assertEqual
            "JSON (de-)serialization roundtrip failed for TokenState (complex)"
            (Just tt)
            ( AE.decode $
                AE.encode
                    tt
            )
    it "JSON (de-)serialization roundtrip for TokenModuleState (simple)" $ withMaxSuccess 1000 $ forAll genTokenModuleStateSimple $ \tt ->
        assertEqual
            "JSON (de-)serialization roundtrip failed for TokenModuleState (simple)"
            (Just tt)
            ( AE.decode $
                AE.encode
                    tt
            )
    it "JSON (de-)serialization roundtrip for TokenModuleState (complex)" $ withMaxSuccess 1000 $ forAll genTokenModuleStateWithAdditional $ \tt ->
        assertEqual
            "JSON (de-)serialization roundtrip failed for TokenModuleState (complex)"
            (Just tt)
            ( AE.decode $
                AE.encode
                    tt
            )
    it "Encode and decode TokenTransfer" $ withMaxSuccess 1000 $ forAll genTokenTransfer $ \tt ->
        Right ("", tt)
            === deserialiseFromBytes
                decodeTokenTransfer
                (toLazyByteString $ encodeTokenTransfer tt)
=======
    testTokenMetadataUrlJSON
    testTokenMetadataUrlCBOR
    it "Encode and decode TokenTransfer" $ withMaxSuccess 1000 $ forAll genTokenTransfer $ \tt ->
        (Right ("", tt))
            === ( deserialiseFromBytes
                    decodeTokenTransfer
                    (toLazyByteString $ encodeTokenTransfer tt)
                )
    it "CBOR Encode and decode TokenMetadataUrl (simple)" $ withMaxSuccess 1000 $ forAll genTokenMetadataUrlSimple $ \tmu ->
        Right ("", tmu)
            === deserialiseFromBytes
                decodeTokenMetadataUrl
                (toLazyByteString $ encodeTokenMetadataUrl tmu)
    it "CBOR Encode and decode TokenMetadataUrl (with additional)" $ withMaxSuccess 1000 $ forAll genTokenMetadataUrlAdditional $ \tmu ->
        Right ("", tmu)
            === deserialiseFromBytes
                decodeTokenMetadataUrl
                (toLazyByteString $ encodeTokenMetadataUrl tmu)
    it "JSON Encode and decode TokenMetadataUrl (with simple)" $ withMaxSuccess 1000 $ forAll genTokenMetadataUrlSimple $ \tmu ->
        Just tmu === AE.decode (AE.encode tmu)
    it "JSON Encode and decode TokenMetadataUrl (with additional)" $ withMaxSuccess 1000 $ forAll genTokenMetadataUrlAdditional $ \tmu ->
        Just tmu === AE.decode (AE.encode tmu)
>>>>>>> dc667f4c
    it "Encode and decode TokenHolderTransaction" $ withMaxSuccess 1000 $ forAll genTokenHolderTransaction $ \tt ->
        Right ("", tt)
            === deserialiseFromBytes
                decodeTokenHolderTransaction
                (toLazyByteString $ encodeTokenHolderTransaction tt)
    it "Encode and decode TokenGovernanceOperation" $ withMaxSuccess 1000 $ forAll genTokenGovernanceOperation $ \tt ->
        Right ("", tt)
            === deserialiseFromBytes
                decodeTokenGovernanceOperation
                (toLazyByteString $ encodeTokenGovernanceOperation tt)
    it "Encode and decode TokenGovernanceTransaction" $ withMaxSuccess 1000 $ forAll genTokenGovernanceTransaction $ \tt ->
        Right ("", tt)
            === deserialiseFromBytes
                decodeTokenGovernanceTransaction
                (toLazyByteString $ encodeTokenGovernanceTransaction tt)
    it "Encode and decode TokenModuleState (simple)" $ withMaxSuccess 1000 $ forAll genTokenModuleStateSimple $ \tt ->
        Right ("", tt)
            === deserialiseFromBytes
                decodeTokenModuleState
                (toLazyByteString $ encodeTokenModuleState tt)
    it "Encode and decode TokenModuleState (with additional)" $ withMaxSuccess 1000 $ forAll genTokenModuleStateWithAdditional $ \tt ->
        Right ("", tt)
            === deserialiseFromBytes
                decodeTokenModuleState
                (toLazyByteString $ encodeTokenModuleState tt)
    it "Encode and decode TokenEvent" $ withMaxSuccess 1000 $ forAll genTokenEvent $ \tt ->
        Right tt === decodeTokenEvent (encodeTokenEvent tt)
    it "Encode and decode TokenRejectReason" $ withMaxSuccess 1000 $ forAll genTokenRejectReason $ \tt ->
        Right tt === decodeTokenRejectReason (encodeTokenRejectReason tt)<|MERGE_RESOLUTION|>--- conflicted
+++ resolved
@@ -7,9 +7,6 @@
 import Codec.CBOR.Write
 import qualified Codec.CBOR.Write as CBOR
 import qualified Concordium.Crypto.SHA256 as SHA256
-import Concordium.Types
-import Concordium.Types.ProtocolLevelTokens.CBOR
-import Concordium.Types.Queries.Tokens
 import qualified Data.Aeson as AE
 import qualified Data.Aeson.KeyMap as AE
 import qualified Data.ByteString as BS
@@ -26,14 +23,11 @@
 import Test.Hspec
 import Test.QuickCheck
 
-<<<<<<< HEAD
 import qualified Concordium.Crypto.SHA256 as Hash
 import Concordium.Types
+import Concordium.Types.Queries.Tokens
 import Concordium.Types.ProtocolLevelTokens.CBOR
-import Concordium.Types.Queries.Tokens
-
-=======
->>>>>>> dc667f4c
+
 genText :: Gen Text.Text
 genText = sized $ fmap (Text.decodeUtf8 . BS.pack) . genUtf8String
 
@@ -362,7 +356,6 @@
                     invalidEncTops1
             )
 
-<<<<<<< HEAD
 emptyStringHash :: Hash.Hash
 emptyStringHash = Hash.Hash (FBS.pack [0xe3, 0xb0, 0xc4, 0x42, 0x98, 0xfc, 0x1c, 0x14, 0x9a, 0xfb, 0xf4, 0xc8, 0x99, 0x6f, 0xb9, 0x24, 0x27, 0xae, 0x41, 0xe4, 0x64, 0x9b, 0x93, 0x4c, 0xa4, 0x95, 0x99, 0x1b, 0x78, 0x52, 0xb8, 0x55])
 
@@ -537,7 +530,7 @@
                 assertBool "Does not contain field decimals" $ AE.member "decimals" o
                 assertBool "Does not contain field moduleState" $ AE.member "moduleState" o
             _ -> assertFailure "Does not encode to JSON object"
-=======
+
 testTokenMetadataUrlJSON :: Spec
 testTokenMetadataUrlJSON = describe "TokenMetadataUrl JSON serialization" $ do
     let tmUrl =
@@ -613,14 +606,14 @@
                 decodeTokenMetadataUrl
                 "\xA4\x63\x75\x72\x6C\x76\x68\x74\x74\x70\x73\x3A\x2F\x2F\x61\x62\x63\x2E\x74\x6F\x6B\x65\x6E\x2F\x6D\x65\x74\x61\x6E\x63\x68\x65\x63\x6B\x73\x75\x6D\x53\x68\x61\x32\x35\x36\x58\x20\xAB\xAB\xAB\xAB\xAB\xAB\xAB\xAB\xAB\xAB\xAB\xAB\xAB\xAB\xAB\xAB\xAB\xAB\xAB\xAB\xAB\xAB\xAB\xAB\xAB\xAB\xAB\xAB\xAB\xAB\xAB\xAB\x64\x6B\x65\x79\x31\x18\x2A\x64\x6B\x65\x79\x32\x6B\x65\x78\x74\x72\x61\x20\x76\x61\x6C\x75\x65"
             )
->>>>>>> dc667f4c
 
 tests :: Spec
 tests = parallel $ describe "CBOR" $ do
     testInitializationParameters
     testEncodedInitializationParameters
     testEncodedTokenOperations
-<<<<<<< HEAD
+    testTokenMetadataUrlJSON
+    testTokenMetadataUrlCBOR
     testTokenModuleStateSimpleJSON
     testTokenModuleStateJSON
     testTokenStateSimpleJSON
@@ -662,9 +655,6 @@
             === deserialiseFromBytes
                 decodeTokenTransfer
                 (toLazyByteString $ encodeTokenTransfer tt)
-=======
-    testTokenMetadataUrlJSON
-    testTokenMetadataUrlCBOR
     it "Encode and decode TokenTransfer" $ withMaxSuccess 1000 $ forAll genTokenTransfer $ \tt ->
         (Right ("", tt))
             === ( deserialiseFromBytes
@@ -685,7 +675,6 @@
         Just tmu === AE.decode (AE.encode tmu)
     it "JSON Encode and decode TokenMetadataUrl (with additional)" $ withMaxSuccess 1000 $ forAll genTokenMetadataUrlAdditional $ \tmu ->
         Just tmu === AE.decode (AE.encode tmu)
->>>>>>> dc667f4c
     it "Encode and decode TokenHolderTransaction" $ withMaxSuccess 1000 $ forAll genTokenHolderTransaction $ \tt ->
         Right ("", tt)
             === deserialiseFromBytes
