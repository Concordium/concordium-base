{-# LANGUAGE OverloadedStrings #-}

module Types.CBOR where

import Codec.CBOR.Read
import qualified Codec.CBOR.Term as CBOR
import Codec.CBOR.Write
import qualified Codec.CBOR.Write as CBOR
import qualified Concordium.Crypto.SHA256 as SHA256
import Concordium.Types
import Concordium.Types.ProtocolLevelTokens.CBOR
import Concordium.Types.Queries.Tokens
import qualified Data.Aeson as AE
import qualified Data.Aeson.KeyMap as AE
import qualified Data.ByteString as BS
import qualified Data.ByteString.Short as BSS
import qualified Data.FixedByteString as FBS
import qualified Data.Map as Map
import qualified Data.Sequence as Seq
import qualified Data.Text as Text
import qualified Data.Text.Encoding as Text
import qualified Data.Vector as V
import Generators
import Test.HUnit
import Test.Hspec
import Test.QuickCheck

genText :: Gen Text.Text
genText = sized $ \s -> Text.decodeUtf8 . BS.pack <$> genUtf8String s

<<<<<<< HEAD
genTokenAmount :: Gen TokenAmount
genTokenAmount = TokenAmount <$> arbitrary <*> chooseBoundedIntegral (0, 255)

genSha256Hash :: Gen SHA256.Hash
genSha256Hash = do
    randomBytes <- BS.pack <$> vector SHA256.digestSize -- Generate 32 random bytes
    return (SHA256.hash randomBytes)

genTokenMetadataUrlSimple :: Gen TokenMetadataUrl
genTokenMetadataUrlSimple = do
    url <- genText
    checksumSha256 <- Just <$> genSha256Hash
    return TokenMetadataUrl{tmUrl = url, tmChecksumSha256 = checksumSha256, tmAdditional = Map.empty}

genTokenMetadataUrlAdditional :: Gen TokenMetadataUrl
genTokenMetadataUrlAdditional = do
    tmu <- genTokenMetadataUrlSimple
    additional <- listOf1 genKV
    return tmu{tmAdditional = Map.fromList additional}
  where
    genKV = do
        key <- genText
        val <-
            oneof
                [ CBOR.TInt <$> arbitrary,
                  CBOR.TString <$> genText,
                  CBOR.TBool <$> arbitrary,
                  pure CBOR.TNull
                ]
        return ("_" <> key, val)

=======
>>>>>>> d611b9ad
genTokenInitializationParameters :: Gen TokenInitializationParameters
genTokenInitializationParameters = do
    tipName <- genText
    tipMetadata <- genTokenMetadataUrlSimple
    tipAllowList <- arbitrary
    tipDenyList <- arbitrary
    tipInitialSupply <- oneof [pure Nothing, Just <$> genTokenAmount]
    tipMintable <- arbitrary
    tipBurnable <- arbitrary
    return TokenInitializationParameters{..}

-- | Generator for `TokenTransferBody`
genTokenTransfer :: Gen TokenTransferBody
genTokenTransfer = do
    ttAmount <- genTokenAmount
    ttRecipient <- genTokenHolder
    ttMemo <- oneof [pure Nothing, Just <$> genTaggableMemo]
    return TokenTransferBody{..}

-- | Generator for `TokenHolder`
genTokenHolder :: Gen TokenHolder
genTokenHolder =
    oneof
        [ HolderAccount <$> genAccountAddress <*> pure (Just CoinInfoConcordium),
          HolderAccount <$> genAccountAddress <*> pure Nothing
        ]

-- | Generator for `TaggableMemo`
genTaggableMemo :: Gen TaggableMemo
genTaggableMemo =
    oneof
        [ UntaggedMemo <$> genMemo,
          CBORMemo <$> genMemo
        ]

-- | Generator for 'TokenHolderTransaction'.
genTokenHolderTransaction :: Gen TokenHolderTransaction
genTokenHolderTransaction =
    TokenHolderTransaction . Seq.fromList
        <$> listOf (TokenHolderTransfer <$> genTokenTransfer)

-- | Generator for 'TokenGovernanceOperation'.
genTokenGovernanceOperation :: Gen TokenGovernanceOperation
genTokenGovernanceOperation =
    oneof
        [ TokenMint <$> genTokenAmount,
          TokenBurn <$> genTokenAmount,
          TokenAddAllowList <$> genTokenHolder,
          TokenRemoveAllowList <$> genTokenHolder,
          TokenAddDenyList <$> genTokenHolder,
          TokenRemoveDenyList <$> genTokenHolder
        ]

-- | Generator for 'TokenGovernanceOperation'.
genTokenGovernanceTransaction :: Gen TokenGovernanceTransaction
genTokenGovernanceTransaction =
    TokenGovernanceTransaction . Seq.fromList
        <$> listOf genTokenGovernanceOperation

genTokenModuleStateSimple :: Gen TokenModuleState
genTokenModuleStateSimple = do
    tmsName <- genText
    tmsMetadata <- genTokenMetadataUrlSimple
    tmsAllowList <- arbitrary
    tmsDenyList <- arbitrary
    tmsMintable <- arbitrary
    tmsBurnable <- arbitrary
    let tmsAdditional = Map.empty
    return TokenModuleState{..}

genTokenModuleStateWithAdditional :: Gen TokenModuleState
genTokenModuleStateWithAdditional = do
    tms <- genTokenModuleStateSimple
    additional <- listOf1 genKV
    return tms{tmsAdditional = Map.fromList additional}
  where
    genKV = do
        key <- genText
        val <-
            oneof
                [ CBOR.TInt <$> arbitrary,
                  CBOR.TString <$> genText,
                  CBOR.TBool <$> arbitrary,
                  pure CBOR.TNull
                ]
        return ("_" <> key, val)

genTokenEvent :: Gen TokenEvent
genTokenEvent =
    oneof
        [ AddAllowListEvent <$> genTokenHolder,
          RemoveAllowListEvent <$> genTokenHolder,
          AddDenyListEvent <$> genTokenHolder,
          RemoveDenyListEvent <$> genTokenHolder
        ]

-- | Generator for 'TokenRejectReason'.
genTokenRejectReason :: Gen TokenRejectReason
genTokenRejectReason =
    oneof
        [ AddressNotFound <$> arbitrary <*> genTokenHolder,
          TokenBalanceInsufficient <$> arbitrary <*> genTokenAmount <*> genTokenAmount,
          DeserializationFailure <$> liftArbitrary genText,
          UnsupportedOperation <$> arbitrary <*> genText <*> liftArbitrary genText,
          MintWouldOverflow <$> arbitrary <*> genTokenAmount <*> genTokenAmount <*> genTokenAmount,
          OperationNotPermitted <$> arbitrary <*> liftArbitrary genTokenHolder <*> liftArbitrary genText
        ]

-- | A test value for 'TokenInitializationParameters'.
tip1 :: TokenInitializationParameters
tip1 =
    TokenInitializationParameters
        { tipName = "ABC token",
          tipMetadata =
            TokenMetadataUrl
                { tmUrl = "https://abc.token/meta",
                  -- tmChecksumSha256 = Just (SHA256.Hash (FBS.fromByteString "1234567890abcdef1234567890abcdef1234567890abcdef1234567890abcdef")),
                  tmChecksumSha256 = Nothing,
                  tmAdditional = Map.empty
                },
          tipAllowList = False,
          tipInitialSupply = Just (TokenAmount{taValue = 10000, taDecimals = 5}),
          tipDenyList = False,
          tipMintable = False,
          tipBurnable = False
        }

-- | Basic tests for CBOR encoding/decoding of 'TokenInitializationParameters'.
testInitializationParameters :: Spec
testInitializationParameters = describe "token-initialization-parameters decoding" $ do
    it "Decode success" $
        assertEqual
            "Decoded CBOR"
            (Right ("", tip1))
            ( deserialiseFromBytes
                decodeTokenInitializationParameters
                "\xA4\x64name\x69\
                \ABC token\x68metadata\xA1\x63url\x76https://abc.token/meta\x69\
                \allowList\xF4\x6DinitialSupply\xC4\x82\x24\x19\x27\x10"
            )
    it "Missing \"name\"" $
        assertEqual
            "Decoded CBOR"
            (Left (DeserialiseFailure 69 "Missing \"name\""))
            ( deserialiseFromBytes
                decodeTokenInitializationParameters
                "\xA3\x68metadata\xA1\x63url\x76https://abc.token/meta\x69\
                \allowList\xF4\x6DinitialSupply\xC4\x82\x24\x19\x27\x10"
            )
    it "Duplicate \"name\" key" $
        assertEqual
            "Decode result"
            (Left (DeserialiseFailure 95 "Key already set: \"name\""))
            ( deserialiseFromBytes
                decodeTokenInitializationParameters
                "\xA5\x64name\x69\
                \ABC token\x68metadata\xA1\x63url\x76https://abc.token/meta\x69\
                \allowList\xF4\x6DinitialSupply\xC4\x82\x24\x19\x27\x10\
                \\x64name\x65token"
            )
    it "Encode and decode (no defaults)" $ withMaxSuccess 10000 $ forAll genTokenInitializationParameters $ \tip ->
        (Right ("", tip))
            === ( deserialiseFromBytes
                    decodeTokenInitializationParameters
                    (toLazyByteString $ encodeTokenInitializationParametersNoDefaults tip)
                )
    it "Encode and decode (with defaults)" $ withMaxSuccess 10000 $ forAll genTokenInitializationParameters $ \tip ->
        (Right ("", tip))
            === ( deserialiseFromBytes
                    decodeTokenInitializationParameters
                    (toLazyByteString $ encodeTokenInitializationParametersWithDefaults tip)
                )

-- | A test value for 'TokenInitializationParameters'.
tip2 :: TokenInitializationParameters
tip2 =
    tip1
        { -- Use a token amount that is not modified by "normalization". Normalization may be removed entirely, but for now, work around it like this
          tipInitialSupply = Just (TokenAmount{taValue = 12345, taDecimals = 5})
        }

-- | Encoded 'TokenInitializationParameters' that can be successfully CBOR decoded
encTip1 :: EncodedTokenInitializationParameters
encTip1 =
    EncodedTokenInitializationParameters $
        TokenParameter $
            BSS.toShort $
                CBOR.toStrictByteString $
                    encodeTokenInitializationParametersWithDefaults tip2

-- | Encoded 'TokenInitializationParameters' that cannot be successfully CBOR decoded
invalidEncTip1 :: EncodedTokenInitializationParameters
invalidEncTip1 =
    EncodedTokenInitializationParameters $
        TokenParameter $
            BSS.pack [0x1, 0x2, 0x3, 0x4]

testEncodedInitializationParameters :: Spec
testEncodedInitializationParameters = describe "TokenInitializationParameters JSON serialization" $ do
    it "Serialize/Deserialize roundtrip success" $
        assertEqual
            "Deserialized"
            (Just encTip1)
            ( AE.decode $
                AE.encode
                    encTip1
            )
    it "Serializes to expected JSON object" $
        case AE.toJSON encTip1 of
            AE.Object o -> assertBool "Does not contain field name" $ AE.member "name" o
            _ -> assertFailure "Does not encode to JSON object"
    it "Serialize/Deserialize roundtrip where CBOR is not a valid TokenInitializationParameters" $
        assertEqual
            "Deserialized"
            (Just invalidEncTip1)
            ( AE.decode $
                AE.encode
                    invalidEncTip1
            )

-- | A test value for 'TokenHolderTransaction'.
tops1 :: TokenHolderTransaction
tops1 =
    TokenHolderTransaction $
        Seq.fromList
            [ TokenHolderTransfer
                TokenTransferBody
                    { -- Use a token amount that is not modified by "normalization". Normalization may be removed entirely, but for now, work around it like this
                      ttAmount = TokenAmount{taValue = 12345, taDecimals = 5},
                      ttRecipient =
                        HolderAccount
                            { holderAccountAddress = AccountAddress $ FBS.pack [0x1, 0x1],
                              holderAccountCoinInfo = Just CoinInfoConcordium
                            },
                      ttMemo = Just $ UntaggedMemo $ Memo $ BSS.pack [0x1, 0x2, 0x3, 0x4]
                    }
            ]

-- | Encoded 'TokenHolderTransaction' that can be successfully CBOR decoded
encTops1 :: EncodedTokenOperations
encTops1 =
    EncodedTokenOperations $
        TokenParameter $
            BSS.toShort $
                CBOR.toStrictByteString $
                    encodeTokenHolderTransaction tops1

-- | Encoded 'TokenHolderTransaction' that cannot be successfully CBOR decoded
invalidEncTops1 :: EncodedTokenOperations
invalidEncTops1 =
    EncodedTokenOperations $
        TokenParameter $
            BSS.pack [0x1, 0x2, 0x3, 0x4]

testEncodedTokenOperations :: Spec
testEncodedTokenOperations = describe "EncodedTokenOperations JSON serialization" $ do
    it "Serialize/Deserialize roundtrip success" $
        assertEqual
            "Deserialized"
            (Just encTops1)
            ( AE.decode $
                AE.encode
                    encTops1
            )
    it "Serializes to expected JSON object" $
        case AE.toJSON encTops1 of
            AE.Array v -> case V.head v of
                AE.Object o -> assertBool "Does not contain field amount" $ AE.member "transfer" o
                _ -> assertFailure "Does not encode to JSON object"
            _ -> assertFailure "Does not encode to JSON array"
    it "Serialize/Deserialize roundtrip where CBOR is not a valid TokenHolderTransaction" $
        assertEqual
            "Deserialized"
            (Just invalidEncTops1)
            ( AE.decode $
                AE.encode
                    invalidEncTops1
            )

testTokenMetadataUrlJSON :: Spec
testTokenMetadataUrlJSON = describe "TokenMetadataUrl JSON serialization" $ do
    let tmUrl =
            TokenMetadataUrl
                { tmUrl = "https://example.com/token-metadata",
                  tmChecksumSha256 = Just $ SHA256.Hash (FBS.pack $ replicate 32 0xab),
                  tmAdditional = Map.empty
                }
    it "Serialize/Deserialize roundtrip success" $
        assertEqual
            "Deserialized"
            (Just tmUrl)
            ( AE.decode $
                AE.encode
                    tmUrl
            )
    it "Serializes to expected JSON object" $
        case AE.toJSON tmUrl of
            AE.Object o -> assertBool "Does not contain field url" $ AE.member "url" o
            _ -> assertFailure "Does not encode to JSON object"

testTokenMetadataUrlCBOR :: Spec
testTokenMetadataUrlCBOR = describe "TokenMetadataUrl CBOR serialization" $ do
    it "Decodes TokenMetadataUrl without additional" $
        assertEqual
            "Decoded CBOR"
            ( Right
                ( "",
                  TokenMetadataUrl
                    { tmUrl = "https://abc.token/meta",
                      tmChecksumSha256 = Just $ SHA256.Hash (FBS.pack $ replicate 32 0xab),
                      tmAdditional = Map.empty
                    }
                )
            )
            ( deserialiseFromBytes
                decodeTokenMetadataUrl
                "\xA2\x63\x75\x72\x6C\x76\x68\x74\x74\x70\x73\x3A\x2F\x2F\x61\x62\x63\x2E\x74\x6F\x6B\x65\x6E\x2F\x6D\x65\x74\x61\x6E\x63\x68\x65\x63\x6B\x73\x75\x6D\x53\x68\x61\x32\x35\x36\x58\x20\xAB\xAB\xAB\xAB\xAB\xAB\xAB\xAB\xAB\xAB\xAB\xAB\xAB\xAB\xAB\xAB\xAB\xAB\xAB\xAB\xAB\xAB\xAB\xAB\xAB\xAB\xAB\xAB\xAB\xAB\xAB\xAB"
            )
    it "Decode TokenMetadataUrl with only url" $
        assertEqual
            "Decoded TokenMetadataUrl"
            ( Right
                ( "",
                  TokenMetadataUrl
                    { tmUrl = "https://abc.token/meta",
                      tmChecksumSha256 = Nothing,
                      tmAdditional = Map.empty
                    }
                )
            )
            ( deserialiseFromBytes
                decodeTokenMetadataUrl
                "\xA1\x63\x75\x72\x6C\x76\x68\x74\x74\x70\x73\x3A\x2F\x2F\x61\x62\x63\x2E\x74\x6F\x6B\x65\x6E\x2F\x6D\x65\x74\x61"
            )
    it "Decode TokenMetadataUrl with url, checksumSha256, and additional fields" $
        assertEqual
            "Decoded TokenMetadataUrl"
            ( Right
                ( "",
                  TokenMetadataUrl
                    { tmUrl = "https://abc.token/meta",
                      tmChecksumSha256 = Just $ SHA256.Hash (FBS.pack $ replicate 32 0xab),
                      tmAdditional =
                        Map.fromList
                            [ ("key1", CBOR.TInt 42),
                              ("key2", CBOR.TString "extra value")
                            ]
                    }
                )
            )
            ( deserialiseFromBytes
                decodeTokenMetadataUrl
                "\xA4\x63\x75\x72\x6C\x76\x68\x74\x74\x70\x73\x3A\x2F\x2F\x61\x62\x63\x2E\x74\x6F\x6B\x65\x6E\x2F\x6D\x65\x74\x61\x6E\x63\x68\x65\x63\x6B\x73\x75\x6D\x53\x68\x61\x32\x35\x36\x58\x20\xAB\xAB\xAB\xAB\xAB\xAB\xAB\xAB\xAB\xAB\xAB\xAB\xAB\xAB\xAB\xAB\xAB\xAB\xAB\xAB\xAB\xAB\xAB\xAB\xAB\xAB\xAB\xAB\xAB\xAB\xAB\xAB\x64\x6B\x65\x79\x31\x18\x2A\x64\x6B\x65\x79\x32\x6B\x65\x78\x74\x72\x61\x20\x76\x61\x6C\x75\x65"
            )

tests :: Spec
tests = parallel $ describe "CBOR" $ do
    testInitializationParameters
    testEncodedInitializationParameters
    testEncodedTokenOperations
    testTokenMetadataUrlJSON
    testTokenMetadataUrlCBOR
    it "Encode and decode TokenTransfer" $ withMaxSuccess 1000 $ forAll genTokenTransfer $ \tt ->
        (Right ("", tt))
            === ( deserialiseFromBytes
                    decodeTokenTransfer
                    (toLazyByteString $ encodeTokenTransfer tt)
                )
    it "CBOR Encode and decode TokenMetadataUrl (simple)" $ withMaxSuccess 1000 $ forAll genTokenMetadataUrlSimple $ \tmu ->
        Right ("", tmu)
            === deserialiseFromBytes
                    decodeTokenMetadataUrl
                    (toLazyByteString $ encodeTokenMetadataUrl tmu)
    it "CBOR Encode and decode TokenMetadataUrl (with additional)" $ withMaxSuccess 1000 $ forAll genTokenMetadataUrlAdditional $ \tmu ->
        Right ("", tmu)
            === deserialiseFromBytes
                    decodeTokenMetadataUrl
                    (toLazyByteString $ encodeTokenMetadataUrl tmu)
    it "JSON Encode and decode TokenMetadataUrl (with simple)" $ withMaxSuccess 1000 $ forAll genTokenMetadataUrlSimple $ \tmu ->
        Just tmu === AE.decode (AE.encode tmu)
    it "JSON Encode and decode TokenMetadataUrl (with additional)" $ withMaxSuccess 1000 $ forAll genTokenMetadataUrlAdditional $ \tmu ->
        Just tmu === AE.decode (AE.encode tmu)
    it "Encode and decode TokenHolderTransaction" $ withMaxSuccess 1000 $ forAll genTokenHolderTransaction $ \tt ->
        (Right ("", tt))
            === ( deserialiseFromBytes
                    decodeTokenHolderTransaction
                    (toLazyByteString $ encodeTokenHolderTransaction tt)
                )
    it "Encode and decode TokenGovernanceOperation" $ withMaxSuccess 1000 $ forAll genTokenGovernanceOperation $ \tt ->
        (Right ("", tt))
            === ( deserialiseFromBytes
                    decodeTokenGovernanceOperation
                    (toLazyByteString $ encodeTokenGovernanceOperation tt)
                )
    it "Encode and decode TokenGovernanceTransaction" $ withMaxSuccess 1000 $ forAll genTokenGovernanceTransaction $ \tt ->
        (Right ("", tt))
            === ( deserialiseFromBytes
                    decodeTokenGovernanceTransaction
                    (toLazyByteString $ encodeTokenGovernanceTransaction tt)
                )
    it "Encode and decode TokenModuleState (simple)" $ withMaxSuccess 1000 $ forAll genTokenModuleStateSimple $ \tt ->
        (Right ("", tt))
            === ( deserialiseFromBytes
                    decodeTokenModuleState
                    (toLazyByteString $ encodeTokenModuleState tt)
                )
    it "Encode and decode TokenModuleState (with additional)" $ withMaxSuccess 1000 $ forAll genTokenModuleStateWithAdditional $ \tt ->
        (Right ("", tt))
            === ( deserialiseFromBytes
                    decodeTokenModuleState
                    (toLazyByteString $ encodeTokenModuleState tt)
                )
    it "Encode and decode TokenEvent" $ withMaxSuccess 1000 $ forAll genTokenEvent $ \tt ->
        Right tt === decodeTokenEvent (encodeTokenEvent tt)
    it "Encode and decode TokenRejectReason" $ withMaxSuccess 1000 $ forAll genTokenRejectReason $ \tt ->
        Right tt === decodeTokenRejectReason (encodeTokenRejectReason tt)<|MERGE_RESOLUTION|>--- conflicted
+++ resolved
@@ -26,11 +26,7 @@
 import Test.QuickCheck
 
 genText :: Gen Text.Text
-genText = sized $ \s -> Text.decodeUtf8 . BS.pack <$> genUtf8String s
-
-<<<<<<< HEAD
-genTokenAmount :: Gen TokenAmount
-genTokenAmount = TokenAmount <$> arbitrary <*> chooseBoundedIntegral (0, 255)
+genText = sized $ fmap (Text.decodeUtf8 . BS.pack) . genUtf8String
 
 genSha256Hash :: Gen SHA256.Hash
 genSha256Hash = do
@@ -60,8 +56,6 @@
                 ]
         return ("_" <> key, val)
 
-=======
->>>>>>> d611b9ad
 genTokenInitializationParameters :: Gen TokenInitializationParameters
 genTokenInitializationParameters = do
     tipName <- genText
@@ -433,13 +427,13 @@
     it "CBOR Encode and decode TokenMetadataUrl (simple)" $ withMaxSuccess 1000 $ forAll genTokenMetadataUrlSimple $ \tmu ->
         Right ("", tmu)
             === deserialiseFromBytes
-                    decodeTokenMetadataUrl
-                    (toLazyByteString $ encodeTokenMetadataUrl tmu)
+                decodeTokenMetadataUrl
+                (toLazyByteString $ encodeTokenMetadataUrl tmu)
     it "CBOR Encode and decode TokenMetadataUrl (with additional)" $ withMaxSuccess 1000 $ forAll genTokenMetadataUrlAdditional $ \tmu ->
         Right ("", tmu)
             === deserialiseFromBytes
-                    decodeTokenMetadataUrl
-                    (toLazyByteString $ encodeTokenMetadataUrl tmu)
+                decodeTokenMetadataUrl
+                (toLazyByteString $ encodeTokenMetadataUrl tmu)
     it "JSON Encode and decode TokenMetadataUrl (with simple)" $ withMaxSuccess 1000 $ forAll genTokenMetadataUrlSimple $ \tmu ->
         Just tmu === AE.decode (AE.encode tmu)
     it "JSON Encode and decode TokenMetadataUrl (with additional)" $ withMaxSuccess 1000 $ forAll genTokenMetadataUrlAdditional $ \tmu ->
