module Main where

import Test.Hspec

import qualified ConcordiumTests.Crypto.SHA256
import qualified ConcordiumTests.Crypto.SHA224
import qualified ConcordiumTests.Crypto.Ed25519Signature
import qualified ConcordiumTests.Crypto.VRF
<<<<<<< HEAD
-- import qualified ConcordiumTests.Crypto.Elgamal
=======
import qualified ConcordiumTests.Crypto.PedersenOverBLS12G1
import qualified ConcordiumTests.Crypto.PedersenOverBLS12G2
import qualified ConcordiumTests.Crypto.Elgamal
import qualified ConcordiumTests.Crypto.ElgamalBLS12381_G2
import qualified ConcordiumTests.Crypto.PointchevalSandersOverBLS12381
>>>>>>> c74ed849

main :: IO  ()
main = hspec $ parallel $ do
    ConcordiumTests.Crypto.SHA256.tests
    ConcordiumTests.Crypto.SHA224.tests
    ConcordiumTests.Crypto.Ed25519Signature.tests
    ConcordiumTests.Crypto.VRF.tests

<<<<<<< HEAD
    --NB: The following tests are far from complete. They do not test what
    -- happens when data is corrupt in various ways (number of commmited values
    -- is incorrect, or similar)
    -- ConcordiumTests.Crypto.Elgamal.tests
=======
    -- --NB: The following tests are far from complete. They do not test what
    -- -- happens when data is corrupt in various ways (number of commmited values
    -- -- is incorrect, or similar)
    ConcordiumTests.Crypto.PedersenOverBLS12G1.tests
    ConcordiumTests.Crypto.PedersenOverBLS12G2.tests
    ConcordiumTests.Crypto.Elgamal.tests
    ConcordiumTests.Crypto.ElgamalBLS12381_G2.tests
>>>>>>> c74ed849
<|MERGE_RESOLUTION|>--- conflicted
+++ resolved
@@ -6,15 +6,8 @@
 import qualified ConcordiumTests.Crypto.SHA224
 import qualified ConcordiumTests.Crypto.Ed25519Signature
 import qualified ConcordiumTests.Crypto.VRF
-<<<<<<< HEAD
--- import qualified ConcordiumTests.Crypto.Elgamal
-=======
-import qualified ConcordiumTests.Crypto.PedersenOverBLS12G1
-import qualified ConcordiumTests.Crypto.PedersenOverBLS12G2
 import qualified ConcordiumTests.Crypto.Elgamal
 import qualified ConcordiumTests.Crypto.ElgamalBLS12381_G2
-import qualified ConcordiumTests.Crypto.PointchevalSandersOverBLS12381
->>>>>>> c74ed849
 
 main :: IO  ()
 main = hspec $ parallel $ do
@@ -23,17 +16,6 @@
     ConcordiumTests.Crypto.Ed25519Signature.tests
     ConcordiumTests.Crypto.VRF.tests
 
-<<<<<<< HEAD
-    --NB: The following tests are far from complete. They do not test what
-    -- happens when data is corrupt in various ways (number of commmited values
-    -- is incorrect, or similar)
-    -- ConcordiumTests.Crypto.Elgamal.tests
-=======
     -- --NB: The following tests are far from complete. They do not test what
     -- -- happens when data is corrupt in various ways (number of commmited values
-    -- -- is incorrect, or similar)
-    ConcordiumTests.Crypto.PedersenOverBLS12G1.tests
-    ConcordiumTests.Crypto.PedersenOverBLS12G2.tests
-    ConcordiumTests.Crypto.Elgamal.tests
-    ConcordiumTests.Crypto.ElgamalBLS12381_G2.tests
->>>>>>> c74ed849
+    -- -- is incorrect, or similar)