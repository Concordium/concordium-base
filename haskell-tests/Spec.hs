--- conflicted
+++ resolved
@@ -8,12 +8,9 @@
 import qualified ConcordiumTests.Crypto.VRF
 import qualified ConcordiumTests.Crypto.FFIDataTypes
 import qualified ConcordiumTests.Crypto.FFIVerify
-<<<<<<< HEAD
 import qualified ConcordiumTests.Crypto.BlsSignature
-=======
 import qualified ConcordiumTests.Data.Base58Encoding
 import qualified ConcordiumTests.ID.Types
->>>>>>> 4615cecc
 
 main :: IO  ()
 main = hspec $ parallel $ do
@@ -23,13 +20,9 @@
     ConcordiumTests.Crypto.SHA224.tests
     ConcordiumTests.Crypto.Ed25519Signature.tests
     ConcordiumTests.Crypto.VRF.tests
-<<<<<<< HEAD
     ConcordiumTests.Crypto.BlsSignature.tests
-
-=======
     ConcordiumTests.Data.Base58Encoding.tests
     ConcordiumTests.ID.Types.tests
->>>>>>> 4615cecc
     -- --NB: The following tests are far from complete. They do not test what
     -- -- happens when data is corrupt in various ways (number of commmited values
     -- -- is incorrect, or similar)