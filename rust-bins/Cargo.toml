[package]
name = "misc_tools"
version = "0.1.0"
authors = ["Concordium AG <contact@concordium.com>"]
edition = "2018"

[features]
# Force openssl-sys to staticly link in the openssl library. Necessary when
# cross compiling to x86_64-unknown-linux-musl.
vendored-ssl = ["openssl-sys/vendored"]

[dependencies]
clap = "2.33"
dialoguer = "0.6"
pairing = "0.15"
rand = "=0.7"
serde = "1.0"
serde_json = "1.0"
failure = "0.1"
ed25519-dalek = "=1.0.0"
either = "1.6"
structopt = "0.3"
hex = "0.4"
<<<<<<< HEAD
sha2 = "0.9"
hkdf = "0.10.0"
rust-crypto = "0.2.36"
ff = "0.5"
hmac = "0.10.1"
=======
reqwest = {version = "0.10.8", features = ["json", "blocking"]}
url = "2.1.1"
chrono = "0.4.19"
openssl-sys = {version = "0.9", optional = true}
>>>>>>> 399b96dc

[dependencies.crypto_common]
path = "../rust-src/crypto_common"
version = "0"

[dependencies.crypto_common_derive]
path = "../rust-src/crypto_common_derive"
version = "0"

[dependencies.curve_arithmetic]
path = "../rust-src/curve_arithmetic"
version = "0"

[dependencies.elgamal]
path = "../rust-src/elgamal"
version = "0"

[dependencies.dodis_yampolskiy_prf]
path = "../rust-src/dodis_yampolskiy_prf"
version = "0"

[dependencies.id]
path = "../rust-src/id"
version = "0"

[dependencies.pedersen_scheme]
path = "../rust-src/pedersen_scheme"
version = "0"

[dependencies.ps_sig]
path = "../rust-src/ps_sig"
version = "0"

[dependencies.eddsa_ed25519]
path = "../rust-src/eddsa_ed25519"
version = "0"

[dependencies.ecvrf]
path = "../rust-src/ecvrf"
version = "0"

[dependencies.encrypted_transfers]
path = "../rust-src/encrypted_transfers"
version = "0"

# To generate keys for bakers only
[dependencies.aggregate_sig]
path = "../rust-src/aggregate_sig"
version = "0"

[lib]
name = "client_server_helpers"
path = "src/lib.rs"<|MERGE_RESOLUTION|>--- conflicted
+++ resolved
@@ -21,18 +21,15 @@
 either = "1.6"
 structopt = "0.3"
 hex = "0.4"
-<<<<<<< HEAD
 sha2 = "0.9"
 hkdf = "0.10.0"
 rust-crypto = "0.2.36"
 ff = "0.5"
 hmac = "0.10.1"
-=======
 reqwest = {version = "0.10.8", features = ["json", "blocking"]}
 url = "2.1.1"
 chrono = "0.4.19"
 openssl-sys = {version = "0.9", optional = true}
->>>>>>> 399b96dc
 
 [dependencies.crypto_common]
 path = "../rust-src/crypto_common"
