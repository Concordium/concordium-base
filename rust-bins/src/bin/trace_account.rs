//! This tool can be used to trace transactions on a given account.
//! It needs access to the wallet-proxy to obtain a list of transactions on a
//! given account.
//!
//! If the account secret key is provided then the tool will decrypt all
//! encrypted transfers on the account.
//!
//! This tool is a proof-of-concept. It does not handle various kinds of
//! failures gracefully, typically just aborting execution entirely if something
//! unexpected happens.

use anyhow::Context;
use chrono::{DateTime, NaiveDateTime, Utc};
use clap::AppSettings;
use client_server_helpers::read_json_from_file;
use crypto_common::{types::Amount, *};
use id::types::*;

use std::path::PathBuf;
use structopt::StructOpt;

type EncryptedAmount = encrypted_transfers::types::EncryptedAmount<id::constants::ArCurve>;

#[derive(Debug)]
pub enum AmountDelta {
    PositiveAmount(Amount),
    NegativeAmount(Amount),
}

impl std::fmt::Display for AmountDelta {
    fn fmt(&self, f: &mut std::fmt::Formatter<'_>) -> std::fmt::Result {
        match self {
            AmountDelta::PositiveAmount(a) => write!(f, "+{}", a),
            AmountDelta::NegativeAmount(a) => write!(f, "-{}", a),
        }
    }
}

impl<'de> SerdeDeserialize<'de> for AmountDelta {
    fn deserialize<D: serde::de::Deserializer<'de>>(des: D) -> Result<Self, D::Error> {
        use serde::de::Error;
        use std::convert::TryInto;
        let s = String::deserialize(des)?;
        let n = s
            .parse::<i128>()
            .map_err(|e| D::Error::custom(format!("Could not parse amount delta: {}", e)))?;
        if n >= 0 {
<<<<<<< HEAD
            let micro_ccd: u64 = n
                .try_into()
                .map_err(|_| D::Error::custom("Amount delta out of range."))?;
            Ok(AmountDelta::PositiveAmount(Amount::from_micro_ccd(
                micro_ccd,
            )))
=======
            let microccd: u64 = n
                .try_into()
                .map_err(|_| D::Error::custom("Amount delta out of range."))?;
            Ok(AmountDelta::PositiveAmount(Amount::from(microccd)))
>>>>>>> 98fa25d8
        } else {
            let m = n
                .checked_abs()
                .ok_or_else(|| D::Error::custom("Amount delta out of range."))?;
<<<<<<< HEAD
            let micro_ccd: u64 = m
                .try_into()
                .map_err(|_| D::Error::custom("Amount delta out of range."))?;
            Ok(AmountDelta::NegativeAmount(Amount::from_micro_ccd(
                micro_ccd,
            )))
=======
            let microccd: u64 = m
                .try_into()
                .map_err(|_| D::Error::custom("Amount delta out of range."))?;
            Ok(AmountDelta::NegativeAmount(Amount::from(microccd)))
>>>>>>> 98fa25d8
        }
    }
}

/// Should match what's output by the anonymity_revocation tool.
#[derive(SerdeDeserialize)]
#[serde(rename_all = "camelCase")]
struct RetrievalInput {
    account_address:       AccountAddress,
    /// An optional secret key. If present amounts will be decrypted, otherwise
    /// they will not.
    encryption_secret_key: Option<elgamal::SecretKey<id::constants::ArCurve>>,
}

/// A success response from the accTransactions endpoint of the wallet-proxy.
#[derive(SerdeDeserialize)]
struct GoodResponse {
    limit:        u64,
    count:        u64,
    transactions: Vec<TransactionResponse>,
}

/// Since we don't do anything with hashes we leave them as strings for this
/// binary.
type BlockHash = String;
type TransactionHash = String;

#[derive(Debug, SerdeDeserialize, PartialEq, Eq)]
enum OriginType {
    #[serde(rename = "self")]
    Own, // named Own instead of Self because Self is a keyword
    #[serde(rename = "account")]
    Account,
    #[serde(rename = "reward")]
    Reward,
}

/// Origin of the transaction, either "self" or "account", in the latter case
/// the address is in the second field.
#[derive(Debug, SerdeDeserialize)]
struct Origin {
    #[serde(rename = "type")]
    origin_type: OriginType,
    address:     Option<AccountAddress>,
}

/// Interesting parts of the response for a single transaction.
#[derive(SerdeDeserialize)]
#[serde(rename_all = "camelCase")]
struct TransactionResponse {
    id:               u64,
    origin:           Origin,
    block_hash:       BlockHash,
    block_time:       f64,
    transaction_hash: Option<TransactionHash>,
    details:          Details,
    subtotal:         Option<AmountDelta>,
    total:            Option<AmountDelta>,
}
/// Outcome of a transaction.
#[derive(SerdeDeserialize, Eq, PartialEq, Debug)]
enum Outcome {
    #[serde(rename = "success")]
    Success,
    #[serde(rename = "reject")]
    Reject,
}

/// Details of a particular transaction. The actual details are transaction
/// specific, and are thus handled by the enumeration `AdditionalDetails`.
#[derive(SerdeDeserialize)]
struct Details {
    outcome:            Option<Outcome>,
    #[serde(flatten)]
    additional_details: AdditionalDetails,
}

/// Additional details of a transaction, itemized by transaction type.
/// This should match what the wallet-proxy returns.
#[derive(SerdeDeserialize, Debug)]
#[serde(tag = "type")]
#[allow(clippy::large_enum_variant)]
enum AdditionalDetails {
    #[serde(rename = "initContract")]
    InitContract,
    #[serde(rename = "update")]
    Update,
    #[serde(rename = "transfer")]
    SimpleTransfer(SimpleTransfer),
    #[serde(rename = "encryptedAmountTransfer")]
    EncryptedAmountTransfer(EncryptedTransfer),
    #[serde(rename = "transferToEncrypted")]
    TransferToEncrypted(TransferToEncrypted),
    #[serde(rename = "transferToPublic")]
    TransferToPublic(TransferToPublic),
    #[serde(rename = "transferWithSchedule")]
    TransferWithSchedule(TransferWithSchedule),
    #[serde(rename = "blockReward")]
    BlockReward,
    #[serde(rename = "finalizationReward")]
    FinalizationReward,
    #[serde(rename = "bakingReward")]
    BakingReward,
    #[serde(rename = "platformDevelopmentCharge")]
    Mint,
    #[serde(other)]
    Uninteresting,
}

#[derive(SerdeDeserialize, Debug)]
#[serde(rename_all = "camelCase")]
pub struct SimpleTransfer {
    transfer_source:      AccountAddress,
    transfer_destination: AccountAddress,
    transfer_amount:      Amount,
}

#[derive(SerdeDeserialize, Debug)]
#[serde(rename_all = "camelCase")]
pub struct EncryptedTransfer {
    transfer_source:           AccountAddress,
    transfer_destination:      AccountAddress,
    encrypted_amount:          EncryptedAmount,
    input_encrypted_amount:    EncryptedAmount,
    new_self_encrypted_amount: EncryptedAmount,
}

#[derive(SerdeDeserialize, Debug)]
#[serde(rename_all = "camelCase")]
pub struct TransferWithSchedule {
    transfer_destination: AccountAddress,
    transfer_amount:      Amount,
}

#[derive(SerdeDeserialize, Debug)]
#[serde(rename_all = "camelCase")]
pub struct TransferToEncrypted {
    pub transfer_source:           AccountAddress,
    pub amount_subtracted:         Amount,
    pub new_self_encrypted_amount: EncryptedAmount,
}

#[derive(SerdeDeserialize, Debug)]
#[serde(rename_all = "camelCase")]
pub struct TransferToPublic {
    pub transfer_source:           AccountAddress,
    pub amount_added:              Amount,
    pub input_encrypted_amount:    EncryptedAmount,
    pub new_self_encrypted_amount: EncryptedAmount,
}

/// A success response from accBalance endpoint
#[derive(SerdeDeserialize)]
#[serde(rename_all = "camelCase")]
struct AccBalanceResponse {
    current_balance:   Option<serde_json::Value>,
    finalized_balance: Option<serde_json::Value>,
}

#[derive(StructOpt)]
/// Mode of operation, either decrypt all, or just one.
enum Mode {
    #[structopt(about = "Trace all accounts in the given file.", name = "all")]
    All {
        #[structopt(
            help = "File with data about the account we need to decrypt.",
            long = "regids"
        )]
        regids_file: PathBuf,
    },
    #[structopt(about = "Trace a single account.", name = "single")]
    Single {
        #[structopt(help = "Account address to trace.", long = "address")]
        address:        AccountAddress,
        #[structopt(
            help = "Optionally a decryption key to decrypt encrypted transfers.",
            long = "decryption-key"
        )]
        decryption_key: Option<String>,
    },
}

#[derive(StructOpt)]
struct Trace {
    #[structopt(
        long = "global",
        help = "File with cryptographic parameters.",
        default_value = "global.json"
    )]
    global: PathBuf,
    #[structopt(
        long = "out",
        help = "File to output the account trace to. If not provided the data is printed to \
                stdout."
    )]
    out:    Option<PathBuf>,
    #[structopt(
        long = "source",
        help = "URL to the wallet-proxy instance.",
        default_value = "https://wallet-proxy.eu.staging.concordium.com"
    )]
    source: url::Url,
    #[structopt(subcommand)]
    mode:   Mode,
}

fn main() {
    let app = Trace::clap()
        .setting(AppSettings::ArgRequiredElseHelp)
        .global_setting(AppSettings::ColoredHelp);
    let matches = app.get_matches();
    let tr = Trace::from_clap(&matches);
    let global: GlobalContext<id::constants::ArCurve> =
        match read_json_from_file::<_, Versioned<GlobalContext<_>>>(&tr.global) {
            Ok(global) if global.version == VERSION_0 => global.value,
            Ok(global) => {
                eprintln!(
                    "Cryptographic parameters have an unsupported version tag {}",
                    global.version
                );
                return;
            }
            Err(e) => {
                eprintln!("Could not read cryptographic parameters {}", e);
                return;
            }
        };
    let table = elgamal::BabyStepGiantStep::new(global.encryption_in_exponent_generator(), 1 << 16);
    let mut writer: Box<dyn std::io::Write> = if let Some(file) = tr.out {
        Box::new(std::fs::File::create(file).expect("Cannot create output file"))
    } else {
        Box::new(std::io::stdout())
    };
    match tr.mode {
        Mode::All { regids_file } => {
            let inputs: Vec<RetrievalInput> = match read_json_from_file(regids_file) {
                Ok(data) => data,
                Err(_) => {
                    eprintln!("Could not read regids from the provided file.");
                    return;
                }
            };
            for input in inputs.iter() {
                trace_single_account(&table, &tr.source, input, &mut writer);
                writeln!(writer, "\n\n").expect("Could not write.");
            }
        }
        Mode::Single {
            address,
            decryption_key,
        } => {
            let input = match decryption_key {
                Some(decryption_key) => {
                    let encryption_secret_key = match hex::decode(&decryption_key)
                        .context("Hex decoding error")
                        .and_then(|bs| from_bytes(&mut std::io::Cursor::new(bs)))
                    {
                        Ok(v) => Some(v),
                        Err(e) => {
                            eprintln!("The provided decryption key is malformed due to: {}", e);
                            return;
                        }
                    };
                    RetrievalInput {
                        account_address: address,
                        encryption_secret_key,
                    }
                }
                None => RetrievalInput {
                    account_address:       address,
                    encryption_secret_key: None,
                },
            };
            trace_single_account(&table, &tr.source, &input, &mut writer)
        }
    };
}

fn trace_single_account(
    table: &elgamal::BabyStepGiantStep<id::constants::ArCurve>,
    source: &url::Url,
    input: &RetrievalInput,
    writer: &mut impl std::io::Write,
) {
    writeln!(writer, "Tracing account {}.", input.account_address).expect("Could not write.");
    // First check whether the account exists.
    {
        let mut exists_url = source.clone();
        exists_url.set_path(&format!("v0/accBalance/{}", input.account_address));
        let response = reqwest::blocking::get(exists_url).unwrap();
        if !response.status().is_success() {
            writeln!(writer, "Account does not exist on the chain at the moment.")
                .expect("Could not write.");
            return;
        } else {
            let response: Option<AccBalanceResponse> = response.json().ok();
            let does_account_exist = response.map_or(true, |abr| {
                abr.current_balance.is_none() && abr.finalized_balance.is_none()
            });
            if does_account_exist {
                writeln!(
                    writer,
                    "    Account does not exist on the chain at the moment."
                )
                .expect("Could not write.");
                return;
            }
        }
    }

    let mut base_url = source.clone();
    base_url.set_path(&format!("v0/accTransactions/{}", input.account_address));
    let request_template = reqwest::blocking::Client::new()
        .get(base_url.as_str())
        .query(&[("order", "ascending")])
        .query(&[("limit", 1000)]);

    let mk_request = |from: Option<u64>| {
        let response = match from {
            Some(from) => request_template
                .try_clone()
                .unwrap()
                .query(&[("from", from)])
                .send(),
            None => request_template.try_clone().unwrap().send(),
        };
        match response {
            Ok(response) => {
                use reqwest::StatusCode;
                match response.status() {
                    StatusCode::OK => response
                        .json()
                        .map_err(|e| format!("Cannot decode response {}", e)),
                    StatusCode::BAD_REQUEST => {
                        Err("Bad request.".to_owned())
                        // TODO: Add description
                    }
                    StatusCode::BAD_GATEWAY => {
                        Err("The server experienced an internal error.".to_owned())
                        // TODO Add description.
                    }
                    status => Err(format!("Unexpected response status {}", status)),
                }
            }
            Err(e) => Err(format!("Request cannot be made {}", e)),
        }
    };
    let mut init = None;
    let mut i = 0u64;
    let sk = &input.encryption_secret_key;

    loop {
        let rq: Result<GoodResponse, String> = mk_request(init);
        match rq {
            Ok(response) => {
                for tx in response.transactions.iter() {
                    if tx
                        .details
                        .outcome
                        .as_ref()
                        .map_or(false, |x| x == &Outcome::Reject)
                    {
                        continue;
                    }
                    match &tx.details.additional_details {
                        AdditionalDetails::InitContract => {
                            writeln!(
                                writer,
                                "[{}] {}: initialized a contract resulting in a change of balance \
                                 of {} GTUs\n    Block hash: {}\n    Transaction hash: {}",
                                pretty_time(tx.block_time),
                                i,
                                tx.subtotal.as_ref().unwrap(),
                                tx.block_hash,
                                tx.transaction_hash.as_ref().unwrap()
                            )
                            .expect("Could not write.");
                        }
                        AdditionalDetails::Update => {
                            writeln!(
                                writer,
                                "[{}] {}: updated a contract resulting in a change of balance of \
                                 {} GTUs\n    Block hash: {}\n    Transaction hash: {}",
                                pretty_time(tx.block_time),
                                i,
                                tx.subtotal.as_ref().unwrap(),
                                tx.block_hash,
                                tx.transaction_hash.as_ref().unwrap()
                            )
                            .expect("Could not write.");
                        }
                        AdditionalDetails::SimpleTransfer(st) => {
                            if tx.origin.origin_type == OriginType::Own {
                                writeln!(
                                    writer,
                                    "[{}] {}: Outgoing transfer of {} GTU to account {}.\n    \
                                     Block hash: {}\n   Transaction hash: {}",
                                    pretty_time(tx.block_time),
                                    i,
                                    st.transfer_amount,
                                    st.transfer_destination,
                                    tx.block_hash,
                                    tx.transaction_hash.as_ref().unwrap(),
                                )
                                .expect("Could not write.");
                            } else {
                                writeln!(
                                    writer,
                                    "[{}] {}: Incoming transfer of {} GTU from account {}.\n    \
                                     Block hash: {}\n    Transaction hash: {}",
                                    pretty_time(tx.block_time),
                                    i,
                                    st.transfer_amount,
                                    st.transfer_source,
                                    tx.block_hash,
                                    tx.transaction_hash.as_ref().unwrap(),
                                )
                                .expect("Could not write.");
                            }
                        }

                        AdditionalDetails::EncryptedAmountTransfer(et) => {
                            if tx.origin.origin_type == OriginType::Own {
                                if let Some(sk) = &sk {
                                    let before = encrypted_transfers::decrypt_amount(
                                        table,
                                        sk,
                                        &et.input_encrypted_amount,
                                    );
                                    let after = encrypted_transfers::decrypt_amount(
                                        table,
                                        sk,
                                        &et.new_self_encrypted_amount,
                                    );
                                    assert!(before >= after);
<<<<<<< HEAD
                                    let amount = before - after;
=======
                                    let amount = Amount {
                                        microccd: before.microccd - after.microccd,
                                    };
>>>>>>> 98fa25d8
                                    writeln!(
                                        writer,
                                        "[{}] {}: outgoing encrypted transfer of {} GTU to \
                                         account {}.\n    Block hash: {}\n    Transaction hash: {}",
                                        pretty_time(tx.block_time),
                                        i,
                                        amount,
                                        et.transfer_destination,
                                        tx.block_hash,
                                        tx.transaction_hash.as_ref().unwrap(),
                                    )
                                    .expect("Could not write.");
                                } else {
                                    writeln!(
                                        writer,
                                        "[{}] {}: outgoing encrypted transfer to account {}.\n    \
                                         Block hash: {}\n    Transaction hash: {}",
                                        pretty_time(tx.block_time),
                                        i,
                                        et.transfer_destination,
                                        tx.block_hash,
                                        tx.transaction_hash.as_ref().unwrap(),
                                    )
                                    .expect("Could not write.");
                                }
                            } else if tx.origin.origin_type == OriginType::Account {
                                if let Some(sk) = &sk {
                                    let amount = encrypted_transfers::decrypt_amount(
                                        table,
                                        sk,
                                        &et.encrypted_amount,
                                    );
                                    writeln!(
                                        writer,
                                        "[{}] {}: incoming encrypted transfer of {} GTU from \
                                         account {}\n    Block hash: {}\n    Transaction hash: {}",
                                        pretty_time(tx.block_time),
                                        i,
                                        amount,
                                        et.transfer_source,
                                        tx.block_hash,
                                        tx.transaction_hash.as_ref().unwrap(),
                                    )
                                    .expect("Could not write.")
                                } else {
                                    writeln!(
                                        writer,
                                        "[{}] {}: incoming encrypted transfer from \
                                         account {}\n    Block hash: {}\n    Transaction \
                                         hash: {}",
                                        pretty_time(tx.block_time),
                                        i,
                                        et.transfer_source,
                                        tx.block_hash,
                                        tx.transaction_hash.as_ref().unwrap()
                                    )
                                    .expect("Could not write.")
                                }
                            }
                        }
                        AdditionalDetails::TransferToEncrypted(tte) => {
                            writeln!(
                                writer,
                                "[{}] {}: account {} shielded {} GTU\n    Block hash: {}\n    \
                                 Transaction hash: {}",
                                pretty_time(tx.block_time),
                                i,
                                tte.transfer_source,
                                tte.amount_subtracted,
                                tx.block_hash,
                                tx.transaction_hash.as_ref().unwrap()
                            )
                            .expect("Could not write.");
                        }
                        AdditionalDetails::TransferToPublic(ttp) => {
                            writeln!(
                                writer,
                                "[{}] {}: account {} unshielded {} GTU\n    Block hash: {}\n    \
                                 Transaction hash: {}",
                                pretty_time(tx.block_time),
                                i,
                                ttp.transfer_source,
                                ttp.amount_added,
                                tx.block_hash,
                                tx.transaction_hash.as_ref().unwrap()
                            )
                            .expect("Could not write.");
                        }
                        AdditionalDetails::TransferWithSchedule(tws) => {
                            if tx.origin.origin_type == OriginType::Own {
                                writeln!(
                                    writer,
                                    "[{}] {}: Outgoing scheduled transfer of {} GTU to account \
                                     {}\n    Block hash: {}\n    Transaction hash: {}",
                                    pretty_time(tx.block_time),
                                    i,
                                    tws.transfer_amount,
                                    tws.transfer_destination,
                                    tx.block_hash,
                                    tx.transaction_hash.as_ref().unwrap()
                                )
                                .expect("Could not write.");
                            } else if let AmountDelta::PositiveAmount(am) =
                                tx.total.as_ref().unwrap()
                            {
                                writeln!(
                                    writer,
                                    "[{}] {}: Incoming scheduled transfer of {} GTU from account \
                                     {}\n    Block hash: {}\n    Transaction hash: {}",
                                    pretty_time(tx.block_time),
                                    i,
                                    am,
                                    tx.origin.address.as_ref().unwrap(),
                                    tx.block_hash,
                                    tx.transaction_hash.as_ref().unwrap()
                                )
                                .expect("Could not write.");
                            } else {
                                panic!(
                                    "Malformed transaction details. Incoming scheduled transfer \
                                     with negative balance"
                                );
                            }
                        }
                        AdditionalDetails::BlockReward
                        | AdditionalDetails::FinalizationReward
                        | AdditionalDetails::BakingReward
                        | AdditionalDetails::Mint => {
                            if let AmountDelta::PositiveAmount(am) = tx.total.as_ref().unwrap() {
                                writeln!(
                                    writer,
                                    "[{}] {}: Received a {} reward of {} GTU\n    Block hash: {}",
                                    pretty_time(tx.block_time),
                                    i,
                                    match &tx.details.additional_details {
                                        AdditionalDetails::BlockReward => "block",
                                        AdditionalDetails::FinalizationReward => "finalization",
                                        AdditionalDetails::BakingReward => "baking",
                                        AdditionalDetails::Mint => "minting",
                                        _ => unreachable!(),
                                    },
                                    am,
                                    tx.block_hash
                                )
                                .expect("Could not write.");
                            } else {
                                panic!("Malformed transaction details. Negative reward");
                            }
                        }
                        AdditionalDetails::Uninteresting => {
                            // do nothing for other transaction types.
                        }
                    }
                    i += 1;
                }
                if response.count == response.limit {
                    init = Some(response.transactions.last().unwrap().id);
                } else {
                    break;
                }
            }
            Err(e) => {
                eprintln!("Could not retrieve account information due to {}", e);
                break;
            }
        }
    }
}

fn pretty_time(timestamp: f64) -> String {
    let naive = NaiveDateTime::from_timestamp(timestamp.round() as i64, 0);
    let dt: DateTime<Utc> = DateTime::from_utc(naive, Utc);
    dt.format("UTC %Y-%m-%d %H:%M:%S").to_string()
}<|MERGE_RESOLUTION|>--- conflicted
+++ resolved
@@ -45,36 +45,22 @@
             .parse::<i128>()
             .map_err(|e| D::Error::custom(format!("Could not parse amount delta: {}", e)))?;
         if n >= 0 {
-<<<<<<< HEAD
             let micro_ccd: u64 = n
                 .try_into()
                 .map_err(|_| D::Error::custom("Amount delta out of range."))?;
             Ok(AmountDelta::PositiveAmount(Amount::from_micro_ccd(
                 micro_ccd,
             )))
-=======
-            let microccd: u64 = n
-                .try_into()
-                .map_err(|_| D::Error::custom("Amount delta out of range."))?;
-            Ok(AmountDelta::PositiveAmount(Amount::from(microccd)))
->>>>>>> 98fa25d8
         } else {
             let m = n
                 .checked_abs()
                 .ok_or_else(|| D::Error::custom("Amount delta out of range."))?;
-<<<<<<< HEAD
             let micro_ccd: u64 = m
                 .try_into()
                 .map_err(|_| D::Error::custom("Amount delta out of range."))?;
             Ok(AmountDelta::NegativeAmount(Amount::from_micro_ccd(
                 micro_ccd,
             )))
-=======
-            let microccd: u64 = m
-                .try_into()
-                .map_err(|_| D::Error::custom("Amount delta out of range."))?;
-            Ok(AmountDelta::NegativeAmount(Amount::from(microccd)))
->>>>>>> 98fa25d8
         }
     }
 }
@@ -510,13 +496,7 @@
                                         &et.new_self_encrypted_amount,
                                     );
                                     assert!(before >= after);
-<<<<<<< HEAD
                                     let amount = before - after;
-=======
-                                    let amount = Amount {
-                                        microccd: before.microccd - after.microccd,
-                                    };
->>>>>>> 98fa25d8
                                     writeln!(
                                         writer,
                                         "[{}] {}: outgoing encrypted transfer of {} GTU to \
