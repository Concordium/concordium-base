--- conflicted
+++ resolved
@@ -396,20 +396,11 @@
 /// transaction.
 fn handle_create_credential(cc: CreateCredential) {
     let id_object = {
-<<<<<<< HEAD
-        let file = matches
-            .value_of("id-object")
-            .expect("id-object parameter mandatory.");
         match read_exact_versioned_json_from_file::<
             _,
             IdentityObject<Bls12, ExampleCurve, ExampleAttribute>,
-        >(VERSION_IDENTITY_OBJECT, file)
+        >(VERSION_IDENTITY_OBJECT, cc.id_object)
         {
-=======
-        match read_json_from_file::<_, IdentityObject<Bls12, ExampleCurve, ExampleAttribute>>(
-            cc.id_object,
-        ) {
->>>>>>> 779a239f
             Ok(v) => v,
             Err(x) => {
                 eprintln!("Could not read identity object because {}", x);
@@ -418,18 +409,9 @@
         }
     };
 
-<<<<<<< HEAD
-    let ip_info = match matches
-        .value_of("ip-info")
-        .map(|ip| read_exact_versioned_json_from_file(VERSION_IP_INFO_PUBLIC, ip))
-    {
-        Some(Ok(v)) => v,
-        Some(Err(x)) => {
-=======
-    let ip_info = match read_json_from_file(cc.ip_info) {
+    let ip_info = match read_exact_versioned_json_from_file(VERSION_IP_INFO_PUBLIC, cc.ip_info) {
         Ok(v) => v,
         Err(x) => {
->>>>>>> 779a239f
             eprintln!("Could not read identity provider info because {}", x);
             return;
         }
@@ -533,29 +515,14 @@
     // which we need to generate CDI.
     // This file should also contain the public keys of the identity provider who
     // signed the object.
-<<<<<<< HEAD
     let id_use_data: IdObjectUseData<Bls12, ExampleCurve> =
-        match read_exact_versioned_json_from_file(
-            VERSION_ID_OBJECT_USE_DATA,
-            matches
-                .value_of("private")
-                .expect("Should not happen because argument is mandatory."),
-        ) {
+        match read_exact_versioned_json_from_file(VERSION_ID_OBJECT_USE_DATA, &cc.private) {
             Ok(v) => v,
             Err(x) => {
                 eprintln!("Could not read CHI object because {}", x);
                 return;
             }
         };
-=======
-    let id_use_data: IdObjectUseData<Bls12, ExampleCurve> = match read_json_from_file(&cc.private) {
-        Ok(v) => v,
-        Err(x) => {
-            eprintln!("Could not read CHI object because {}", x);
-            return;
-        }
-    };
->>>>>>> 779a239f
 
     // We ask what regid index they would like to use.
     let x = match Input::new().with_prompt("Index").interact() {
@@ -609,13 +576,8 @@
     // Now simply output the credential object in the transaction format
     // accepted by the simple-client for sending transactions.
 
-<<<<<<< HEAD
-    if let Some(json_file) = matches.value_of("out") {
+    if let Some(json_file) = cc.out {
         match write_json_to_file(json_file, &versioned_cdi) {
-=======
-    if let Some(json_file) = cc.out {
-        match write_json_to_file(json_file, &cdi) {
->>>>>>> 779a239f
             Ok(_) => println!("Wrote transaction payload to JSON file."),
             Err(e) => {
                 eprintln!("Could not JSON write to file because {}", e);
@@ -664,17 +626,11 @@
 /// private information of the identity provider, check and sign the
 /// pre-identity object to generate the identity object to send back to the
 /// account holder.
-<<<<<<< HEAD
-fn handle_act_as_ip(matches: &ArgMatches) {
-    let pio_path = Path::new(matches.value_of("pio").unwrap());
+fn handle_act_as_ip(aai: IpSignPio) {
     let pio = match read_exact_versioned_json_from_file::<_, PreIdentityObject<_, _>>(
         VERSION_PRE_IDENTITY_OBJECT,
-        &pio_path,
+        &aai.pio,
     ) {
-=======
-fn handle_act_as_ip(aai: IpSignPio) {
-    let pio = match read_json_from_file::<_, PreIdentityObject<_, _>>(&aai.pio) {
->>>>>>> 779a239f
         Ok(pio) => pio,
         Err(e) => {
             eprintln!("Could not read file because {}", e);
@@ -768,18 +724,12 @@
             let ver_id_object = Versioned::new(VERSION_IDENTITY_OBJECT, id_object);
             let signature = &ver_id_object.value.signature;
             println!("Successfully checked pre-identity data.");
-<<<<<<< HEAD
-            if let Some(signed_out_path) = matches.value_of("out") {
-                if write_json_to_file(signed_out_path, &ver_id_object).is_ok() {
-                    println!("Wrote signed identity object to file.");
-=======
             if let Some(signed_out_path) = aai.out_file {
-                if write_json_to_file(signed_out_path.clone(), &id_object).is_ok() {
+                if write_json_to_file(signed_out_path.clone(), &ver_id_object).is_ok() {
                     println!(
                         "Wrote signed identity object to file {}",
                         signed_out_path.display()
                     );
->>>>>>> 779a239f
                 } else {
                     println!(
                         "Could not write Identity object to file. The signature is: {}",
@@ -919,14 +869,9 @@
     // the only thing left is to output all the information
 
     let id_use_data = IdObjectUseData { aci, randomness };
-<<<<<<< HEAD
     let ver_id_use_data = Versioned::new(VERSION_ID_OBJECT_USE_DATA, id_use_data);
-    if let Some(aci_out_path) = matches.value_of("private") {
+    if let Some(aci_out_path) = sip.private {
         if write_json_to_file(aci_out_path, &ver_id_use_data).is_ok() {
-=======
-    if let Some(aci_out_path) = sip.private {
-        if write_json_to_file(aci_out_path, &id_use_data).is_ok() {
->>>>>>> 779a239f
             println!("Wrote ACI and randomness to file.");
         } else {
             println!("Could not write ACI data to file. Outputting to standard output.");
@@ -936,14 +881,9 @@
         output_json(&ver_id_use_data);
     }
 
-<<<<<<< HEAD
     let ver_pio = Versioned::new(VERSION_PRE_IDENTITY_OBJECT, pio);
-    if let Some(pio_out_path) = matches.value_of("public") {
+    if let Some(pio_out_path) = sip.public {
         if write_json_to_file(pio_out_path, &ver_pio).is_ok() {
-=======
-    if let Some(pio_out_path) = sip.public {
-        if write_json_to_file(pio_out_path, &pio).is_ok() {
->>>>>>> 779a239f
             println!("Wrote PIO data to file.");
         } else {
             println!("Could not write PIO data to file. Outputting to standard output.");
@@ -1041,32 +981,23 @@
             ip_secret_key:  id_secret_key,
             public_ip_info: ip_info,
         };
-<<<<<<< HEAD
-        println!("writing ip_{} in file {}", id, ip_fname);
-        write_json_to_file(&ip_fname, &full_info).ok()?;
-        let versioned_ip_info_public =
-            Versioned::new(VERSION_IP_INFO_PUBLIC, full_info.public_ip_info);
-        println!("writing ip_{} public data in file {}", id, ip_fname_pub);
-        write_json_to_file(&ip_fname_pub, &versioned_ip_info_public).ok()?;
-
-        res.push(versioned_ip_info_public);
-=======
         println!("writing ip_{} in file {}", id, ip_fname.display());
         if let Err(err) = write_json_to_file(&ip_fname, &full_info) {
             eprintln!("Could not write out identity provider: {}", err);
             return;
         }
+        let versioned_ip_info_public =
+            Versioned::new(VERSION_IP_INFO_PUBLIC, full_info.public_ip_info);
         println!(
             "writing ip_{} public data in file {}",
             id,
             ip_fname_pub.display()
         );
-        if let Err(err) = write_json_to_file(&ip_fname_pub, &full_info.public_ip_info) {
+        if let Err(err) = write_json_to_file(&ip_fname_pub, &versioned_ip_info_public) {
             eprintln!("Could not write out identity provider: {}", err);
             return;
         }
-        res.push(full_info.public_ip_info);
->>>>>>> 779a239f
+        res.push(versioned_ip_info_public);
     }
     let mut ips_path = gip.output_dir;
     ips_path.push("identity_providers.json");
@@ -1080,21 +1011,9 @@
 /// Generate the global context.
 fn handle_generate_global(gl: GenerateGlobal) {
     let mut csprng = thread_rng();
-<<<<<<< HEAD
-    let gc = GlobalContext::<ExampleCurve> {
-        // we generate the commitment key for 1 value only.
-        // Since the scheme supports general vectors of values this is inefficient
-        // but is OK for now.
-        // The reason we only need 1 value is that we commit to each value separately
-        // in the attribute list. This is so that we can reveal items individually.
-        on_chain_commitment_key: CommitmentKey::generate(&mut csprng),
-    };
+    let gc = GlobalContext::<ExampleCurve>::generate(&mut csprng);
     let vgc = Versioned::new(VERSION_GLOBAL_PARAMETERS, gc);
-    write_json_to_file(GLOBAL_CONTEXT, &vgc).ok()
-=======
-    let gc = GlobalContext::<ExampleCurve>::generate(&mut csprng);
-    if let Err(err) = write_json_to_file(&gl.output_file, &gc) {
+    if let Err(err) = write_json_to_file(&gl.output_file, &vgc) {
         eprintln!("Could not write global parameters because {}.", err);
     }
->>>>>>> 779a239f
 }