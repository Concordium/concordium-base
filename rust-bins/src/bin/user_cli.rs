use anyhow::{bail, Context};
use chrono::TimeZone;
use clap::AppSettings;
use client_server_helpers::*;
use crossterm::{
    execute,
    terminal::{Clear, ClearType},
};
use crypto_common::{
    types::{CredentialIndex, KeyIndex, KeyPair, TransactionTime},
    *,
};
use dialoguer::{Confirm, Input, MultiSelect, Select};
use dodis_yampolskiy_prf as prf;
use ed25519_dalek as ed25519;
use either::Either::{Left, Right};
use id::{account_holder::*, secret_sharing::*, types::*};
use key_derivation::{words_to_seed, ConcordiumHdWallet, Net};
use pedersen_scheme::Value as PedersenValue;
use rand::*;
use serde_json::{json, to_value};
use std::{collections::btree_map::BTreeMap, convert::TryFrom, path::PathBuf};
use structopt::StructOpt;

#[derive(StructOpt)]
struct StartIp {
    #[structopt(
        long = "ip-info",
        help = "File with information about the identity provider."
    )]
    ip_info:            PathBuf,
    #[structopt(
        long = "initial-keys-out",
        help = "File to write the private keys of the user's initial account."
    )]
    initial_keys:       PathBuf,
    #[structopt(long = "ars", help = "File with a list of anonymity revokers.")]
    anonymity_revokers: PathBuf,
    #[structopt(
        long = "id-use-data-out",
        help = "File to write the identity object use data to. This contains some private keys."
    )]
    private:            PathBuf,
    #[structopt(
        long = "request-out",
        help = "File to write the request to that is to be sent to the identity provider."
    )]
    public:             PathBuf,
    #[structopt(
        name = "cryptographic-parameters",
        long = "cryptographic-parameters",
        help = "File with cryptographic parameters."
    )]
    global:             PathBuf,
    #[structopt(
        name = "ar-threshold",
        long = "ar-threshold",
        help = "Anonymity revocation threshold.",
        requires = "selected-ars"
    )]
    threshold:          Option<u8>,
    #[structopt(
        long = "selected-ars",
        help = "Indices of selected ars. If none are provided an interactive choice will be \
                presented.",
        requires = "ar-threshold"
    )]
    selected_ars:       Vec<u32>,
}

#[derive(StructOpt)]
struct StartIpV1 {
    #[structopt(
        long = "use-existing-phrase",
        help = "Use existing seed phrase. Otherwise, fresh keys are generated."
    )]
    recover:            bool,
    #[structopt(
        long = "ip-info",
        help = "File with information about the identity provider."
    )]
    ip_info:            PathBuf,
    #[structopt(long = "ars", help = "File with a list of anonymity revokers.")]
    anonymity_revokers: PathBuf,
    #[structopt(
        long = "request-out",
        help = "File to write the request to that is to be sent to the identity provider."
    )]
    public:             PathBuf,
    #[structopt(
        name = "cryptographic-parameters",
        long = "cryptographic-parameters",
        help = "File with cryptographic parameters."
    )]
    global:             PathBuf,
    #[structopt(
        name = "ar-threshold",
        long = "ar-threshold",
        help = "Anonymity revocation threshold.",
        requires = "selected-ars"
    )]
    threshold:          Option<u8>,
    #[structopt(
        long = "selected-ars",
        help = "Indices of selected ars. If none are provided an interactive choice will be \
                presented.",
        requires = "ar-threshold"
    )]
    selected_ars:       Vec<u32>,
}

#[derive(StructOpt)]
struct GenerateIdRecoveryRequest {
    #[structopt(
        long = "ip-info",
        help = "File with information about the identity provider."
    )]
    ip_info:      PathBuf,
    #[structopt(
        long = "request-out",
        help = "File to write the request to that is to be sent to the identity provider."
    )]
    request_file: PathBuf,
    #[structopt(
        name = "cryptographic-parameters",
        long = "cryptographic-parameters",
        help = "File with cryptographic parameters."
    )]
    global:       PathBuf,
}

#[derive(StructOpt)]
struct CreateCredential {
    #[structopt(
        long = "id-object",
        help = "File with the JSON encoded identity object."
    )]
    id_object:   PathBuf,
    #[structopt(long = "id-use-data", help = "File with private identity object data.")]
    id_use_data: PathBuf,
    #[structopt(
        long = "account",
        help = "Account address onto which the credential should be deployed.",
        requires = "key-index"
    )]
    account:     Option<AccountAddress>,
    #[structopt(
        long = "message-expiry",
        help = "Expiry time of the credential message. In seconds from __now__.",
        required_unless = "account",
        conflicts_with = "account",
        default_value = "900"
    )]
    expiry:      u64,
    #[structopt(
        name = "key-index",
        long = "key-index",
        help = "Credential index of the new credential.",
        requires = "account",
        conflicts_with = "expiry"
    )]
    key_index:   Option<u8>,
    #[structopt(long = "credential-out", help = "File to output the credential to.")]
    out:         PathBuf,
    #[structopt(long = "keys-out", help = "File to output account keys to.")]
    keys_out:    PathBuf,
    #[structopt(long = "index", help = "Index of the account to be created.")]
    index:       Option<u8>,
}

#[derive(StructOpt)]
struct CreateCredentialV1 {
    #[structopt(
        long = "id-object",
        help = "File with the JSON encoded identity object."
    )]
    id_object:          PathBuf,
    #[structopt(
        long = "ip-info",
        help = "File with information about the identity provider."
    )]
    ip_info:            PathBuf,
    #[structopt(long = "ars", help = "File with a list of anonymity revokers.")]
    anonymity_revokers: PathBuf,
    #[structopt(
        name = "cryptographic-parameters",
        long = "cryptographic-parameters",
        help = "File with cryptographic parameters."
    )]
    global:             PathBuf,
    #[structopt(
        long = "account",
        help = "Account address onto which the credential should be deployed.",
        requires = "key-index"
    )]
    account:            Option<AccountAddress>,
    #[structopt(
        long = "message-expiry",
        help = "Expiry time of the credential message. In seconds from __now__.",
        required_unless = "account",
        conflicts_with = "account",
        default_value = "900"
    )]
    expiry:             u64,
    #[structopt(
        name = "key-index",
        long = "key-index",
        help = "Credential key index of the new credential.",
        requires = "account",
        conflicts_with = "expiry"
    )]
    key_index:          Option<u8>,
    #[structopt(long = "credential-out", help = "File to output the credential to.")]
    out:                PathBuf,
    #[structopt(long = "keys-out", help = "File to output account keys to.")]
    keys_out:           PathBuf,
    #[structopt(
        long = "index",
        help = "Index of the account/credential to be created."
    )]
    index:              Option<u8>,
}

#[derive(StructOpt)]
#[structopt(
    about = "Command line client to request identity objects, create credentials and generate id \
             recovery requests.",
    name = "User CLI",
    author = "Concordium",
    version = "2.0.0"
)]
enum UserClient {
    #[structopt(
        name = "generate-request",
        about = "Generate data to send to the identity provider to obtain an identity object.",
        version = "2.0.0"
    )]
    StartIp(StartIp),
    #[structopt(
        name = "generate-request-v1",
        about = "Generate data to send to the identity provider to obtain a version 1 identity \
                 object.",
        version = "2.0.0"
    )]
    StartIpV1(StartIpV1),
    #[structopt(
        name = "create-credential",
        about = "Take the identity object and create a credential object to deploy on chain to \
                 create an account.",
        version = "2.0.0"
    )]
    CreateCredential(CreateCredential),
    #[structopt(
        name = "create-credential-v1",
        about = "Take the identity object and create a credential object to deploy on chain to \
                 create an account.",
        version = "2.0.0"
    )]
    CreateCredentialV1(CreateCredentialV1),
    #[structopt(
        name = "recover-identity",
        about = "Generate id recovery request.",
        version = "2.0.0"
    )]
    GenerateIdRecoveryRequest(GenerateIdRecoveryRequest),
}

fn main() -> anyhow::Result<()> {
    let app = UserClient::clap()
        .setting(AppSettings::ArgRequiredElseHelp)
        .global_setting(AppSettings::ColoredHelp);
    let matches = app.get_matches();
    let client = UserClient::from_clap(&matches);
    use UserClient::*;
    match client {
        StartIp(ip) => handle_start_ip(ip),
        CreateCredential(cc) => handle_create_credential(cc),
        StartIpV1(ip) => handle_start_ip_v1(ip),
        CreateCredentialV1(cc) => handle_create_credential_v1(cc),
        GenerateIdRecoveryRequest(girr) => handle_recovery(girr),
    }
}

fn handle_start_ip(sip: StartIp) -> anyhow::Result<()> {
    let ip_info = read_ip_info(&sip.ip_info).context(format!(
        "Could not read the identity provider information from {}.",
        sip.ip_info.display()
    ))?;
    let ars = read_anonymity_revokers(&sip.anonymity_revokers).context(format!(
        "Could not read anonymity revokers from {}.",
        sip.anonymity_revokers.display()
    ))?;
    let global_ctx = read_global_context(&sip.global).context(format!(
        "Could not read cryptographic parameters from {}.",
        sip.global.display()
    ))?;

    let ar_ids = if sip.selected_ars.is_empty() {
        let mrs: Vec<&str> = ars
            .anonymity_revokers
            .values()
            .map(|x| x.ar_description.name.as_str())
            .collect();
        let keys = ars.anonymity_revokers.keys().collect::<Vec<_>>();
        let defaults = vec![true; keys.len()];
        let ar_ids = MultiSelect::new()
            .with_prompt("Choose anonymity revokers")
            .items(&mrs)
            .defaults(&defaults)
            .interact()?
            .iter()
            .map(|&x| *keys[x])
            .collect::<Vec<_>>();
        anyhow::ensure!(
            !ar_ids.is_empty(),
            "You need to select at least one anonymity revoker."
        );
        ar_ids
    } else {
        let res = sip
            .selected_ars
            .iter()
            .map(|&x| ArIdentity::try_from(x))
            .collect();
        match res {
            Ok(v) => v,
            Err(e) => {
                anyhow::bail!("Incorrect anonymity revoker identities: {}", e);
            }
        }
    };
    let num_ars = ar_ids.len();
    let mut choice_ars = BTreeMap::new();
    for ar_id in ar_ids.iter() {
        choice_ars.insert(
            *ar_id,
            ars.anonymity_revokers
                .get(ar_id)
                .context(format!(
                    "Chosen anonymity revoker {} does not exist in the given list.",
                    ar_id
                ))?
                .clone(),
        );
    }

    let threshold = if let Some(thr) = sip.threshold {
        Threshold(thr)
    } else {
        let threshold = Select::new()
            .with_prompt("Revocation threshold")
            .items(&(1..=num_ars).collect::<Vec<usize>>())
            .default(if num_ars == 1 { 0 } else { num_ars - 2 })
            .interact()?;
        Threshold((threshold + 1) as u8) // +1 because the indexing of the
                                         // selection starts at 1
    };

    let mut csprng = thread_rng();
    let chi = CredentialHolderInfo::<id::constants::ArCurve> {
        id_cred: IdCredentials::generate(&mut csprng),
    };
    let prf_key = prf::SecretKey::generate(&mut csprng);

    // the chosen account credential information
    let aci = AccCredentialInfo {
        cred_holder_info: chi,
        prf_key,
    };

    let context = IpContext::new(&ip_info, &choice_ars, &global_ctx);
    // and finally generate the pre-identity object
    // we also retrieve the randomness which we must keep private.
    // This randomness must be used
    let initial_acc_data = InitialAccountData {
        keys:      {
            let mut keys = BTreeMap::new();
            keys.insert(KeyIndex(0), KeyPair::generate(&mut csprng));
            keys
        },
        threshold: SignatureThreshold(1),
    };

    let randomness = ps_sig::SigRetrievalRandomness::generate_non_zero(&mut csprng);
    let id_use_data = IdObjectUseData { aci, randomness };
    let (pio, _) = generate_pio(&context, threshold, &id_use_data, &initial_acc_data)
        .context("Failed to generate the identity object request.")?;

    let enc_key = id_use_data.aci.prf_key.prf_exponent(0).unwrap();

    let secret_key = elgamal::SecretKey {
        generator: *global_ctx.elgamal_generator(),
        scalar:    enc_key,
    };

    // initial account information. We don't have the credential and
    // the randomness so we don't store them.
    // address of the initial account
    let address = account_address_from_registration_id(&pio.pub_info_for_ip.reg_id);
    let init_acc = json!({
        "address": address,
        "encryptionSecretKey": secret_key,
        "encryptionPublicKey": elgamal::PublicKey::from(&secret_key),
        "accountKeys": AccountKeys::from(initial_acc_data),
        "aci": id_use_data.aci,
    });

    println!(
        "Generated private keys for initial account. The credential has one key with key index 0."
    );
    println!("Address of the initial account will be {}.", address);
    let was_encrypted =
        output_possibly_encrypted(&sip.initial_keys, &init_acc).context(format!(
            "Could not write accounts keys of initial account to {}.",
            sip.initial_keys.display()
        ))?;
    println!(
        "Wrote private keys of initial account to file {}. {}",
        &sip.initial_keys.display(),
        if was_encrypted {
            "Keys are encrypted."
        } else {
            "Keys are in plaintext."
        }
    );

    // the only thing left is to output all the information

    let data = StoredData {
        ars,
        ip_info,
        global_ctx,
        id_use_data,
    };

    let ver_data = Versioned::new(VERSION_0, data);
    println!(
        "Generated the request and id object use data. Writing them to {}.",
        sip.private.display()
    );
    let was_encrypted = output_possibly_encrypted(&sip.private, &ver_data).context(format!(
        "Could not write id object use data to {}.",
        sip.private.display()
    ))?;
    println!(
        "Wrote id object use data to {}. {}",
        &sip.private.display(),
        if was_encrypted {
            "Keys are encrypted."
        } else {
            "Keys are in plaintext."
        }
    );

    let ver_pio = Versioned::new(VERSION_0, pio);
    write_json_to_file(&sip.public, &ver_pio).context(format!(
        "Could not write the request to {}",
        sip.public.display()
    ))?;
    println!(
        "Wrote the identity object request to {}. Send it to the identity provider.",
        &sip.public.display()
    );
    Ok(())
}

fn handle_start_ip_v1(sip: StartIpV1) -> anyhow::Result<()> {
    let ip_info = read_ip_info(&sip.ip_info).context(format!(
        "Could not read the identity provider information from {}.",
        sip.ip_info.display()
    ))?;
    let ars = read_anonymity_revokers(&sip.anonymity_revokers).context(format!(
        "Could not read anonymity revokers from {}.",
        sip.anonymity_revokers.display()
    ))?;
    let global_ctx = read_global_context(&sip.global).context(format!(
        "Could not read cryptographic parameters from {}.",
        sip.global.display()
    ))?;

    let ar_ids = if sip.selected_ars.is_empty() {
        let mrs: Vec<&str> = ars
            .anonymity_revokers
            .values()
            .map(|x| x.ar_description.name.as_str())
            .collect();
        let keys = ars.anonymity_revokers.keys().collect::<Vec<_>>();
        let defaults = vec![true; keys.len()];
        let ar_ids = MultiSelect::new()
            .with_prompt("Choose anonymity revokers")
            .items(&mrs)
            .defaults(&defaults)
            .interact()?
            .iter()
            .map(|&x| *keys[x])
            .collect::<Vec<_>>();
        anyhow::ensure!(
            !ar_ids.is_empty(),
            "You need to select at least one anonymity revoker."
        );
        ar_ids
    } else {
        let res = sip
            .selected_ars
            .iter()
            .map(|&x| ArIdentity::try_from(x))
            .collect();
        match res {
            Ok(v) => v,
            Err(e) => {
                anyhow::bail!("Incorrect anonymity revoker identities: {}", e);
            }
        }
    };
    let num_ars = ar_ids.len();
    let mut choice_ars = BTreeMap::new();
    for ar_id in ar_ids.iter() {
        choice_ars.insert(
            *ar_id,
            ars.anonymity_revokers
                .get(ar_id)
                .context(format!(
                    "Chosen anonymity revoker {} does not exist in the given list.",
                    ar_id
                ))?
                .clone(),
        );
    }

    let threshold = if let Some(thr) = sip.threshold {
        Threshold(thr)
    } else {
        let threshold = Select::new()
            .with_prompt("Revocation threshold")
            .items(&(1..=num_ars).collect::<Vec<usize>>())
            .default(if num_ars == 1 { 0 } else { num_ars - 2 })
            .interact()?;
        Threshold((threshold + 1) as u8) // +1 because the indexing of the
                                         // selection starts at 1
    };

    let context = IpContext::new(&ip_info, &choice_ars, &global_ctx);
    // and finally generate the pre-identity object

    let use_mainnet = Confirm::new()
        .with_prompt("Do you want to use the identity on Mainnet? (If not, Testnet will be used)")
        .interact()
        .unwrap_or(false);

    let bip39_vec = bip39_words().collect::<Vec<_>>();
    let bip39_map = bip39_map();

    let words_str = if sip.recover {
        println!("Please enter existing phrase below.");
        let input_words = match read_words_from_terminal(24, true, &bip39_map) {
            Ok(words) => words,
            Err(e) => bail!(format!("Error: {}", e)),
        };

        input_words.join(" ")
    } else {
        let input_words = Vec::new();

        // rerandomize input words using system randomness
        let randomized_words = match rerandomize_bip39(&input_words, &bip39_vec) {
            Ok(words) => words,
            Err(e) => bail!(format!("Error: {}", e)),
        };

        // print randomized words and ask user to re-enter
        // clear screen
        execute!(std::io::stdout(), Clear(ClearType::All)).context("Could not clear screen")?;
        println!("Please write down your recovery phrase on paper.");
        for (i, word) in randomized_words.iter().enumerate() {
            println!("Word {}: {}", i + 1, word);
        }

        while !Confirm::new()
            .with_prompt("Have you written down all words?")
            .interact()
            .unwrap_or(false)
        {
            println!("Please write down all words.");
        }

        {
            let mut first = true;
            loop {
                // clear screen
                execute!(std::io::stdout(), Clear(ClearType::All))
                    .context("Could not clear screen")?;
                if first {
                    println!("Please enter recovery phrase again to confirm.");
                } else {
                    println!("Recovery phrases do not match. Try again.")
                }

                let confirmation_words = match read_words_from_terminal(24, true, &bip39_map) {
                    Ok(words) => words,
                    Err(e) => bail!(format!("Error: {}", e)),
                };

                if confirmation_words == randomized_words {
                    break;
                }
                first = false;
            }
        }

        randomized_words.join(" ")
    };

    let wallet = ConcordiumHdWallet {
        seed: words_to_seed(&words_str),
        net:  if use_mainnet {
            Net::Mainnet
        } else {
            Net::Testnet
        },
    };
    let identity_index = Input::new()
        .with_prompt("Identity index")
        .interact()
        .unwrap_or(0);
    let prf_key: prf::SecretKey<ExampleCurve> = match wallet.get_prf_key(identity_index) {
        Ok(prf) => prf,
        Err(e) => {
            bail!(format!("Could not get prf key because {}", e));
        }
    };

    let id_cred_sec_scalar = match wallet.get_id_cred_sec(identity_index) {
        Ok(scalar) => scalar,
        Err(e) => {
            bail!(format!("Could not get idCredSec because {}", e));
        }
    };

    let randomness = match wallet.get_blinding_randomness(identity_index) {
        Ok(scalar) => scalar,
        Err(e) => {
            bail!(format!("Could not get blinding randomness because {}", e));
        }
    };

    let id_cred_sec: PedersenValue<ExampleCurve> = PedersenValue::new(id_cred_sec_scalar);
    let id_cred: IdCredentials<ExampleCurve> = IdCredentials { id_cred_sec };
    let cred_holder_info = CredentialHolderInfo::<ExampleCurve> { id_cred };

    let aci = AccCredentialInfo {
        cred_holder_info,
        prf_key,
    };
    let id_use_data = IdObjectUseData { aci, randomness };

    let (pio, _) = generate_pio_v1(&context, threshold, &id_use_data)
        .context("Failed to generate the identity object request.")?;

    // the only thing left is to output all the information

    let ver_pio = Versioned::new(VERSION_0, pio);
    write_json_to_file(&sip.public, &ver_pio).context(format!(
        "Could not write the request to {}",
        sip.public.display()
    ))?;
    println!(
        "Wrote the identity object request to {}. Send it to the identity provider.",
        &sip.public.display()
    );
    Ok(())
}

#[derive(SerdeDeserialize, SerdeSerialize)]
#[serde(rename_all = "camelCase")]
/// Data stored by the user after generating the identity object request so that
/// they can use the identity object.
struct StoredData {
    ars:         ArInfos<id::constants::ArCurve>,
    ip_info:     IpInfo<id::constants::IpPairing>,
    global_ctx:  GlobalContext<id::constants::ArCurve>,
    id_use_data: IdObjectUseData<id::constants::IpPairing, id::constants::ArCurve>,
}

fn handle_create_credential_v1(cc: CreateCredentialV1) -> anyhow::Result<()> {
    let id_object = read_id_object_v1(&cc.id_object).context(format!(
        "Could not read the identity object from {}.",
        &cc.id_object.display()
    ))?;
    let ip_info = read_ip_info(&cc.ip_info).context(format!(
        "Could not read the identity provider information from {}.",
        cc.ip_info.display()
    ))?;
    let ars = read_anonymity_revokers(&cc.anonymity_revokers).context(format!(
        "Could not read anonymity revokers from {}.",
        cc.anonymity_revokers.display()
    ))?;
    let global_ctx = read_global_context(&cc.global).context(format!(
        "Could not read cryptographic parameters from {}.",
        cc.global.display()
    ))?;

    let use_mainnet = Confirm::new()
        .with_prompt("Do you want to create the account on Mainnet? (If not, Testnet will be used)")
        .interact()
        .unwrap_or(false);
    println!("{}", use_mainnet);
    let bip39_map = bip39_map();

    let words_str = {
        println!("Please enter existing phrase below.");
        let input_words = match read_words_from_terminal(24, true, &bip39_map) {
            Ok(words) => words,
            Err(e) => bail!(format!("Error: {}", e)),
        };

        input_words.join(" ")
    };

    let wallet = ConcordiumHdWallet {
        seed: words_to_seed(&words_str),
        net:  if use_mainnet {
            Net::Mainnet
        } else {
            Net::Testnet
        },
    };
    // We ask what identity and regid index they would like to use.
    let identity_index = Input::new()
        .with_prompt("Identity index")
        .interact()
        .unwrap_or(0);

    // now we have all the data ready.
    let (policy, x, new_or_existing) =
        prepare_credential_input(&id_object, cc.index, cc.account, cc.expiry)?;

    // Now we have have everything we need to generate the proofs
    // we have
    // - chi
    // - pio
    // - ip_info
    // - signature of the identity provider
    // - acc_data of the account onto which we are deploying this credential
    //   (private and public)

    let context = IpContext::new(&ip_info, &ars.anonymity_revokers, &global_ctx);

    let prf_key: prf::SecretKey<ExampleCurve> = match wallet.get_prf_key(identity_index) {
        Ok(prf) => prf,
        Err(e) => {
            bail!(format!("Could not get prf key because {}", e));
        }
    };

    let id_cred_sec_scalar = match wallet.get_id_cred_sec(identity_index) {
        Ok(scalar) => scalar,
        Err(e) => {
            bail!(format!("Could not get idCredSec because {}", e));
        }
    };

    let randomness = match wallet.get_blinding_randomness(identity_index) {
        Ok(scalar) => scalar,
        Err(e) => {
            bail!(format!("Could not get blinding randomness because {}", e));
        }
    };

    let id_cred_sec: PedersenValue<ExampleCurve> = PedersenValue::new(id_cred_sec_scalar);
    let id_cred: IdCredentials<ExampleCurve> = IdCredentials { id_cred_sec };
    let cred_holder_info = CredentialHolderInfo::<ExampleCurve> { id_cred };

    let aci = AccCredentialInfo {
        cred_holder_info,
        prf_key,
    };
    let id_use_data = IdObjectUseData { aci, randomness };
    let secret = match wallet.get_account_signing_key(identity_index, u32::from(x)) {
        Ok(scalar) => scalar,
        Err(e) => {
            bail!(format!("Could not get account signing key because {}", e));
        }
    };
    let acc_data = {
        let mut keys = std::collections::BTreeMap::new();
        let public = ed25519::PublicKey::from(&secret);
        keys.insert(KeyIndex(0), KeyPair { secret, public });

        CredentialData {
            keys,
            threshold: SignatureThreshold(1),
        }
    };
    let credential_context = CredentialContext {
        wallet,
        identity_index,
        credential_index: u32::from(x),
    };

    let cdi = create_credential(
        context,
        &id_object,
        &id_use_data,
        x,
        policy,
        &acc_data,
        &credential_context,
        &new_or_existing,
    );

    let (cdi, commitments_randomness) = cdi.context("Could not generate the credential.")?;
    output_credential_helper(CredentialHelperArguments {
        cdi,
        commitments_randomness,
        id_use_data,
        global_ctx,
        maybe_key_index: cc.key_index,
        keys_out: cc.keys_out,
        out: cc.out,
        account: cc.account,
        acc_data,
        cred_counter: x,
        new_or_existing,
    })
}

fn handle_create_credential(cc: CreateCredential) -> anyhow::Result<()> {
    let id_object = read_id_object(&cc.id_object).context(format!(
        "Could not read the identity object from {}.",
        &cc.id_object.display()
    ))?;

    let data: Versioned<StoredData> = decrypt_input(&cc.id_use_data).context(format!(
        "Could not read identity object use data from {}.",
        cc.id_use_data.display()
    ))?;
    anyhow::ensure!(
        data.version == VERSION_0,
        "Only version 0 of id use data is supported."
    );
    let data = data.value;

    let ip_info = data.ip_info;
    let ars = data.ars;
    let global_ctx = data.global_ctx;
    let id_use_data = data.id_use_data;

    // Now we have have everything we need to generate the proofs
    // we have
    // - chi
    // - pio
    // - ip_info
    // - signature of the identity provider
    // - acc_data of the account onto which we are deploying this credential
    //   (private and public)

    let context = IpContext::new(&ip_info, &ars.anonymity_revokers, &global_ctx);

    // We now generate or read account verification/signature key pair.
    let acc_data = {
        let mut csprng = thread_rng();
        let mut keys = BTreeMap::new();
        keys.insert(KeyIndex(0), KeyPair::generate(&mut csprng));
        CredentialData {
            keys,
            threshold: SignatureThreshold(1),
        }
    };

    // now we have all the data ready.
    let (policy, x, new_or_existing) =
        prepare_credential_input(&id_object, cc.index, cc.account, cc.expiry)?;

    let cdi = create_credential(
        context,
        &id_object,
        &id_use_data,
        x,
        policy,
        &acc_data,
        &SystemAttributeRandomness,
        &new_or_existing,
    );

    let (cdi, commitments_randomness) = cdi.context("Could not generate the credential.")?;

    output_credential_helper(CredentialHelperArguments {
        cdi,
        commitments_randomness,
        id_use_data,
        global_ctx,
        maybe_key_index: cc.key_index,
        keys_out: cc.keys_out,
        out: cc.out,
        account: cc.account,
        acc_data,
        cred_counter: x,
        new_or_existing,
    })
}

type PreparedCredentialInput = (
    Policy<id::constants::ArCurve, ExampleAttribute>,
    u8,
    either::Either<TransactionTime, AccountAddress>,
);

fn prepare_credential_input(
    id_object: &impl HasIdentityObjectFields<
        id::constants::IpPairing,
        id::constants::ArCurve,
        ExampleAttribute,
    >,
    index: Option<u8>,
    account: Option<AccountAddress>,
    expiry: u64,
) -> anyhow::Result<PreparedCredentialInput> {
    // we first ask the user to select which attributes they wish to reveal
    let alist = &id_object.get_attribute_list().alist;
    // let alist = &id_object.alist.alist;

    let alist_items = alist
        .keys()
        .map(|&x| AttributeStringTag::from(x))
        .collect::<Vec<_>>();
    let atts = if alist_items.is_empty() {
        eprintln!("No attributes on the identity object, so none will be on the credential.");
        Vec::new()
    } else {
        MultiSelect::new()
            .with_prompt("Select which attributes you wish to reveal")
            .items(&alist_items)
            .interact()
            .context("You must select which attributes you wish to reveal on the chain.")?
    };

    // from the above and the pre-identity object we make a policy
    let mut revealed_attributes: BTreeMap<AttributeTag, ExampleAttribute> = BTreeMap::new();
    for idx in atts {
        let tag = alist.keys().collect::<Vec<_>>()[idx];
        let elem = alist.get(tag).context(format!(
            "You selected an attribute ({}) which does not exist.",
            tag
        ))?;
        if revealed_attributes.insert(*tag, elem.clone()).is_some() {
            anyhow::bail!(
                "Attempt to reveal the same attribute ({}) more than once.",
                tag
            );
        }
    }
    let policy: Policy<id::constants::ArCurve, ExampleAttribute> = Policy {
        valid_to:   id_object.get_attribute_list().valid_to,
        created_at: id_object.get_attribute_list().created_at,
        policy_vec: revealed_attributes,
        _phantom:   Default::default(),
    };

    // We ask what regid index they would like to use.
    let x = match index {
        Some(x) => x,
        None => Input::new()
            .with_prompt(format!(
                "Credential number (between 1 and {})",
                id_object.get_attribute_list().max_accounts
            ))
            .default(1)
            .interact()
            .context("You must select which index to use.")?,
    };
    let new_or_existing = match account {
        Some(addr) => Right(addr),
        None => Left(TransactionTime {
            seconds: chrono::Utc::now().timestamp() as u64 + expiry,
        }),
    };
    Ok((policy, x, new_or_existing))
}

struct CredentialHelperArguments {
    cdi: CredentialDeploymentInfo<
        id::constants::IpPairing,
        id::constants::ArCurve,
        ExampleAttribute,
    >,
    commitments_randomness: CommitmentsRandomness<id::constants::ArCurve>,
    id_use_data:            IdObjectUseData<id::constants::IpPairing, id::constants::ArCurve>,
    global_ctx:             GlobalContext<id::constants::ArCurve>,
    maybe_key_index:        Option<u8>,
    keys_out:               PathBuf,
    out:                    PathBuf,
    account:                Option<AccountAddress>,
    acc_data:               CredentialData,
    cred_counter:           u8,
    new_or_existing:        either::Either<TransactionTime, AccountAddress>,
}

<<<<<<< HEAD
    let address = account_address_from_registration_id(&cdi.values.cred_id);
=======
fn output_credential_helper(args: CredentialHelperArguments) -> anyhow::Result<()> {
    let address = AccountAddress::new(&args.cdi.values.cred_id);
>>>>>>> a0373305

    // Output in the format accepted by concordium-client.
    let (versioned_credentials, randomness_map) = {
        let ki = args.maybe_key_index.map_or(KeyIndex(0), KeyIndex);
        let mut credentials = BTreeMap::new();
        let mut randomness = BTreeMap::new();
        let cdvp = AccountCredentialWithoutProofs::Normal {
            cdv:         args.cdi.values.clone(),
            commitments: args.cdi.proofs.id_proofs.commitments.clone(),
        };
        credentials.insert(ki, cdvp);
        randomness.insert(ki, &args.commitments_randomness);
        (Versioned::new(VERSION_0, credentials), randomness)
    };

    let cdi = AccountCredential::Normal { cdi: args.cdi };

    let enc_key = args
        .id_use_data
        .aci
        .prf_key
        .prf_exponent(args.cred_counter)
        .unwrap();

    let secret_key = elgamal::SecretKey {
        generator: *args.global_ctx.elgamal_generator(),
        scalar:    enc_key,
    };

    if let Some(addr) = args.account {
        let js = json!({
            "address": addr,
            "accountKeys": AccountKeys::from((CredentialIndex{index: args.maybe_key_index.unwrap()}, args.acc_data)),
            "credentials": versioned_credentials,
            "commitmentsRandomness": randomness_map,
        });
        let was_encrypted = output_possibly_encrypted(&args.keys_out, &js).context(format!(
            "Could not output account keys to {}.",
            args.keys_out.display()
        ))?;
        println!(
            "Generated additional keys for the account. They are written to {}. {}",
            args.keys_out.display(),
            if was_encrypted {
                "Keys are encrypted."
            } else {
                "Keys are in plaintext."
            }
        );
    } else {
        let account_data_json = json!({
            "address": address,
            "encryptionSecretKey": secret_key,
            "encryptionPublicKey": elgamal::PublicKey::from(&secret_key),
            "accountKeys": AccountKeys::from(args.acc_data),
            "credentials": versioned_credentials,
            "commitmentsRandomness": randomness_map,
            "aci": args.id_use_data.aci,
        });
        let was_encrypted =
            output_possibly_encrypted(&args.keys_out, &account_data_json).context(format!(
                "Could not output account keys to {}.",
                args.keys_out.display()
            ))?;
        println!(
            "Generated fresh keys of the account and wrote them to {}. {} DO NOT LOSE THIS FILE.",
            args.keys_out.display(),
            if was_encrypted {
                "Keys are encrypted."
            } else {
                "Keys are in plaintext."
            }
        );
    }

    let (expiry, cdi_json_value) = match args.new_or_existing {
        Left(tt) => (
            Some(tt),
            to_value(&Versioned::new(VERSION_0, AccountCredentialMessage {
                message_expiry: tt,
                credential:     cdi,
            }))
            .expect("Cannot fail."),
        ),
        Right(_) => (
            None,
            to_value(&Versioned::new(VERSION_0, cdi)).expect("Cannot fail"),
        ),
    };
    write_json_to_file(&args.out, &cdi_json_value).context(format!(
        "Could not write credential to {}.",
        args.out.display()
    ))?;
    if let Some(expiry) = expiry {
        println!(
            "Wrote the account creation transaction to {}. Submit it before {}.",
            args.out.display(),
            chrono::Local.timestamp(expiry.seconds as i64, 0)
        );
        println!(
            "This transaction will create an account with address {}.",
            address
        );
    } else {
        println!(
            "Wrote the credential to {}. Add it to a transaction and send it.",
            args.out.display()
        );
    }
    Ok(())
}

fn handle_recovery(girr: GenerateIdRecoveryRequest) -> anyhow::Result<()> {
    let ip_info = read_ip_info(&girr.ip_info).context(format!(
        "Could not read the identity provider information from {}.",
        girr.ip_info.display()
    ))?;

    let global_ctx = read_global_context(&girr.global).context(format!(
        "Could not read cryptographic parameters from {}.",
        girr.global.display()
    ))?;

    let use_mainnet = Confirm::new()
        .with_prompt("Do you want to recover a Mainnet identity? (If not, Testnet will be used)")
        .interact()
        .unwrap_or(false);

    let bip39_map = bip39_map();

    let words_str = {
        println!("Please enter existing phrase below.");
        let input_words = match read_words_from_terminal(24, true, &bip39_map) {
            Ok(words) => words,
            Err(e) => bail!(format!("Error: {}", e)),
        };

        input_words.join(" ")
    };

    let wallet = ConcordiumHdWallet {
        seed: words_to_seed(&words_str),
        net:  if use_mainnet {
            Net::Mainnet
        } else {
            Net::Testnet
        },
    };
    // We ask what identity and regid index they would like to use.
    let identity_index = Input::new()
        .with_prompt("Identity index")
        .interact()
        .unwrap_or(0);

    let id_cred_sec_scalar = match wallet.get_id_cred_sec(identity_index) {
        Ok(scalar) => scalar,
        Err(e) => {
            bail!(format!("Could not get idCredSec because {}", e));
        }
    };

    let id_cred_sec: PedersenValue<ExampleCurve> = PedersenValue::new(id_cred_sec_scalar);
    let timestamp = chrono::Utc::now().timestamp() as u64;
    let request = generate_id_recovery_request(&ip_info, &global_ctx, &id_cred_sec, timestamp);
    let json = Versioned {
        version: Version::from(0),
        value:   request,
    };
    write_json_to_file(&girr.request_file, &json).context(format!(
        "Could not write id recovery request to to {}.",
        girr.request_file.display()
    ))?;
    let net = if use_mainnet { "Mainnet" } else { "Testnet" };
    println!("Identity recovery request was generated for {}.", net);
    Ok(())
}<|MERGE_RESOLUTION|>--- conflicted
+++ resolved
@@ -995,12 +995,8 @@
     new_or_existing:        either::Either<TransactionTime, AccountAddress>,
 }
 
-<<<<<<< HEAD
-    let address = account_address_from_registration_id(&cdi.values.cred_id);
-=======
 fn output_credential_helper(args: CredentialHelperArguments) -> anyhow::Result<()> {
-    let address = AccountAddress::new(&args.cdi.values.cred_id);
->>>>>>> a0373305
+    let address = account_address_from_registration_id(&args.cdi.values.cred_id);
 
     // Output in the format accepted by concordium-client.
     let (versioned_credentials, randomness_map) = {
