{-# OPTIONS_GHC -fno-cse #-}
{-# LANGUAGE DeriveDataTypeable, OverloadedStrings, ScopedTypeVariables #-}
module Main where

import System.Exit
import System.Console.CmdArgs
import qualified Data.ByteString.Lazy as LBS
import qualified Data.Map.Strict as OrdMap
import Data.Aeson
import qualified Data.Serialize as S
import Control.Monad
import Text.Printf
import Data.Time.Format
import Lens.Micro.Platform
import qualified Data.Vector as Vec
import Data.Foldable
import Data.Maybe
import System.FilePath

import Data.Text(Text)
import qualified Data.HashMap.Strict as Map
import Concordium.Common.Version
import Concordium.Types.Parameters
import Concordium.Genesis.Parameters
import Concordium.Genesis.Data
import qualified Concordium.Genesis.Data.P1 as P1
import Concordium.Types.IdentityProviders
import Concordium.Types.AnonymityRevokers
import Concordium.Types
import Concordium.Types.Updates

data Genesis
    = GenerateGenesisData {gdSource :: FilePath,
                           gdOutput :: FilePath,
                           gdIdentity :: Maybe FilePath,
                           gdArs :: Maybe FilePath,
                           gdCryptoParams :: Maybe FilePath,
                           gdAccounts :: Maybe FilePath,
                           gdUpdateAuthorizations :: Maybe FilePath,
                           gdVersion :: Integer
                           }
      | PrintGenesisData { gdSource :: FilePath }
    deriving (Typeable, Data)


generateGenesisData :: Genesis
generateGenesisData = GenerateGenesisData {
    gdSource = def &= typ "INFILE" &= argPos 0,
    gdOutput = def &= typ "OUTFILE" &= argPos 1,
    gdIdentity = def &=
                 explicit &=
                 name "identity-providers" &=
                 opt (Nothing :: Maybe FilePath) &=
                 typFile &=
                 help "JSON file with identity providers.",
    gdArs = def &=
            explicit &=
            name "anonymity-revokers" &=
            opt (Nothing :: Maybe FilePath) &=
            typFile &=
            help "JSON file with anonymity revokers.",
    gdCryptoParams = def &=
                     explicit &=
                     name "crypto-params" &=
                     opt (Nothing :: Maybe FilePath) &=
                     typFile &=
                     help "JSON file with cryptographic parameters for the chain.",
    gdAccounts = def &=
                           explicit &=
                           name "accounts" &=
                           opt (Nothing :: Maybe FilePath) &=
                           typFile &=
                           help "JSON file with initial accounts, whether they are bakers or not.",
    gdUpdateAuthorizations = def &=
                        explicit &=
                        name "update-authorizations" &=
                        opt (Nothing :: Maybe FilePath) &=
                        typFile &=
                        help "JSON file with update authorizations.",
    gdVersion = 3 &=
        explicit &=
        name "gdver" &=
        typ "VER" &=
        help "Genesis data format version."
 } &= help "Parse JSON genesis parameters from INFILE and write serialized genesis data to OUTFILE"
  &= explicit &= name "make-genesis"

printGenesisBlock :: Genesis
printGenesisBlock = PrintGenesisData {
    gdSource = def &= typ "INFILE" &= argPos 0
 } &= help "Parse genesis data from INFILE and print it to stdout."
  &= explicit &= name "print-genesis"

mode :: Mode (CmdArgs Genesis)
mode = cmdArgsMode $ modes [generateGenesisData, printGenesisBlock]
    &= summary "Concordium genesis v1"
    &= help "Generate genesis data or display the genesis block."

modifyValueWith :: Text -> Value -> Value -> Maybe Value
modifyValueWith key val (Object obj) = Just (Object (Map.insert key val obj))
modifyValueWith _ _ _ = Nothing

maybeModifyValue :: Maybe FilePath -> Text -> Value -> IO Value
maybeModifyValue Nothing _ obj = return obj
maybeModifyValue (Just source) key obj = do
  inBS <- LBS.readFile source
  case eitherDecode inBS of
    Left e -> do
      die $ "Could not decode JSON: " ++ e
    Right v' ->
      case modifyValueWith key v' obj of
        Nothing -> do
          putStrLn "Base value not an object."
          exitFailure
        Just v -> return v


maybeModifyValueVersioned :: Version -> Maybe FilePath -> Text -> Value -> IO Value
maybeModifyValueVersioned _ Nothing _ obj = return obj
maybeModifyValueVersioned ver (Just source) key obj = do
  inBS <- LBS.readFile source
  case eitherDecode inBS of
    Left e -> do
      die $ "Could not decode JSON: " ++ e
    Right v' -> do
      if vVersion v' /= ver then do
        die $ "Invalid version in JSON file, expected " ++ show ver ++ ", got " ++ show (vVersion v')
      else do
        let value = vValue v'
        case modifyValueWith key value obj of
          Nothing -> do
            die $ "Base value '" ++ show key ++ "' not an object."
          Just v -> return v

unwrapVersionedGenesisParameters :: Version -> Versioned Value -> IO Value
unwrapVersionedGenesisParameters ver v =
  if vVersion v /= ver then die $ "Unsupported genesis parameters version " ++ show (vVersion v)
  else return (vValue v)

expectedIpInfosVersion, expectedArInfosVersion, expectedGenesisParametersVersion, expectedCryptoParamsVersion :: Version
expectedArInfosVersion = 0
expectedIpInfosVersion = 0
expectedGenesisParametersVersion = genesisParametersVersion
expectedCryptoParamsVersion = 0

main :: IO ()
main = cmdArgsRun mode >>=
    \case
        GenerateGenesisData{..} -> do
            inBS <- LBS.readFile gdSource
            case eitherDecode inBS of
                Left e -> do
                    putStrLn e
                    exitFailure
                Right v -> do
                  g <- unwrapVersionedGenesisParameters expectedGenesisParametersVersion v
                  vId <- maybeModifyValueVersioned expectedIpInfosVersion gdIdentity "identityProviders" g
                  vAr <- maybeModifyValueVersioned expectedArInfosVersion gdArs "anonymityRevokers" vId
                  vCP <- maybeModifyValueVersioned expectedCryptoParamsVersion gdCryptoParams "cryptographicParameters" vAr
                  vAdditionalAccs <- maybeModifyValue gdAccounts "initialAccounts" vCP
                  value <- maybeModifyValue gdUpdateAuthorizations "updateAuthorizations" vAdditionalAccs
                  case fromJSON value of
                    Error err -> do
                      die $ "Could not decode genesis parameters: " ++ show err
<<<<<<< HEAD
                    Success params -> case gdVersion of
                      3 -> do
                        let genesisData = P1.parametersToGenesisData params
                        putStrLn "Successfully generated genesis data."
                        LBS.writeFile gdOutput (S.runPutLazy $ P1.putVersionedGenesisData genesisData)
                        putStrLn $ "Wrote genesis data to file " ++ show gdOutput
                        exitSuccess
                      n -> do
                        putStrLn $ "Unsupported genesis data version: " ++ show n
                        exitFailure
=======
                    Success params -> do
                      let genesisData = parametersToGenesisData params
                      let totalGTU = genesisTotalGTU genesisData
                      putStrLn "Successfully generated genesis data."
                      putStrLn $ "Genesis time is set to: " ++ showTime (genesisTime genesisData)
                      putStrLn $ "There are the following " ++ show (Prelude.length (genesisAccounts genesisData)) ++ " initial accounts in genesis:"
                      forM_ (genesisAccounts genesisData) $ \account ->
                        putStrLn $ "\tAccount: " ++ show (gaAddress account) ++ ", balance = " ++ showBalance totalGTU (gaBalance account)
                      LBS.writeFile gdOutput (S.runPutLazy $ putVersionedGenesisDataV2 genesisData)
                      LBS.writeFile (takeDirectory gdOutput </> "genesis_hash") (encode [hashGenesisData genesisData])
                      putStrLn $ "Wrote genesis data to file " ++ show gdOutput
                      exitSuccess
>>>>>>> c821fe40
        PrintGenesisData{..} -> do
          source <- LBS.readFile gdSource
          case S.runGetLazy getVersionedGenesisData source of
            Left err -> putStrLn $ "Cannot parse genesis data:" ++ err
            Right (GDP1 P1.GDP1Regenesis{genesisCore = P1.CoreGenesisParameters{..}, ..}) -> do
              putStrLn "Re-genesis data."
              putStrLn $ "Genesis time is set to: " ++ showTime genesisTime
              putStrLn $ "Slot duration: " ++ show (durationToNominalDiffTime genesisSlotDuration)
              putStrLn $ "Epoch length in slots: " ++ show genesisEpochLength

              putStrLn ""
              putStrLn "Finalization parameters: "
              let FinalizationParameters{..} = genesisFinalizationParameters
              putStrLn $ "  - minimum skip: " ++ show finalizationMinimumSkip
              putStrLn $ "  - committee max size: " ++ show finalizationCommitteeMaxSize
              putStrLn $ "  - waiting time: " ++ show (durationToNominalDiffTime finalizationWaitingTime)
              putStrLn $ "  - skip shrink factor: " ++ show finalizationSkipShrinkFactor
              putStrLn $ "  - skip grow factor: " ++ show finalizationSkipGrowFactor
              putStrLn $ "  - delay shrink factor: " ++ show finalizationDelayShrinkFactor
              putStrLn $ "  - delay grow factor: " ++ show finalizationDelayGrowFactor
              putStrLn $ "  - allow zero delay: " ++ show finalizationAllowZeroDelay

              putStrLn ""
              putStrLn $ "First genesis block: " ++ show genesisFirstGenesis
              putStrLn $ "Previous (re)genesis block: " ++ show genesisPreviousGenesis
              putStrLn $ "Terminal block of previous chain: " ++ show genesisTerminalBlock
              putStrLn $ "State hash: " ++ show genesisStateHash

            Right (GDP1 P1.GDP1Initial{genesisCore = P1.CoreGenesisParameters{..}, genesisInitialState = P1.GenesisState{..}}) -> do
              putStrLn "Genesis data."
              putStrLn $ "Genesis time is set to: " ++ showTime genesisTime
              putStrLn $ "Slot duration: " ++ show (durationToNominalDiffTime genesisSlotDuration)
              putStrLn $ "Genesis nonce: " ++ show genesisLeadershipElectionNonce
              putStrLn $ "Epoch length in slots: " ++ show genesisEpochLength

              let totalGTU = sum (gaBalance <$> genesisAccounts)

              putStrLn ""
              putStrLn $ "Genesis total GTU: " ++ show totalGTU
              putStrLn $ "Maximum block energy: " ++ show genesisMaxBlockEnergy

              putStrLn ""
              putStrLn "Finalization parameters: "
              let FinalizationParameters{..} = genesisFinalizationParameters
              putStrLn $ "  - minimum skip: " ++ show finalizationMinimumSkip
              putStrLn $ "  - committee max size: " ++ show finalizationCommitteeMaxSize
              putStrLn $ "  - waiting time: " ++ show (durationToNominalDiffTime finalizationWaitingTime)
              putStrLn $ "  - skip shrink factor: " ++ show finalizationSkipShrinkFactor
              putStrLn $ "  - skip grow factor: " ++ show finalizationSkipGrowFactor
              putStrLn $ "  - delay shrink factor: " ++ show finalizationDelayShrinkFactor
              putStrLn $ "  - delay grow factor: " ++ show finalizationDelayGrowFactor
              putStrLn $ "  - allow zero delay: " ++ show finalizationAllowZeroDelay

              let ChainParameters{..} = genesisChainParameters
              putStrLn ""
              putStrLn "Chain parameters: "
              putStrLn $ "  - election difficulty: " ++ show _cpElectionDifficulty
              putStrLn $ "  - Euro per Energy rate: " ++ show _cpEuroPerEnergy
              putStrLn $ "  - microGTU per Euro rate: " ++ show _cpMicroGTUPerEuro
              putStrLn $ "  - baker extra cooldown epochs: " ++ show _cpBakerExtraCooldownEpochs
              putStrLn $ "  - maximum credential deployments per block: " ++ show _cpAccountCreationLimit
              putStrLn "  - reward parameters:"
              putStrLn "    + mint distribution:"
              putStrLn $ "      * mint rate per slot: " ++ show (_cpRewardParameters ^. mdMintPerSlot)
              putStrLn $ "      * baking reward: " ++ show (_cpRewardParameters ^. mdBakingReward)
              putStrLn $ "      * finalization reward: " ++ show (_cpRewardParameters ^. mdFinalizationReward)
              putStrLn "    + transaction fee distribution:"
              putStrLn $ "      * baker: " ++ show (_cpRewardParameters ^. tfdBaker)
              putStrLn $ "      * GAS account: " ++ show (_cpRewardParameters ^. tfdGASAccount)
              putStrLn "    + GAS rewards:"
              putStrLn $ "      * baking a block: " ++ show (_cpRewardParameters ^. gasBaker)
              putStrLn $ "      * adding a finalization proof: " ++ show (_cpRewardParameters ^. gasFinalizationProof)
              putStrLn $ "      * adding a credential deployment: " ++ show (_cpRewardParameters ^. gasAccountCreation)
              putStrLn $ "      * adding a chain update: " ++ show (_cpRewardParameters ^. gasChainUpdate)

              let foundAcc = case genesisAccounts ^? ix (fromIntegral _cpFoundationAccount) of
                    Nothing -> "INVALID (" ++ show _cpFoundationAccount ++ ")"
                    Just acc -> show (gaAddress acc) ++ " (" ++ show _cpFoundationAccount ++ ")"
              putStrLn $ "  - foundation account: " ++ foundAcc

              putStrLn ""
              putStrLn $ "Cryptographic parameters: " ++ show genesisCryptographicParameters

              putStrLn ""
              putStrLn $ "There are " ++ show (OrdMap.size (idProviders genesisIdentityProviders)) ++ " identity providers in genesis."

              putStrLn ""
              putStrLn $ "There are " ++ show (OrdMap.size (arRevokers genesisAnonymityRevokers)) ++ " anonymity revokers in genesis."

              let bkrs = catMaybes (gaBaker <$> toList genesisAccounts)
              let bkrTotalStake = foldl' (+) 0 (gbStake <$> bkrs)
              putStrLn $ "\nThere are " ++ show (length bkrs) ++ " bakers with total stake: " ++ showBalance totalGTU bkrTotalStake

              putStrLn ""
              putStrLn "Genesis accounts:"
              forM_ genesisAccounts (showAccount totalGTU)

              let Authorizations{..} = genesisAuthorizations
              putStrLn ""
              putStrLn "Genesis update authorizations:"
              putStrLn "  - public keys:"
              Vec.imapM_ (\i k -> putStrLn $ "    " ++ show i ++ ": " ++ show k) asKeys
              printAccessStructure "emergency" asEmergency
              printAccessStructure "authorization" asAuthorization
              printAccessStructure "protocol" asProtocol
              printAccessStructure "election difficulty" asParamElectionDifficulty
              printAccessStructure "euro per energy" asParamEuroPerEnergy
              printAccessStructure "microGTU per euro" asParamMicroGTUPerEuro
              printAccessStructure "foundation account" asParamFoundationAccount
              printAccessStructure "mint distribution" asParamMintDistribution
              printAccessStructure "transaction fee distribution" asParamTransactionFeeDistribution
              printAccessStructure "gas reward parameters" asParamGASRewards

  where showTime t = formatTime defaultTimeLocale rfc822DateFormat (timestampToUTCTime t)
        showBalance totalGTU balance =
            printf "%s (= %.4f%%)" (amountToString balance) (100 * (fromIntegral balance / fromIntegral totalGTU) :: Double)
        showAccount totalGTU GenesisAccount{..} = do
          putStrLn $ "  - " ++ show gaAddress
          putStrLn $ "     * balance: " ++ showBalance totalGTU gaBalance
          putStrLn $ "     * threshold: " ++ show (gaThreshold)
          -- putStrLn $ "     * keys: "
          -- forM_ (OrdMap.toList (akKeys gaVerifyKeys)) $ \(idx, k) ->
          --   putStrLn $ "       - " ++ show idx ++ ": " ++ show k
          forM_ gaBaker $ \GenesisBaker{..} -> do
            putStrLn $ "     * baker:"
            putStrLn $ "       + id: " ++ show gbBakerId
            putStrLn $ "       + stake: " ++ showBalance totalGTU gbStake
            putStrLn $ "       + election key: " ++ show gbElectionVerifyKey
            putStrLn $ "       + signature key: " ++ show gbSignatureVerifyKey
            putStrLn $ "       + aggregation key: " ++ show gbAggregationVerifyKey
            putStrLn $ "       + earnings are " ++ (if gbRestakeEarnings then "" else "not ") ++ "restaked"
        printAccessStructure n AccessStructure{..} = putStrLn $ "  - " ++ n ++ " update: " ++ show accessThreshold ++ " of " ++ show (toList accessPublicKeys)<|MERGE_RESOLUTION|>--- conflicted
+++ resolved
@@ -162,31 +162,19 @@
                   case fromJSON value of
                     Error err -> do
                       die $ "Could not decode genesis parameters: " ++ show err
-<<<<<<< HEAD
                     Success params -> case gdVersion of
                       3 -> do
-                        let genesisData = P1.parametersToGenesisData params
+                        let genesisData = GDP1 $ P1.parametersToGenesisData params
                         putStrLn "Successfully generated genesis data."
-                        LBS.writeFile gdOutput (S.runPutLazy $ P1.putVersionedGenesisData genesisData)
-                        putStrLn $ "Wrote genesis data to file " ++ show gdOutput
+                        LBS.writeFile gdOutput (S.runPutLazy $ putVersionedGenesisData genesisData)
+                        putStrLn $ "Wrote genesis data to file " ++ gdOutput
+                        let hashFile = takeDirectory gdOutput </> "genesis_hash"
+                        LBS.writeFile hashFile (encode [genesisBlockHash genesisData])
+                        putStrLn $ "Wrote genesis hash list to file " ++ hashFile
                         exitSuccess
                       n -> do
                         putStrLn $ "Unsupported genesis data version: " ++ show n
                         exitFailure
-=======
-                    Success params -> do
-                      let genesisData = parametersToGenesisData params
-                      let totalGTU = genesisTotalGTU genesisData
-                      putStrLn "Successfully generated genesis data."
-                      putStrLn $ "Genesis time is set to: " ++ showTime (genesisTime genesisData)
-                      putStrLn $ "There are the following " ++ show (Prelude.length (genesisAccounts genesisData)) ++ " initial accounts in genesis:"
-                      forM_ (genesisAccounts genesisData) $ \account ->
-                        putStrLn $ "\tAccount: " ++ show (gaAddress account) ++ ", balance = " ++ showBalance totalGTU (gaBalance account)
-                      LBS.writeFile gdOutput (S.runPutLazy $ putVersionedGenesisDataV2 genesisData)
-                      LBS.writeFile (takeDirectory gdOutput </> "genesis_hash") (encode [hashGenesisData genesisData])
-                      putStrLn $ "Wrote genesis data to file " ++ show gdOutput
-                      exitSuccess
->>>>>>> c821fe40
         PrintGenesisData{..} -> do
           source <- LBS.readFile gdSource
           case S.runGetLazy getVersionedGenesisData source of
