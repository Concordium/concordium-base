import Distribution.PackageDescription
import Distribution.Simple
import Distribution.Simple.LocalBuildInfo
import Distribution.Simple.Setup
import Distribution.Simple.Utils
import Distribution.System
import System.Directory
import System.Environment
import Data.Maybe
-- copyExtLib :: Args -> CopyFlags -> PackageDescription -> LocalBuildInfo -> IO ()
-- copyExtLib args flags pkg_descr lbi = do
--     let libPref = dynlibdir (configInstallDirs . configFlags $ lbi)
--     let verbosity = fromFlag $ copyVerbosity flags
<<<<<<< HEAD
--     -- rawSystemExit verbosity "cp" ["rust-src/target/release/libec_vrf_ed25519.so",
=======
    
--     -- rawSystemExit verbosity "cp" ["rust-src/target/release/libecvrf.so",
>>>>>>> a492db79
-- --                                  "rust-src/target/release/libeddsa_ed25519.so",
-- --                                  "rust-src/target/release/libsha_2.so",
-- --                                  libPref]
makeRust :: Args -> ConfigFlags -> PackageDescription -> LocalBuildInfo -> IO ()
makeRust args flags _ lbi = do
    let verbosity = fromFlag $ configVerbosity flags
        forcedStaticLinkingFlag = lookupFlagAssignment (mkFlagName "forced-static-linking") (flagAssignment lbi)
        hasMusl = lookupFlagAssignment (mkFlagName "link-with-musl") (flagAssignment lbi)
    noticeNoWrap verbosity $ "Forced static linking: " ++ maybe "Not set" show forcedStaticLinkingFlag
    noticeNoWrap verbosity $ "Linking aginst Musl: " ++ maybe "Not set" show hasMusl
    env <- getEnvironment
    rawSystemExitWithEnv verbosity "cargo"
        ["build", "--release", "--manifest-path", "rust-src/Cargo.toml"]
        (("CARGO_NET_GIT_FETCH_WITH_CLI", "true") : env)
    -- NB: This list must be updated when new libraries are added to dependencies.
    let libs = [
                "ecvrf",
                "sha_2",
                "eddsa_ed25519",
                "ffi_helpers",
                "id",
                "aggregate_sig",
                "encrypted_transfers"
            ]
    rawSystemExit verbosity "mkdir" ["-p", "./lib"]
    -- On Windows, copy the static libraries and DLLs. (The DLLs should not be used by the
    -- linker, but seem to be needed sometimes by TemplateHaskell at compile time.)
    -- On other platforms, symlink the shared libraries.
    case (buildOS, forcedStaticLinkingFlag, hasMusl) of
        ( Windows, _, _ ) -> do
            let copyLib lib = do
                rawSystemExit verbosity "cp" ["rust-src/target/release/lib" ++ lib ++ ".a", "./lib/"]
                rawSystemExit verbosity "cp" ["rust-src/target/release/" ++ lib ++ ".dll", "./lib/"]
                notice verbosity $ "Copied " ++ lib ++ "."
            notice verbosity "Copying libraries to ./lib"
            mapM_ copyLib libs
        ( OSX, Just False, _ ) -> do
            let copyLib lib = do
                  let source = "../rust-src/target/release/lib" ++ lib ++ ".dylib"
                  let others = "./lib/lib" ++ lib ++ ".a"
                  let target = "./lib/lib" ++ lib ++ ".dylib"
                  rawSystemExit verbosity "rm" ["-f", others]
                  rawSystemExit verbosity "ln" ["-s", "-f", source, target]
                  noticeNoWrap verbosity $ "Linked: " ++ target ++ " -> " ++ source
                  noticeNoWrap verbosity $ "Removed: " ++ others
            notice verbosity "Linking libraries to ./lib"
            mapM_ copyLib libs
        ( OSX, Just True, _ ) -> do
            let copyLib lib = do
                  let source = "../rust-src/target/release/lib" ++ lib ++ ".a"
                  let others = "./lib/lib" ++ lib ++ ".dylib"
                  let target = "./lib/lib" ++ lib ++ ".a"
                  rawSystemExit verbosity "rm" ["-f", others]
                  rawSystemExit verbosity "ln" ["-s", "-f", source, target]
                  noticeNoWrap verbosity $ "Linked: " ++ target ++ " -> " ++ source
                  noticeNoWrap verbosity $ "Removed: " ++ others
            notice verbosity "Linking libraries to ./lib"
            mapM_ copyLib libs
        ( Linux, _, Just True ) -> do
            let copyLib lib = do
                  let source = "../rust-src/target/x86_64-unknown-linux-musl/release/lib" ++ lib ++ ".a"
                  let others = "./lib/lib" ++ lib ++ ".so"
                  let target = "./lib/lib" ++ lib ++ ".a"
                  rawSystemExit verbosity "rm" ["-f", others]
                  rawSystemExit verbosity "ln" ["-s", "-f", source, target]
                  noticeNoWrap verbosity $ "Linked: " ++ target ++ " -> " ++ source
                  noticeNoWrap verbosity $ "Removed: " ++ others
            notice verbosity "Linking libraries to ./lib"
            mapM_ copyLib libs
        ( _, Just False, _ ) -> do
            let copyLib lib = do
                  let source = "../rust-src/target/release/lib" ++ lib ++ ".so"
                  let others = "./lib/lib" ++ lib ++ ".a"
                  let target = "./lib/lib" ++ lib ++ ".so"
                  rawSystemExit verbosity "rm" ["-f", others]
                  rawSystemExit verbosity "ln" ["-s", "-f", source, target]
                  noticeNoWrap verbosity $ "Linked: " ++ target ++ " -> " ++ source
                  noticeNoWrap verbosity $ "Removed: " ++ others
            notice verbosity "Linking libraries to ./lib"
            mapM_ copyLib libs
        ( _, Just True, _ ) -> do
            let copyLib lib = do
                  let source = "../rust-src/target/release/lib" ++ lib ++ ".a"
                  let others = "./lib/lib" ++ lib ++ ".so"
                  let target = "./lib/lib" ++ lib ++ ".a"
                  rawSystemExit verbosity "rm" ["-f", others]
                  rawSystemExit verbosity "ln" ["-s", "-f", source, target]
                  noticeNoWrap verbosity $ "Linked: " ++ target ++ " -> " ++ source
            notice verbosity "Linking libraries to ./lib"
            mapM_ copyLib libs
    return ()

main = defaultMainWithHooks simpleUserHooks
  {
    postConf = makeRust
  }<|MERGE_RESOLUTION|>--- conflicted
+++ resolved
@@ -11,12 +11,8 @@
 -- copyExtLib args flags pkg_descr lbi = do
 --     let libPref = dynlibdir (configInstallDirs . configFlags $ lbi)
 --     let verbosity = fromFlag $ copyVerbosity flags
-<<<<<<< HEAD
---     -- rawSystemExit verbosity "cp" ["rust-src/target/release/libec_vrf_ed25519.so",
-=======
     
 --     -- rawSystemExit verbosity "cp" ["rust-src/target/release/libecvrf.so",
->>>>>>> a492db79
 -- --                                  "rust-src/target/release/libeddsa_ed25519.so",
 -- --                                  "rust-src/target/release/libsha_2.so",
 -- --                                  libPref]
