#![cfg_attr(all(not(feature = "std"), not(test)), no_std)]
use concordium_sc_base::*;

#[contract_state]
#[derive(Serialize, SchemaType)]
pub struct State {
    step:          u8,
    current_count: u32,
}

#[init(name = "init")]
fn contract_init<I: HasInitContext<()>, L: HasLogger>(
    _ctx: &I,
    amount: Amount,
    logger: &mut L,
) -> InitResult<State> {
    let step: u8 = (amount % 256) as u8;
    logger.log(&(0u8, step));
    let state = State {
        step,
        current_count: 0,
    };
    Ok(state)
}

/// Custom Error type only for testing purposes.
/// Not usable when contract is deployed to the chain.
#[derive(Debug, PartialEq, Eq)]
enum ReceiveError {
    /// Amount too small to allow increasing.
    SmallAmount,
    /// Only the owner can increment.
    OnlyOwner,
}

#[receive(name = "receive")]
fn contract_receive<R: HasReceiveContext<()>, L: HasLogger, A: HasActions>(
    ctx: &R,
    amount: Amount,
    logger: &mut L,
    state: &mut State,
) -> Result<A, ReceiveError> {
    ensure!(amount > 10, ReceiveError::SmallAmount);
    ensure!(ctx.sender().matches_account(&ctx.owner()), ReceiveError::OnlyOwner);
    logger.log(&(1u8, state.step));
    state.current_count += u32::from(state.step);
    Ok(A::accept())
}

/// This function does the same as the previous one, but uses a more low-level
/// interface to contract state. In particular it only writes the current_count
/// to the new state writing only bytes 1-5 of the new state.
///
/// While in this particular case this is likely irrelevant, it serves to
/// demonstrates the pattern.
#[receive(name = "receive_optimized", low_level)]
fn contract_receive_optimized<
    R: HasReceiveContext<()>,
    L: HasLogger,
    S: HasContractState<()>,
    A: HasActions,
>(
    ctx: &R,
    amount: Amount,
    logger: &mut L,
    state_cursor: &mut S,
) -> ReceiveResult<A> {
    ensure!(amount > 10); // Amount too small, not increasing.
    ensure!(ctx.sender().matches_account(&ctx.owner())); // Only the owner can increment.
    let state: State = state_cursor.get()?;
    logger.log(&(1u8, state.step));
    // get to the current count position.
    state_cursor.seek(SeekFrom::Start(1))?;
    // and overwrite it with the new count.
    (state.current_count + u32::from(state.step)).serial(state_cursor)?;
    Ok(A::accept())
}

#[cfg(test)]
mod tests {
    use super::*;
    use concordium_sc_base::test_infrastructure::*;

    #[test]
    /// Test that init succeeds or fails based on what parameter and amount are.
    fn test_init() {
        // Setup our example state the contract is to be run in.
        // First the context.
<<<<<<< HEAD
        let ctx = InitContextTest::default();
=======
        let ctx = InitContextTest::empty();
>>>>>>> 80e931e7

        // set up the logger so we can intercept and analyze them at the end.
        let mut logger = LogRecorder::init();

        // call the init function
        let out = contract_init(&ctx, 13, &mut logger);

        // and inspect the result.
        let state = match out {
            Ok(state) => state,
            Err(_) => fail!("Contract initialization failed."),
        };
        claim_eq!(state.current_count, 0);
        claim_eq!(state.step, 13, "The counting step differs from initial amount (mod 256).");
        // and make sure the correct logs were produced.
        claim_eq!(logger.logs.len(), 1, "Incorrect number of logs produced.");
        claim_eq!(&logger.logs[0], &[0, 13], "Incorrect log produced.");
    }

    #[test]
    /// Basic functional correctness of receive.
    ///
    /// - step is maintained
    /// - count is bumped by the step
    fn test_receive() {
        // Setup our example state the contract is to be run in.
        // First the context.
<<<<<<< HEAD
        let mut ctx = ReceiveContextTest::default();
=======
        let mut ctx = ReceiveContextTest::empty();
>>>>>>> 80e931e7
        // Set the owner as sender in the context
        let owner = AccountAddress([0u8; 32]);
        ctx.set_owner(owner);
        ctx.set_sender(Address::Account(owner));

<<<<<<< HEAD
        // set up the logger so we can intercept and analyze them at the end.
        let mut logger = test_infrastructure::LogRecorder::init();
        let mut state = State {
            step:          1,
            current_count: 13,
        };
        let res: Result<ActionsTree, _> = contract_receive(&ctx, 11, &mut logger, &mut state);
        let actions = match res {
            Err(_) => fail!("Contract receive failed, but it should not have."),
            Ok(actions) => actions,
        };
        claim_eq!(actions, ActionsTree::Accept, "Contract receive produced incorrect actions.");
        claim_eq!(state.step, 1, "Contract receive updated the step.");
        claim_eq!(state.current_count, 14, "Contract receive did not bump the step.");
    }

    #[test]
    /// Test receive fails a user which is not the owner increments
    fn test_receive_fails_() {
        // Setup our example state the contract is to be run in.
        // First the context.
        let mut ctx = ReceiveContextTest::default();
        // Set the owner as sender in the context
        let owner = AccountAddress([0u8; 32]);
        let sender = AccountAddress([1u8; 32]);
        ctx.set_owner(owner);
        ctx.set_sender(Address::Account(sender));

=======
>>>>>>> 80e931e7
        // set up the logger so we can intercept and analyze them at the end.
        let mut logger = LogRecorder::init();
        let mut state = State {
            step:          1,
            current_count: 13,
        };
<<<<<<< HEAD
        let res: Result<ActionsTree, _> = contract_receive(&ctx, 11, &mut logger, &mut state);
        match res {
            Err(reason) => claim_eq!(
                reason,
                ReceiveError::OnlyOwner,
                "Expected error for only owner can increment"
            ),
            Ok(_) => fail!("Contract receive succeeded, but it should not have."),
        };
=======
        let res: ReceiveResult<ActionsTree> = contract_receive(&ctx, 11, &mut logger, &mut state);
        match res {
            Err(_) => fail!("Contract receive failed, but it should not have."),
            Ok(actions) => {
                claim_eq!(
                    actions,
                    ActionsTree::Accept,
                    "Contract receive produced incorrect actions."
                );
                claim_eq!(state.step, 1, "Contract receive updated the step.");
                claim_eq!(state.current_count, 14, "Contract receive did not bump the step.");
            }
        }
>>>>>>> 80e931e7
    }
}<|MERGE_RESOLUTION|>--- conflicted
+++ resolved
@@ -86,11 +86,7 @@
     fn test_init() {
         // Setup our example state the contract is to be run in.
         // First the context.
-<<<<<<< HEAD
-        let ctx = InitContextTest::default();
-=======
         let ctx = InitContextTest::empty();
->>>>>>> 80e931e7
 
         // set up the logger so we can intercept and analyze them at the end.
         let mut logger = LogRecorder::init();
@@ -118,19 +114,14 @@
     fn test_receive() {
         // Setup our example state the contract is to be run in.
         // First the context.
-<<<<<<< HEAD
-        let mut ctx = ReceiveContextTest::default();
-=======
         let mut ctx = ReceiveContextTest::empty();
->>>>>>> 80e931e7
         // Set the owner as sender in the context
         let owner = AccountAddress([0u8; 32]);
         ctx.set_owner(owner);
         ctx.set_sender(Address::Account(owner));
 
-<<<<<<< HEAD
         // set up the logger so we can intercept and analyze them at the end.
-        let mut logger = test_infrastructure::LogRecorder::init();
+        let mut logger = LogRecorder::init();
         let mut state = State {
             step:          1,
             current_count: 13,
@@ -157,15 +148,12 @@
         ctx.set_owner(owner);
         ctx.set_sender(Address::Account(sender));
 
-=======
->>>>>>> 80e931e7
         // set up the logger so we can intercept and analyze them at the end.
-        let mut logger = LogRecorder::init();
+        let mut logger = test_infrastructure::LogRecorder::init();
         let mut state = State {
             step:          1,
             current_count: 13,
         };
-<<<<<<< HEAD
         let res: Result<ActionsTree, _> = contract_receive(&ctx, 11, &mut logger, &mut state);
         match res {
             Err(reason) => claim_eq!(
@@ -175,20 +163,5 @@
             ),
             Ok(_) => fail!("Contract receive succeeded, but it should not have."),
         };
-=======
-        let res: ReceiveResult<ActionsTree> = contract_receive(&ctx, 11, &mut logger, &mut state);
-        match res {
-            Err(_) => fail!("Contract receive failed, but it should not have."),
-            Ok(actions) => {
-                claim_eq!(
-                    actions,
-                    ActionsTree::Accept,
-                    "Contract receive produced incorrect actions."
-                );
-                claim_eq!(state.step, 1, "Contract receive updated the step.");
-                claim_eq!(state.current_count, 14, "Contract receive did not bump the step.");
-            }
-        }
->>>>>>> 80e931e7
     }
 }