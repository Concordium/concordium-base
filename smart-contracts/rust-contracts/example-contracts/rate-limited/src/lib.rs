#![cfg_attr(not(feature = "std"), no_std)]
use concordium_sc_base::*;

/* A contract that acts like an account (can send, store and accept GTU),
 * but requires that no more than x GTU be withdrawn every y time-units.
 *
 * The idea being that perhaps it can act as something like an annuity,
 * or it can be a form of security in that it gives observers time to react
 * to odd movements of GTU before too much damage is inflicted (e.g. by
 * enacting Concordium’s ability to unmask actors on the chain).
 *
 * Implementation:
 *  - The contract is initiated with a timed_withdraw_limit (corresponding to
 *    x in the above) and a time_limit (corresponding to y).
 *  - When a transfer request is received, it is checked whether the contract
 *    has sufficient funds to process it and whether the accepted recent
 *    transfers within the y last time-units, including the new request, is
 *    below the x withdraw limit. If both terms are met, the transfer is
 *    accepted and put into state.recent_transfers for future reference.
 *  - With every request the outdated requests, i.e. those older than
 *    current_time minus y, are pruned from state.recent_transfers.
 */

// Type Aliases

type TimeMilliseconds = u64;

// Transfer Requests

#[derive(Clone, Serialize, SchemaType)]
struct TransferRequest {
    /// The amount of GTU to transfer from the contract to the target_account
    amount: Amount,
    /// The account to transfer to
    target_account: AccountAddress,
}

#[derive(Clone, Serialize, SchemaType)]
struct Transfer {
    /// The time, fx slot_time, of when the request was initiated
    time_of_transfer: TimeMilliseconds,
    /// The associated request
    transfer_request: TransferRequest,
}

/// # State of the contract.
#[derive(Serialize, SchemaType)]
struct InitParams {
    /// The amount of GTU allowed to be withdrawn within the time_limit
    timed_withdraw_limit: Amount,
    /// The time in which recently accepted recent_transfers are checked
    time_limit: TimeMilliseconds,
}

#[contract_state]
#[derive(Serialize, SchemaType)]
pub struct State {
    /// The initiating parameters
    init_params: InitParams,
    /// The recently accepted transfers.
    /// Used to check whether a new transfer request should be accepted
    /// according to the time_limit and timed_withdraw_limit.
    recent_transfers: Vec<Transfer>,
}

#[init(name = "init")]
fn contract_init<I: HasInitContext<()>, L: HasLogger>(
    ctx: &I,
    _amount: Amount,
    _logger: &mut L,
) -> InitResult<State> {
    let init_params: InitParams = ctx.parameter_cursor().get()?;

    // If timed_withdraw_limit is zero then no GTU can be transferred from the
    // account, thus violating the purpose of the contract.
    ensure!(init_params.timed_withdraw_limit > 0); // The timed_withdraw_limit should be greater than 0.

    let state = State {
        init_params,
        recent_transfers: Vec::new(),
    };

    Ok(state)
}

#[receive(name = "receive_deposit")]
/// Allows anyone to deposit GTU into the contract.
fn contract_receive_deposit<R: HasReceiveContext<()>, L: HasLogger, A: HasActions>(
    _ctx: &R,
    _amount: Amount,
    _logger: &mut L,
    _state: &mut State,
) -> ReceiveResult<A> {
    Ok(A::accept())
}

#[receive(name = "receive")]
/// Allows the owner of the contract to transfer GTU from the contract to an
/// arbitrary account
fn contract_receive_transfer<R: HasReceiveContext<()>, L: HasLogger, A: HasActions>(
    ctx: &R,
    _amount: Amount,
    _logger: &mut L,
    state: &mut State,
) -> ReceiveResult<A> {
    ensure!(ctx.sender().matches_account(&ctx.owner())); // Only the owner can transfer.

    let current_time: TimeMilliseconds = ctx.metadata().slot_time();

    // Beginning of the time window in which to check transfer history
    let time_window_start: TimeMilliseconds =
        current_time.saturating_sub(state.init_params.time_limit);

    let transfer_request: TransferRequest = ctx.parameter_cursor().get()?;
    let transfer = Transfer {
        time_of_transfer: current_time,
        transfer_request,
    };

    // Remove requests before the time_window_start
    state.recent_transfers.retain(|r| r.time_of_transfer >= time_window_start);

    // Calculate sum of recent_transfers within time limit
    let amount_transferred_in_window: Amount =
        state.recent_transfers.iter().map(|r| r.transfer_request.amount).sum();

    ensure!(
        transfer.transfer_request.amount <= ctx.self_balance()
            && amount_transferred_in_window + transfer.transfer_request.amount
                <= state.init_params.timed_withdraw_limit
    );

    // Add request to vec because it is valid
    state.recent_transfers.push(transfer.clone());

    Ok(A::simple_transfer(
        &transfer.transfer_request.target_account,
        transfer.transfer_request.amount,
    ))
}

#[cfg(test)]
mod tests {
    use super::*;
    use concordium_sc_base::test_infrastructure::*;

    #[test]
    /// Test that a valid transfer request is accepted
    ///
    ///  - Removes outdated recent_transfers
    ///  - Accepts the requested transfer
    ///  - Adds the new request to recent_transfers
    fn test_receive_transfer_accepted() {
        // Setup the context

        let account1 = AccountAddress([1u8; 32]);
        let account2 = AccountAddress([2u8; 32]);
        let target_account = AccountAddress([2u8; 32]);

        let parameter = TransferRequest {
            amount: 5,
            target_account,
        };
        let parameter_bytes = to_bytes(&parameter);

<<<<<<< HEAD
        let mut ctx = ReceiveContextTest::default();
=======
        let mut ctx = ReceiveContextTest::empty();
>>>>>>> 80e931e7
        ctx.set_parameter(&parameter_bytes);
        ctx.metadata.set_slot_time(10);
        ctx.set_sender(Address::Account(account1));
        ctx.set_owner(account1);
        ctx.set_self_balance(10);

        // Setup state
        let recent_transfers = vec![
            Transfer {
                time_of_transfer: 0,
                transfer_request: TransferRequest {
                    amount:         6,
                    target_account: account1,
                },
            },
            Transfer {
                time_of_transfer: 1,
                transfer_request: TransferRequest {
                    amount:         2,
                    target_account: account2,
                },
            },
            Transfer {
                time_of_transfer: 2,
                transfer_request: TransferRequest {
                    amount:         3,
                    target_account: account1,
                },
            },
        ];

        let init_params = InitParams {
            timed_withdraw_limit: 10,
            time_limit:           9,
        };

        let mut logger = LogRecorder::init();
        let mut state = State {
            init_params,
            recent_transfers,
        };

        // Execution
        let res: ReceiveResult<ActionsTree> =
            contract_receive_transfer(&ctx, 0, &mut logger, &mut state);

        // Test
        let actions = match res {
            Err(_) => fail!("Contract receive transfer failed, but it should not have."),
            Ok(actions) => actions,
        };
        claim_eq!(
            actions,
<<<<<<< HEAD
            test_infrastructure::ActionsTree::simple_transfer(&target_account, 5),
=======
            ActionsTree::simple_transfer(&target_account, 5),
>>>>>>> 80e931e7
            "The request did not transfer the correct amount."
        );
        claim_eq!(
            state.recent_transfers.len(),
            3,
            "The oldest transfer should have been removed and the new one added."
        );
        claim_eq!(
            state.recent_transfers[2].transfer_request.amount,
            5,
            "The new transfer should have been added to recent_transfers."
        );
    }

    #[test]
    /// Test that a request fails when the rate limit is exceeded\
    ///
    /// - Request is denied
    /// - Recent_transfers is unaltered
    fn test_receive_transfer_denied_due_to_limit() {
        // Setup context
        let account1 = AccountAddress([1u8; 32]);
        let account2 = AccountAddress([2u8; 32]);
        let target_account = AccountAddress([2u8; 32]);

        let parameter = TransferRequest {
            amount: 5,
            target_account,
        };
        let parameter_bytes = to_bytes(&parameter);

<<<<<<< HEAD
        let mut ctx = ReceiveContextTest::default();
=======
        let mut ctx = ReceiveContextTest::empty();
>>>>>>> 80e931e7
        ctx.metadata.set_slot_time(10);
        ctx.set_sender(Address::Account(account1));
        ctx.set_owner(account1);
        ctx.set_self_balance(10);
        ctx.set_parameter(&parameter_bytes);

        // Setup state
        let recent_transfers = vec![
            Transfer {
                time_of_transfer: 0,
                transfer_request: TransferRequest {
                    amount:         6,
                    target_account: account1,
                },
            },
            Transfer {
                time_of_transfer: 1,
                transfer_request: TransferRequest {
                    amount:         2,
                    target_account: account2,
                },
            },
            Transfer {
                time_of_transfer: 2,
                transfer_request: TransferRequest {
                    amount:         3,
                    target_account: account2,
                },
            },
        ];

        let init_params = InitParams {
            timed_withdraw_limit: 10,
            time_limit:           10,
        };

        let mut logger = LogRecorder::init();
        let mut state = State {
            init_params,
            recent_transfers,
        };

        // Execution
        let res: ReceiveResult<ActionsTree> =
            contract_receive_transfer(&ctx, 0, &mut logger, &mut state);

        // Test
        claim!(res.is_err(), "Contract receive transfer succeeded, but it should not have.");
        claim_eq!(
            state.recent_transfers.len(),
            3,
            "No recent transfers should have been removed, and the new one should not be added."
        );

        let recent_transfers_amounts: Vec<u64> =
            state.recent_transfers.iter().map(|t| t.transfer_request.amount).collect();
        claim_eq!(
            recent_transfers_amounts,
            vec![6, 2, 3],
            "The recent_transfers should not have been altered."
        )
    }

    #[test]
    /// Test that an underflow does not occur when the time_limit is larger than
    /// the current time
    ///
    /// - Transfer request is accepted
    /// - No underflow occurs
    fn test_receive_transfer_no_underflow() {
        // Setup context
        let account1 = AccountAddress([1u8; 32]);
        let account2 = AccountAddress([2u8; 32]);
        let target_account = AccountAddress([2u8; 32]);

        let parameter = TransferRequest {
            amount: 5,
            target_account,
        };
        let parameter_bytes = to_bytes(&parameter);

<<<<<<< HEAD
        let mut ctx = ReceiveContextTest::default();
=======
        let mut ctx = ReceiveContextTest::empty();
>>>>>>> 80e931e7
        ctx.set_parameter(&parameter_bytes);
        ctx.metadata.set_slot_time(10);
        ctx.set_self_balance(10);
        ctx.set_sender(Address::Account(account1));
        ctx.set_owner(account1);

        // Setup state
        let recent_transfers = vec![
            Transfer {
                time_of_transfer: 0,
                transfer_request: TransferRequest {
                    amount:         1,
                    target_account: account1,
                },
            },
            Transfer {
                time_of_transfer: 1,
                transfer_request: TransferRequest {
                    amount:         1,
                    target_account: account2,
                },
            },
            Transfer {
                time_of_transfer: 2,
                transfer_request: TransferRequest {
                    amount:         1,
                    target_account: account2,
                },
            },
        ];

        let init_params = InitParams {
            timed_withdraw_limit: 10,
            time_limit:           1000,
        };

        let mut logger = LogRecorder::init();
        let mut state = State {
            init_params,
            recent_transfers,
        };

        // Execution
        let res: ReceiveResult<ActionsTree> =
            contract_receive_transfer(&ctx, 0, &mut logger, &mut state);

        // Test
        claim!(res.is_ok(), "Contract receive transfer failed, but it should not have.");
    }
}<|MERGE_RESOLUTION|>--- conflicted
+++ resolved
@@ -163,11 +163,7 @@
         };
         let parameter_bytes = to_bytes(&parameter);
 
-<<<<<<< HEAD
-        let mut ctx = ReceiveContextTest::default();
-=======
         let mut ctx = ReceiveContextTest::empty();
->>>>>>> 80e931e7
         ctx.set_parameter(&parameter_bytes);
         ctx.metadata.set_slot_time(10);
         ctx.set_sender(Address::Account(account1));
@@ -221,11 +217,7 @@
         };
         claim_eq!(
             actions,
-<<<<<<< HEAD
-            test_infrastructure::ActionsTree::simple_transfer(&target_account, 5),
-=======
             ActionsTree::simple_transfer(&target_account, 5),
->>>>>>> 80e931e7
             "The request did not transfer the correct amount."
         );
         claim_eq!(
@@ -257,11 +249,7 @@
         };
         let parameter_bytes = to_bytes(&parameter);
 
-<<<<<<< HEAD
-        let mut ctx = ReceiveContextTest::default();
-=======
         let mut ctx = ReceiveContextTest::empty();
->>>>>>> 80e931e7
         ctx.metadata.set_slot_time(10);
         ctx.set_sender(Address::Account(account1));
         ctx.set_owner(account1);
@@ -343,11 +331,7 @@
         };
         let parameter_bytes = to_bytes(&parameter);
 
-<<<<<<< HEAD
-        let mut ctx = ReceiveContextTest::default();
-=======
         let mut ctx = ReceiveContextTest::empty();
->>>>>>> 80e931e7
         ctx.set_parameter(&parameter_bytes);
         ctx.metadata.set_slot_time(10);
         ctx.set_self_balance(10);
