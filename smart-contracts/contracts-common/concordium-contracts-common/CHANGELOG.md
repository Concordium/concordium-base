# Changelog

## Unreleased changes

<<<<<<< HEAD
- `HashBytes::new` is now a `const` function.
- Added compile-time function `.get_alias_unchecked` for `AccountAddress` that neglects the bound check.
=======
- Implement `serde::Serialize` and `serde::Deserialize` for `AccountSignature`, `CredentialSignature`, `Signature`, `SignatureEcdsaSecp256k1` and `SignatureEd25519` when feature `derive-serde` is enabled.
- Set minimum supported Rust version to 1.73.
- Change `HashBytes::new` is now a `const` function.
>>>>>>> 2da50d6d

## concordium-contracts-common 9.0.0 (2024-01-22)

- Add `SchemaType` implementation for `&str`.
- Add missing functionality from `Timestamp` in `concordium-base` to `Timestamp` in this crate, i.e. make internal field `millis` public, implement `From<u64>` and add a `now` method.
- The `Debug` implementations of `Parameter` and `OwnedParameter` now output the
  parameter as hex unless the alternate formatting (`#`) is specified.

## concordium-contracts-common 8.1.1 (2023-11-02)

- Fix `Display` implementation on `Timestamp` such that it does not return an error if the timestamp is not representable in RFC3339 format, but instead it falls back to formatting as the number of milliseconds since the unix epoch.
- Change `FromStr` for `Timestamp` such that it also supports parsing from a number of milliseconds since the unix epoch.

## concordium-contracts-common 8.1.0 (2023-10-18)

- Add contract event schema getter on `VersionedModuleSchema`.
- Fix `Display` trait on `VersionedModuleSchema` when module contained multiple contracts to render all of them.
- Fix incorrect serialization of policies in `OwnedPolicy::serial_for_smart_contract`.
  - The method is used internally in `concordium-smart-contract-testing` and the bug caused issues when checking sender policies.
- Make `Timestamp::from_timestamp_millis` and `Timestamp::timestamp_millis` constant methods so they can be used when declaring constants.
- Add a new type `Hash` for representing SHA2-256 hashes.

## concordium-contracts-common 8.0.0 (2023-08-21)

- Add signature and key types to `concordium-contracts-common`.
- Add `Display` trait to `VersionedModuleSchema` to display the `VersionedModuleSchema` as a JSON template.
- Add `Display` trait to `SchemaType` to display the `SchemaType` as a JSON template.
- Add associated function `from_base64_str` to `VersionedModuleSchema` to easily parse from base64
- Add `NonZeroThresholdU8`, and derived `AccountThreshold` and `SignatureThreshold` types.
- Bump version of `concordium-contracts-common-derive` to 4.

## concordium-contracts-common 7.0.0 (2023-06-16)

- Implement `serde::Serialize` and `serde::Deserialize` for `Duration` using
  `FromStr` and `Display` implementations, when feature `derive-serde` is
  enabled.
- Implement Serialize any `HashBytes<Purpose>` over any `Purpose`.
- Add `TryFrom` implementation to convert `Timestamp` to `chrono::DateTime`.
- Add a `Serial` implementation for any `&A` if `A: Serial`.
- Set minimum Rust version to 1.65.
- Add `smart-contract` feature to enable the macros which are only suitable for smart contract development using `concordium-std`. The feature is not enabled by default.
- Add macros `Reject`, `DeserialWithState`, `SchemaType`, `StateClone` and `Deletable`, `init`, `receive`, `concordium_test`, `concordium_cfg_test`, `concordium_cfg_not_test` and `concordium_quickcheck` from `concordium_std_derive` with their related features `wasm-test`, `build-schema` and `concordium-quickcheck`.

### Breaking changes
- Add a new error type `ToJsonError`, which is returned when deserializing a schema type fails.
- Add the member `JsonError::TraceError` to `JsonError`, which has trace information for the error produced when serializing a schema type fails.

## concordium-contracts-common 6.0.0 (2023-05-08)

- Remove the `Copy` requirement for deserialization of BTreeMap and BTreeSet.
  This allows using non-copyable (and non-clonable) types as map keys or set
  values.
- Add the method `serial_for_smart_contracts` to `OwnedPolicy`, which serializes the policy for easy consumption by smart contracts.
- Set minimum Rust version to 1.60.
- Set Rust edition to 2021.
- Remove the `sdk` feature.
  - Migrate by adding `use concordium_rust_sdk::types::smart_contracts::concordium_contracts_common as concordium_std;`
    in the files where you derive `Serial` or `Deserial` with the help from this crate.

## concordium-contracts-common 5.3.1 (2023-04-12)

- Fix schema JSON deserialization of negative signed numbers.
- Add `PartialEq` implementations for comparing `ReceiveName`, `ContractName`, and
  `EntrypointName` and their owned variants to `str`.

## concordium-contracts-common 5.3.0 (2023-03-16)

- Add `Display` implementation for `OwnedParameter` and `Parameter`, which uses
  hex encoding.
- Replace `From<Vec<u8>>` instance for `OwnedParameter`/`Parameter` with a `TryFrom`,
  which ensures a valid length, and the unchecked method `new_unchecked`.
  - Migrate from `From`/`Into`: Use `new_unchecked` instead (if known to be
    valid length).
- Make inner field in `OwnedParameter`/`Parameter` private, but add a `From`
  implementation for getting the raw bytes.
  - Migrate from `parameter.0`: use `parameter.into()` instead (for both of the affected
    types).
- For `ModuleReference`, replace `AsRef<[u8;32]>` with `AsRef<[u8]>` and make
  inner `bytes` public.
  - The change was necessary for internal reasons.
  - Migrate from `module_reference.as_ref()`: use `&module_reference.bytes` instead.
- Replace `OwnedParameter::new` with `OwnedParameter::from_serial`, which also
  ensures a valid length.
  - Migrate from `new(x)`: Use `from_serial(x).unwrap()` (if known to be valid length).
- Add an `empty` method for both `OwnedParameter` and `Parameter`.
- Implement `Default` for `Parameter`.
- Move `AccountBalance` from concordium-std.
- Add `to_owned` method to `EntrypointName` and `ContractName` types.
- Implement `Serial`/`Deserial` instances for tuples with 4, 5, and 6 elements.
- Add `checked_sub` to Amount type.

## concordium-contracts-common 5.2.0 (2023-02-08)

- Add methods `serial_value` and `serial_value_into` on the `Type`.
  They are more ergonomic to use than `write_bytes_from_json_schema_type` which
  is marked as deprecated and will be removed in future versions.
- Fix schema's `to_json` for contract addresses to that it outputs a value in
  the correct `{"index": ..., "subindex": ...}` format.
- Add `Display` implementations for `ContractName`, `ReceiveName`, and their
  owned variants.

## concordium-contracts-common 5.1.0 (2022-12-14)

- Implement `quickcheck::Arbitrary` for `Timestamp`, `AccountAddress`, `ContractAddress`, `Address`,  `ChainMetadata`, `AttributeTag`, `AttributeValue` and `OwnedPolicy`.

## concordium-contracts-common 5.0.0 (2022-11-21)

- Add support for smart contract V3 schemas.
- Add type `ModuleReference` representing a module reference.
- Implement `SchemaType` for `OwnedEntrypointName` and `OwnedParameter`.
- Add type `ExchangeRate` representing an exchange rate between two quantities.
- Make the following functions `const`: `Duration::from_millis`, `Duration::from_seconds`, `Duration::from_minutes`, `Duration::from_hours` and `Duration::from_days`.
- Add `is_account` and `is_contract` methods to the `Address` type.
- When deserializing according to `Enum` schema type, variant indices were
  erroneously parsed as `u32` when more than 256 enum variants are specified.
  These are now parsed as `u16` as intended.

## concordium-contracts-common 4.0.0 (2022-08-24)

- Add type aliases for `ContractIndex` and `ContractSubIndex`.
- Add `micro_ccd` getter for `Amount`.
- Add `AccountAddress::get_alias` function for finding account aliases.
- Implement converters to string for `ContractName`, `OwnedContractName` and a `serde` implementation when `derive-serde` is enabled.
- Implement `Ord` for `OwnedReceiveName`.
- Change the `serde` implementation for `Address` to use `AddressAccount` and `AddressContract` for the tag, matching the one used by Concordium Node.
- Make `AccountAddressParseError` public when `derive-serde` is enabled.
- Implement `Display` and `FromStr` for `ContractAddress` when `derive-serde` is enabled. The formatting is `<index, subindex>`, E.g `<145,0>` .
- Implement `Display` and `FromStr` for `Address` when `derive-serde` is enabled. The latter attempts to parse a contract address. If this fails it will attempt to parse an `AccountAddress`.
- Implement `FromStr` for `OwnedReceiveName`.
- Add `cursor_position` method to the `Seek` trait.
- Rework attribute values types (breaking change)
  - Change `AttributeValue` from a slice to a struct.
  - Remove `OwnedAttributeValue` type.
- Add support for smart contract v2 schemas.

## concordium-contracts-common 3.1.0 (2022-08-04)

- Extend schema type with `ULeb128`, `ILeb128`, `ByteList` and `ByteArray`.
  - `ULeb128` and `ILeb128` allow for integers of arbitrary size and are represented in JSON as a string containing the integer.
  - `ByteList` and `ByteArray` are byte specialized versions of `List` and `Array` and are represented in JSON as lowercase hex encoded strings.
- Add new schema version which include the versioning in the serialization.
- Use `schema::Type::ByteList` for `[u8]` implementation of `SchemaType`.
- Introduce `HasSize` trait.
- Implement `Seek` for `Cursor<T>` when `T` implements `HasSize`.
- Add traits `Serial`, `Deserial`, `SerialCtx` and `DeserialCtx`.
- Add procedural macros for deriving `Serial` and `Deserial`.
- Implement `std::error:Error` for error types, when `std` feature is enabled.

## concordium-contracts-common 3.0.0 (2022-05-17)

- Introduce Entrypoint and Parameter types, and their owned versions.
- Add a new schema version for V1 smart contracts.
  This adds schema for return values of init and receive functions, and removes the state schema.
- `get_chain_name`, `get_name_parts` have been moved from `OwnedReceiveName` to
  `ReceiveName`. The method `get_func_name` of `OwnedReceiveName` became
  `get_entrypoint_name` of `ReceiveName`.

## concordium-contracts-common 2.0.0 (2022-01-05)

- Update references to token to match token name (CCD).

## concordium-contracts-common 1.0.1 (2021-10-08)
- Fix deserialization of arrays.

## concordium-contracts-common 1.0.0 (2021-10-05)
- Add public validation functions to contract and receive names.
- Add new cases for NewContractNameError and NewReceiveNameError.
- Remove the needless reference in `to_owned` and `get_chain_name` methods.
- Implement `SchemaType` for `Address`.
- Derive `PartialOrd` and `Ord` for `ContractAddress` and `Address`.
- Derive `Hash` for `Amount`, `Timestamp`, `Duration`, `AccountAddress`, `ContractAddress`, `Address`, `ContractName`, `OwnedContractName`, `ReceiveName` and `OwnedReceiveName`.
- Add `HashMap` and `HashSet` from the `hashbrown` crate to support `no-std`.
- Make `HashMap` and `HashSet` default to the `fnv` hasher.
- Add functions for serializing and deserializing `HashMap` and `HashSet` without the length (`serial_hashmap_no_length`, `deserial_hashmap_no_length`, `deserial_hashset_no_length`, `deserial_hashset_no_length`).
- Use const generics in Serial, Deserial and SchemaType implementation for arrays.
- Bump minimum supported Rust version to 1.51.

## concordium-contracts-common 0.4.0 (2021-05-12)

- Add String to the schema.
- Add ContractName and ReceiveName to schema.
- Add ContractName and ReceiveName types for added type safety.<|MERGE_RESOLUTION|>--- conflicted
+++ resolved
@@ -2,14 +2,10 @@
 
 ## Unreleased changes
 
-<<<<<<< HEAD
-- `HashBytes::new` is now a `const` function.
 - Added compile-time function `.get_alias_unchecked` for `AccountAddress` that neglects the bound check.
-=======
 - Implement `serde::Serialize` and `serde::Deserialize` for `AccountSignature`, `CredentialSignature`, `Signature`, `SignatureEcdsaSecp256k1` and `SignatureEd25519` when feature `derive-serde` is enabled.
 - Set minimum supported Rust version to 1.73.
 - Change `HashBytes::new` is now a `const` function.
->>>>>>> 2da50d6d
 
 ## concordium-contracts-common 9.0.0 (2024-01-22)
 
