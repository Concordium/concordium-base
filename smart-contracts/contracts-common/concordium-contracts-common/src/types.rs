pub use crate::hashes::ModuleReference;
use crate::{constants, to_bytes, Serial};
#[cfg(not(feature = "std"))]
use alloc::{borrow::ToOwned, string::String, string::ToString, vec::Vec};
#[cfg(all(not(feature = "std"), feature = "concordium-quickcheck"))]
use alloc::{boxed::Box, collections::BTreeMap};
#[cfg(feature = "fuzz")]
use arbitrary::Arbitrary;
use cmp::Ordering;
#[cfg(not(feature = "std"))]
use core::{cmp, convert, fmt, hash, iter, ops, str};
use hash::Hash;
#[cfg(feature = "concordium-quickcheck")]
use quickcheck::Gen;
#[cfg(feature = "derive-serde")]
use serde::{Deserialize as SerdeDeserialize, Serialize as SerdeSerialize};
#[cfg(feature = "derive-serde")]
pub use serde_impl::*;
#[cfg(all(feature = "std", feature = "concordium-quickcheck"))]
use std::collections::BTreeMap;
#[cfg(feature = "std")]
use std::{cmp, convert, fmt, hash, iter, ops, str};

/// Reexport of the `HashMap` from `hashbrown` with the default hasher set to
/// the `fnv` hash function.
pub type HashMap<K, V, S = fnv::FnvBuildHasher> = hashbrown::HashMap<K, V, S>;

/// Reexport of the `HashSet` from `hashbrown` with the default hasher set to
/// the `fnv` hash function.
pub type HashSet<K, S = fnv::FnvBuildHasher> = hashbrown::HashSet<K, S>;

/// Contract address index. A contract address consists of an index and a
/// subindex. This type is for the index.
pub type ContractIndex = u64;

/// Contract address subindex. A contract address consists of an index and a
/// subindex. This type is for the subindex.
pub type ContractSubIndex = u64;

/// Size of an account address when serialized in binary.
/// NB: This is different from the Base58 representation.
pub const ACCOUNT_ADDRESS_SIZE: usize = 32;

/// The type of amounts on the chain
#[repr(transparent)]
#[derive(Copy, Clone, Debug, PartialEq, Eq, PartialOrd, Ord, Hash)]
#[cfg_attr(feature = "fuzz", derive(Arbitrary))]
pub struct Amount {
    pub micro_ccd: u64,
}

#[cfg(feature = "concordium-quickcheck")]
impl quickcheck::Arbitrary for Amount {
    fn arbitrary(g: &mut Gen) -> Amount {
        Amount::from_micro_ccd(quickcheck::Arbitrary::arbitrary(g))
    }

    fn shrink(&self) -> Box<dyn Iterator<Item = Self>> {
        Box::new(quickcheck::Arbitrary::shrink(&self.micro_ccd).map(Amount::from_micro_ccd))
    }
}

#[cfg(feature = "derive-serde")]
impl SerdeSerialize for Amount {
    fn serialize<S: serde::Serializer>(&self, ser: S) -> Result<S::Ok, S::Error> {
        ser.serialize_str(&self.micro_ccd.to_string())
    }
}

#[cfg(feature = "derive-serde")]
impl<'de> SerdeDeserialize<'de> for Amount {
    fn deserialize<D: serde::de::Deserializer<'de>>(des: D) -> Result<Self, D::Error> {
        let s = String::deserialize(des)?;
        let micro_ccd = s.parse::<u64>().map_err(|e| serde::de::Error::custom(format!("{}", e)))?;
        Ok(Amount {
            micro_ccd,
        })
    }
}

#[derive(Clone, Copy, Debug, Eq, PartialEq)]
/// An error indicating why parsing of an amount failed.
/// Since amount parsing is typically a user-facing activity
/// this is fairly precise, so we can notify the user why we failed, and what
/// they can do to fix it.
pub enum AmountParseError {
    Overflow,
    ExpectedDot,
    ExpectedDigit,
    ExpectedMore,
    ExpectedDigitOrDot,
    AtMostSixDecimals,
}

impl fmt::Display for AmountParseError {
    fn fmt(&self, f: &mut fmt::Formatter<'_>) -> fmt::Result {
        use AmountParseError::*;
        match self {
            Overflow => write!(f, "Amount overflow."),
            ExpectedDot => write!(f, "Expected dot."),
            ExpectedDigit => write!(f, "Expected digit."),
            ExpectedMore => write!(f, "Expected more input."),
            ExpectedDigitOrDot => write!(f, "Expected digit or dot."),
            AtMostSixDecimals => write!(f, "Amounts can have at most six decimals."),
        }
    }
}

#[cfg(feature = "std")]
impl std::error::Error for AmountParseError {}

/// Parse from string in CCD units. The input string must be of the form
/// `n[.m]` where `n` and `m` are both digits. The notation `[.m]` indicates
/// that that part is optional.
///
/// - if `n` starts with 0 then it must be 0l
/// - `m` can have at most 6 digits, and must have at least 1
/// - both `n` and `m` must be non-negative.
impl str::FromStr for Amount {
    type Err = AmountParseError;

    fn from_str(v: &str) -> Result<Self, Self::Err> {
        let mut micro_ccd: u64 = 0;
        let mut after_dot = 0;
        let mut state = 0;
        for c in v.chars() {
            match state {
                0 => {
                    // looking at the first character.
                    if let Some(d) = c.to_digit(10) {
                        if d == 0 {
                            state = 1;
                        } else {
                            micro_ccd = u64::from(d);
                            state = 2;
                        }
                    } else {
                        return Err(AmountParseError::ExpectedDigit);
                    }
                }
                1 => {
                    // we want to be looking at a dot now (unless we reached the end, in which case
                    // this is not reachable anyhow)
                    if c != '.' {
                        return Err(AmountParseError::ExpectedDot);
                    } else {
                        state = 3;
                    }
                }
                2 => {
                    // we are reading a normal number until we hit the dot.
                    if let Some(d) = c.to_digit(10) {
                        micro_ccd = micro_ccd.checked_mul(10).ok_or(AmountParseError::Overflow)?;
                        micro_ccd = micro_ccd
                            .checked_add(u64::from(d))
                            .ok_or(AmountParseError::Overflow)?;
                    } else if c == '.' {
                        state = 3;
                    } else {
                        return Err(AmountParseError::ExpectedDigitOrDot);
                    }
                }
                3 => {
                    // we're reading after the dot.
                    if after_dot >= 6 {
                        return Err(AmountParseError::AtMostSixDecimals);
                    }
                    if let Some(d) = c.to_digit(10) {
                        micro_ccd = micro_ccd.checked_mul(10).ok_or(AmountParseError::Overflow)?;
                        micro_ccd = micro_ccd
                            .checked_add(u64::from(d))
                            .ok_or(AmountParseError::Overflow)?;
                        after_dot += 1;
                    } else {
                        return Err(AmountParseError::ExpectedDigit);
                    }
                }
                _ => unreachable!(),
            }
        }
        if state == 0 || state >= 3 && after_dot == 0 {
            return Err(AmountParseError::ExpectedMore);
        }
        for _ in 0..6 - after_dot {
            micro_ccd = micro_ccd.checked_mul(10).ok_or(AmountParseError::Overflow)?;
        }
        Ok(Amount {
            micro_ccd,
        })
    }
}

impl Amount {
    /// Create amount from a number of microCCD
    #[inline(always)]
    pub const fn from_micro_ccd(micro_ccd: u64) -> Amount {
        Amount {
            micro_ccd,
        }
    }

    /// Get the amount in microCCD
    #[inline(always)]
    pub const fn micro_ccd(&self) -> u64 { self.micro_ccd }

    /// Create amount from a number of CCD
    #[inline(always)]
    pub const fn from_ccd(ccd: u64) -> Amount {
        Amount {
            micro_ccd: ccd * 1_000_000,
        }
    }

    /// Create zero amount
    #[inline(always)]
    pub const fn zero() -> Amount {
        Amount {
            micro_ccd: 0,
        }
    }

    /// Add a number of micro CCD to an amount
    #[inline(always)]
    pub fn add_micro_ccd(self, micro_ccd: u64) -> Amount {
        Amount {
            micro_ccd: self.micro_ccd + micro_ccd,
        }
    }

    /// Checked addition. Adds another amount and returns None if overflow
    /// occurred.
    #[inline(always)]
    pub fn checked_add(self, other: Amount) -> Option<Amount> {
        self.micro_ccd.checked_add(other.micro_ccd).map(Amount::from_micro_ccd)
    }

    /// Checked subtraction. Subtracts another amount and returns None if
    /// underflow occurred.
    #[inline(always)]
    pub fn checked_sub(self, other: Amount) -> Option<Amount> {
        self.micro_ccd.checked_sub(other.micro_ccd).map(Amount::from_micro_ccd)
    }

    /// Add a number of CCD to an amount
    #[inline(always)]
    pub fn add_ccd(self, ccd: u64) -> Amount {
        Amount {
            micro_ccd: self.micro_ccd + ccd * 1_000_000,
        }
    }

    /// Subtract a number of micro CCD to an amount
    #[inline(always)]
    pub fn subtract_micro_ccd(self, micro_ccd: u64) -> Amount {
        Amount {
            micro_ccd: self.micro_ccd - micro_ccd,
        }
    }

    /// Subtract a number of CCD to an amount
    #[inline(always)]
    pub fn subtract_ccd(self, ccd: u64) -> Amount {
        Amount {
            micro_ccd: self.micro_ccd - ccd * 1_000_000,
        }
    }

    /// Calculates the quotient and remainder of integer division
    #[inline(always)]
    pub fn quotient_remainder(self, denominator: u64) -> (Amount, Amount) {
        let div = Amount {
            micro_ccd: self.micro_ccd / denominator,
        };
        let rem = self % denominator;
        (div, rem)
    }
}

impl ops::Mul<u64> for Amount {
    type Output = Self;

    #[inline(always)]
    fn mul(self, other: u64) -> Self::Output {
        Amount {
            micro_ccd: self.micro_ccd * other,
        }
    }
}

impl ops::Mul<Amount> for u64 {
    type Output = Amount;

    #[inline(always)]
    fn mul(self, other: Amount) -> Self::Output {
        Amount {
            micro_ccd: self * other.micro_ccd,
        }
    }
}

impl ops::Add<Amount> for Amount {
    type Output = Self;

    #[inline(always)]
    fn add(self, other: Amount) -> Self::Output {
        Amount {
            micro_ccd: self.micro_ccd + other.micro_ccd,
        }
    }
}

impl ops::Sub<Amount> for Amount {
    type Output = Self;

    #[inline(always)]
    fn sub(self, other: Amount) -> Self::Output {
        Amount {
            micro_ccd: self.micro_ccd - other.micro_ccd,
        }
    }
}

impl ops::Rem<u64> for Amount {
    type Output = Self;

    #[inline(always)]
    fn rem(self, other: u64) -> Self::Output {
        Amount {
            micro_ccd: self.micro_ccd % other,
        }
    }
}

impl iter::Sum for Amount {
    fn sum<I: Iterator<Item = Self>>(iter: I) -> Self {
        iter.fold(Amount::from_micro_ccd(0), ops::Add::add)
    }
}

impl ops::AddAssign for Amount {
    #[inline(always)]
    fn add_assign(&mut self, other: Amount) { *self = *self + other; }
}

impl ops::SubAssign for Amount {
    #[inline(always)]
    fn sub_assign(&mut self, other: Amount) { *self = *self - other; }
}

impl ops::MulAssign<u64> for Amount {
    #[inline(always)]
    fn mul_assign(&mut self, other: u64) { *self = *self * other; }
}

impl ops::RemAssign<u64> for Amount {
    #[inline(always)]
    fn rem_assign(&mut self, other: u64) { *self = *self % other; }
}

<<<<<<< HEAD
/// The current public balances of an account.
#[derive(Debug, Copy, Clone, PartialEq, Eq, PartialOrd, Ord)]
pub struct AccountBalance {
    /// The total balance of the account. Note that part of this balance might
    /// be staked and/or locked in scheduled transfers.
    pub total:  Amount,
    /// The current staked amount of the account. This amount is used for
    /// staking.
    pub staked: Amount,
    /// The current amount locked in releases that resulted from transfers with
    /// schedule. A locked amount can still be used for staking.
    pub locked: Amount,
}

impl AccountBalance {
    /// Construct a new account balance, ensuring that both the staked amount
    /// and the locked amount is smaller than or equal to the total balance.
    pub fn new(total: Amount, staked: Amount, locked: Amount) -> Option<Self> {
        if total < staked || total < locked {
            None
        } else {
            Some(Self {
                total,
                staked,
                locked,
            })
        }
    }

    /// The current available balance of the account. This is the amount
    /// an account currently have available for transfering and is not
    /// staked or locked in releases by scheduled transfers.
    pub fn available(&self) -> Amount { self.total - cmp::max(self.locked, self.staked) }
}

/// A reference to a smart contract module deployed on the chain.
#[repr(transparent)]
#[derive(Debug, Copy, Clone, PartialEq, Eq, PartialOrd, Ord)]
pub struct ModuleReference([u8; 32]);

impl convert::AsRef<[u8; 32]> for ModuleReference {
    #[inline(always)]
    fn as_ref(&self) -> &[u8; 32] { &self.0 }
}

impl convert::From<[u8; 32]> for ModuleReference {
    #[inline(always)]
    fn from(bytes: [u8; 32]) -> Self { Self(bytes) }
}

impl convert::From<ModuleReference> for [u8; 32] {
    #[inline(always)]
    fn from(module: ModuleReference) -> Self { module.0 }
}

=======
>>>>>>> 61756614
/// Timestamp represented as milliseconds since unix epoch.
///
/// Timestamps from before January 1st 1970 at 00:00 are not supported.
#[repr(transparent)]
#[derive(Copy, Clone, Debug, PartialEq, Eq, PartialOrd, Ord, Hash)]
#[cfg_attr(feature = "fuzz", derive(Arbitrary))]
pub struct Timestamp {
    /// Milliseconds since unix epoch.
    pub(crate) milliseconds: u64,
}

#[cfg(feature = "concordium-quickcheck")]
impl quickcheck::Arbitrary for Timestamp {
    fn arbitrary(g: &mut Gen) -> Timestamp {
        Timestamp::from_timestamp_millis(quickcheck::Arbitrary::arbitrary(g))
    }

    fn shrink(&self) -> Box<dyn Iterator<Item = Self>> {
        Box::new(
            quickcheck::Arbitrary::shrink(&self.milliseconds).map(Timestamp::from_timestamp_millis),
        )
    }
}

impl Timestamp {
    /// Construct timestamp from milliseconds since unix epoch.
    #[inline(always)]
    pub fn from_timestamp_millis(milliseconds: u64) -> Self {
        Self {
            milliseconds,
        }
    }

    /// Milliseconds since the UNIX epoch.
    #[inline(always)]
    pub fn timestamp_millis(&self) -> u64 { self.milliseconds }

    /// Add duration to the timestamp. Returns `None` if the resulting timestamp
    /// is not representable, i.e., too far in the future.
    #[inline(always)]
    pub fn checked_add(self, duration: Duration) -> Option<Self> {
        self.milliseconds.checked_add(duration.milliseconds).map(Self::from_timestamp_millis)
    }

    /// Subtract duration from the timestamp. Returns `None` instead of
    /// overflowing if the resulting timestamp would be before the Unix
    /// epoch.
    #[inline(always)]
    pub fn checked_sub(self, duration: Duration) -> Option<Self> {
        self.milliseconds.checked_sub(duration.milliseconds).map(Self::from_timestamp_millis)
    }

    /// Compute the duration between the self and another timestamp.
    /// The duration is always positive, and is the difference between
    /// the the more recent timestamp and the one further in the past.
    #[inline(always)]
    pub fn duration_between(self, other: Timestamp) -> Duration {
        let millis = if self >= other {
            self.milliseconds - other.milliseconds
        } else {
            other.milliseconds - self.milliseconds
        };
        Duration::from_millis(millis)
    }

    /// Compute duration since a given timestamp. Returns `None` if given time
    /// is in the future compared to self.
    #[inline(always)]
    pub fn duration_since(self, before: Timestamp) -> Option<Duration> {
        self.milliseconds.checked_sub(before.milliseconds).map(Duration::from_millis)
    }
}

#[cfg(feature = "derive-serde")]
#[derive(Clone, Debug, Eq, PartialEq)]
pub enum ParseTimestampError {
    ParseError(chrono::format::ParseError),
    BeforeUnixEpoch,
}

#[cfg(feature = "derive-serde")]
impl fmt::Display for ParseTimestampError {
    fn fmt(&self, f: &mut fmt::Formatter<'_>) -> fmt::Result {
        use ParseTimestampError::*;
        match self {
            ParseError(err) => err.fmt(f),
            BeforeUnixEpoch => write!(f, "Timestamp is before January 1st 1970 00:00."),
        }
    }
}

#[cfg(feature = "derive-serde")]
impl std::error::Error for ParseTimestampError {}

#[cfg(feature = "derive-serde")]
/// The FromStr parses the time according to RFC3339.
impl str::FromStr for Timestamp {
    type Err = ParseTimestampError;

    fn from_str(s: &str) -> Result<Self, Self::Err> {
        use convert::TryInto;
        let datetime =
            chrono::DateTime::parse_from_rfc3339(s).map_err(ParseTimestampError::ParseError)?;
        let millis = datetime
            .timestamp_millis()
            .try_into()
            .map_err(|_| ParseTimestampError::BeforeUnixEpoch)?;
        Ok(Timestamp::from_timestamp_millis(millis))
    }
}

#[cfg(feature = "derive-serde")]
/// The display implementation displays the timestamp according to RFC3339
/// format in the UTC time zone.
impl fmt::Display for Timestamp {
    fn fmt(&self, f: &mut fmt::Formatter<'_>) -> fmt::Result {
        use chrono::offset::TimeZone;
        let time = self.timestamp_millis() as i64;
        let date = chrono::Utc.timestamp_millis_opt(time).single().ok_or(fmt::Error)?;
        write!(f, "{}", date.to_rfc3339())
    }
}

#[cfg(feature = "derive-serde")]
/// The JSON serialization serialized the string obtained by using the Display
/// implementation of the Timestamp.
impl SerdeSerialize for Timestamp {
    fn serialize<S: serde::Serializer>(&self, ser: S) -> Result<S::Ok, S::Error> {
        ser.serialize_str(&self.to_string())
    }
}

#[cfg(feature = "derive-serde")]
/// Deserialize from a string via the RFC3339 format.
impl<'de> SerdeDeserialize<'de> for Timestamp {
    fn deserialize<D: serde::de::Deserializer<'de>>(des: D) -> Result<Self, D::Error> {
        let s = String::deserialize(des)?;
        let t = str::FromStr::from_str(&s).map_err(serde::de::Error::custom)?;
        Ok(t)
    }
}

/// Duration of time in milliseconds.
///
/// Negative durations are not allowed.
#[repr(transparent)]
#[derive(Copy, Clone, Debug, PartialEq, Eq, PartialOrd, Ord, Hash)]
pub struct Duration {
    pub(crate) milliseconds: u64,
}

impl Duration {
    /// Construct duration from milliseconds.
    #[inline(always)]
    pub const fn from_millis(milliseconds: u64) -> Self {
        Self {
            milliseconds,
        }
    }

    /// Construct duration from seconds.
    #[inline(always)]
    pub const fn from_seconds(seconds: u64) -> Self { Self::from_millis(seconds * 1000) }

    /// Construct duration from minutes.
    #[inline(always)]
    pub const fn from_minutes(minutes: u64) -> Self { Self::from_millis(minutes * 1000 * 60) }

    /// Construct duration from hours.
    #[inline(always)]
    pub const fn from_hours(hours: u64) -> Self { Self::from_millis(hours * 1000 * 60 * 60) }

    /// Construct duration from days.
    #[inline(always)]
    pub const fn from_days(days: u64) -> Self { Self::from_millis(days * 1000 * 60 * 60 * 24) }

    /// Get number of milliseconds in the duration.
    #[inline(always)]
    pub fn millis(&self) -> u64 { self.milliseconds }

    /// Get number of seconds in the duration.
    #[inline(always)]
    pub fn seconds(&self) -> u64 { self.milliseconds / 1000 }

    /// Get number of minutes in the duration.
    #[inline(always)]
    pub fn minutes(&self) -> u64 { self.milliseconds / (1000 * 60) }

    /// Get number of hours in the duration.
    #[inline(always)]
    pub fn hours(&self) -> u64 { self.milliseconds / (1000 * 60 * 60) }

    /// Get number of days in the duration.
    #[inline(always)]
    pub fn days(&self) -> u64 { self.milliseconds / (1000 * 60 * 60 * 24) }

    /// Add duration. Returns `None` instead of overflowing.
    #[inline(always)]
    pub fn checked_add(self, other: Duration) -> Option<Self> {
        self.milliseconds.checked_add(other.milliseconds).map(Self::from_millis)
    }

    /// Subtract duration. Returns `None` instead of overflowing.
    #[inline(always)]
    pub fn checked_sub(self, other: Duration) -> Option<Self> {
        self.milliseconds.checked_sub(other.milliseconds).map(Self::from_millis)
    }
}

#[derive(Debug, Clone, PartialEq, Eq)]
pub enum ParseDurationError {
    MissingUnit,
    FailedParsingNumber,
    InvalidUnit(String),
}

impl fmt::Display for ParseDurationError {
    fn fmt(&self, f: &mut fmt::Formatter<'_>) -> fmt::Result {
        use ParseDurationError::*;
        match self {
            MissingUnit => write!(f, "Missing unit on duration measure."),
            FailedParsingNumber => write!(f, "Failed parsing number"),
            InvalidUnit(s) => write!(f, "Unknown unit \"{}\".", s),
        }
    }
}

#[cfg(feature = "std")]
impl std::error::Error for ParseDurationError {}

/// Parse a string containing a list of duration measures separated by
/// whitespaces. A measure is a number followed by the unit (no whitespace
/// between is allowed). Every measure is accumulated into a duration. The
/// string is allowed to contain any number of measures with the same unit in no
/// particular order.
///
/// The supported units are:
/// - `ms` for milliseconds
/// - `s` for seconds
/// - `m` for minutes
/// - `h` for hours
/// - `d` for days
///
/// # Example
/// The duration of 10 days, 1 hour, 2minutes and 7 seconds is:
/// ```text
/// "10d 1h 2m 3s 4s"
/// ```
impl str::FromStr for Duration {
    type Err = ParseDurationError;

    fn from_str(s: &str) -> Result<Self, Self::Err> {
        use ParseDurationError::*;
        let mut duration = 0;
        for measure in s.split_whitespace() {
            let split_index = measure.find(|c: char| !c.is_ascii_digit()).ok_or(MissingUnit)?;
            let (n, unit) = measure.split_at(split_index);

            let n: u64 = n.parse().map_err(|_| FailedParsingNumber)?;
            let unit: u64 = match unit {
                "ms" => 1,
                "s" => 1000,
                "m" => 1000 * 60,
                "h" => 1000 * 60 * 60,
                "d" => 1000 * 60 * 60 * 24,
                other => return Err(InvalidUnit(String::from(other))),
            };
            duration += n * unit;
        }
        Ok(Duration::from_millis(duration))
    }
}

impl fmt::Display for Duration {
    fn fmt(&self, formatter: &mut fmt::Formatter<'_>) -> fmt::Result {
        let days = self.days();
        let hours = Duration::from_millis(self.millis() % (1000 * 60 * 60 * 24)).hours();
        let minutes = Duration::from_millis(self.millis() % (1000 * 60 * 60)).minutes();
        let seconds = Duration::from_millis(self.millis() % (1000 * 60)).seconds();
        let milliseconds = Duration::from_millis(self.millis() % 1000).millis();
        write!(formatter, "{}d {}h {}m {}s {}ms", days, hours, minutes, seconds, milliseconds)
    }
}

/// Address of an account, as raw bytes.
#[derive(Eq, PartialEq, Copy, Clone, PartialOrd, Ord, Debug, Hash)]
#[cfg_attr(feature = "fuzz", derive(Arbitrary))]
pub struct AccountAddress(pub [u8; ACCOUNT_ADDRESS_SIZE]);

#[cfg(feature = "concordium-quickcheck")]
impl quickcheck::Arbitrary for AccountAddress {
    fn arbitrary(g: &mut Gen) -> AccountAddress {
        AccountAddress([0u8; ACCOUNT_ADDRESS_SIZE].map(|_| quickcheck::Arbitrary::arbitrary(g)))
    }
}

impl convert::AsRef<[u8; 32]> for AccountAddress {
    fn as_ref(&self) -> &[u8; 32] { &self.0 }
}

impl convert::AsRef<[u8]> for AccountAddress {
    fn as_ref(&self) -> &[u8] { &self.0 }
}

impl convert::AsMut<[u8; 32]> for AccountAddress {
    fn as_mut(&mut self) -> &mut [u8; 32] { &mut self.0 }
}

impl AccountAddress {
    /// Check whether `self` is an alias of `other`. Two addresses are aliases
    /// if they identify the same account. This is defined to be when the
    /// addresses agree on the first 29 bytes.
    pub fn is_alias(&self, other: &AccountAddress) -> bool { self.0[0..29] == other.0[0..29] }

    /// Get the `n-th` alias of an address. There are 2^24 possible aliases.
    /// If the counter is `>= 2^24` then this function will return [`None`].
    pub fn get_alias(&self, counter: u32) -> Option<Self> {
        if counter < (1 << 24) {
            let mut data = self.0;
            data[29..].copy_from_slice(&counter.to_be_bytes()[1..]);
            Some(Self(data))
        } else {
            None
        }
    }
}

/// Address of a contract.
#[derive(Eq, PartialEq, Copy, Clone, Debug, PartialOrd, Ord, Hash)]
#[cfg_attr(feature = "derive-serde", derive(SerdeSerialize, SerdeDeserialize))]
#[cfg_attr(feature = "fuzz", derive(Arbitrary))]
pub struct ContractAddress {
    pub index:    ContractIndex,
    pub subindex: ContractSubIndex,
}

impl ContractAddress {
    /// Construct a new contract address from index and subindex.
    pub fn new(index: ContractIndex, subindex: ContractSubIndex) -> Self {
        Self {
            index,
            subindex,
        }
    }
}

#[cfg(feature = "concordium-quickcheck")]
impl quickcheck::Arbitrary for ContractAddress {
    fn arbitrary(g: &mut Gen) -> ContractAddress {
        ContractAddress {
            index:    quickcheck::Arbitrary::arbitrary(g),
            subindex: quickcheck::Arbitrary::arbitrary(g),
        }
    }

    fn shrink(&self) -> Box<dyn Iterator<Item = Self>> {
        let index = self.index;
        let subindex = self.subindex;
        let iter = index.shrink().flat_map(move |i| {
            subindex.shrink().map(move |si| ContractAddress {
                index:    i,
                subindex: si,
            })
        });
        Box::new(iter)
    }
}

/// Either an address of an account, or contract.
#[cfg_attr(
    feature = "derive-serde",
    derive(SerdeSerialize, SerdeDeserialize),
    serde(tag = "type", content = "address")
)]
#[cfg_attr(feature = "fuzz", derive(Arbitrary))]
#[derive(Eq, Copy, Clone, Debug)]
pub enum Address {
    #[cfg_attr(feature = "derive-serde", serde(rename = "AddressAccount"))]
    Account(AccountAddress),
    #[cfg_attr(feature = "derive-serde", serde(rename = "AddressContract"))]
    Contract(ContractAddress),
}

#[cfg(feature = "concordium-quickcheck")]
impl quickcheck::Arbitrary for Address {
    fn arbitrary(g: &mut Gen) -> Address {
        //Randomly pick account or contract address.
        if quickcheck::Arbitrary::arbitrary(g) {
            Address::Account(quickcheck::Arbitrary::arbitrary(g))
        } else {
            Address::Contract(quickcheck::Arbitrary::arbitrary(g))
        }
    }

    fn shrink(&self) -> Box<dyn Iterator<Item = Self>> {
        // Note that shrinking an address does not change its type: account addresses
        // remain account addresses, the same for contract addresses.
        match self {
            Address::Account(a) => Box::new(quickcheck::Arbitrary::shrink(a).map(Address::Account)),
            Address::Contract(a) => {
                Box::new(quickcheck::Arbitrary::shrink(a).map(Address::Contract))
            }
        }
    }
}

impl From<AccountAddress> for Address {
    fn from(address: AccountAddress) -> Address { Address::Account(address) }
}

impl From<ContractAddress> for Address {
    fn from(address: ContractAddress) -> Address { Address::Contract(address) }
}

// This trait is implemented manually to produce fewer bytes in the generated
// WASM.
impl PartialEq for Address {
    fn eq(&self, other: &Address) -> bool {
        match (self, other) {
            (Address::Account(s), Address::Account(o)) => s == o,
            (Address::Contract(s), Address::Contract(o)) => s == o,
            _ => false,
        }
    }
}

// This trait is implemented manually to produce fewer bytes in the generated
// WASM.
impl Hash for Address {
    fn hash<H: hash::Hasher>(&self, state: &mut H) {
        match self {
            Address::Account(address) => {
                0u8.hash(state);
                address.hash(state);
            }
            Address::Contract(address) => {
                1u8.hash(state);
                address.hash(state);
            }
        }
    }
}

// This trait is implemented manually to produce fewer bytes in the generated
// WASM.
impl PartialOrd for Address {
    fn partial_cmp(&self, other: &Address) -> Option<Ordering> { Some(self.cmp(other)) }
}

// This trait is implemented manually to produce fewer bytes in the generated
// WASM.
impl Ord for Address {
    fn cmp(&self, other: &Address) -> Ordering {
        match (self, other) {
            (Address::Account(s), Address::Account(o)) => s.cmp(o),
            (Address::Contract(s), Address::Contract(o)) => s.cmp(o),
            (Address::Account(_), _) => Ordering::Less,
            _ => Ordering::Greater,
        }
    }
}

/// A contract name. Expected format: "init_<contract_name>".
#[derive(Eq, PartialEq, Copy, Clone, Debug, Hash)]
pub struct ContractName<'a>(&'a str);

impl<'a> fmt::Display for ContractName<'a> {
    #[inline(always)]
    fn fmt(&self, f: &mut fmt::Formatter<'_>) -> fmt::Result { self.0.fmt(f) }
}

impl<'a> ContractName<'a> {
    /// Create a new ContractName and check the format. Expected format:
    /// "init_<contract_name>".
    #[inline(always)]
    pub fn new(name: &'a str) -> Result<Self, NewContractNameError> {
        ContractName::is_valid_contract_name(name)?;
        Ok(ContractName(name))
    }

    /// Create a new ContractName without checking the format. Expected format:
    /// "init_<contract_name>". If this precondition is not satisfied then
    /// the behaviour of any methods on this type is unspecified, and may
    /// include panics.
    #[inline(always)]
    pub fn new_unchecked(name: &'a str) -> Self { ContractName(name) }

    /// Get contract name used on chain: "init_<contract_name>".
    #[inline(always)]
    pub fn get_chain_name(self) -> &'a str { self.0 }

    /// Convert a `ContractName` to its owned counterpart. This is an expensive
    /// operation that requires memory allocation.
    pub fn to_owned(&self) -> OwnedContractName { OwnedContractName(self.0.to_owned()) }

    /// Extract the contract name by removing the "init_" prefix.
    #[inline(always)]
    pub fn contract_name(self) -> &'a str { self.get_chain_name().strip_prefix("init_").unwrap() }

    /// Check whether the given string is a valid contract initialization
    /// function name. This is the case if and only if
    /// - the string is no more than [constants::MAX_FUNC_NAME_SIZE][m] bytes
    /// - the string starts with `init_`
    /// - the string __does not__ contain a `.`
    /// - all characters are ascii alphanumeric or punctuation characters.
    ///
    /// [m]: ./constants/constant.MAX_FUNC_NAME_SIZE.html
    pub fn is_valid_contract_name(name: &str) -> Result<(), NewContractNameError> {
        if !name.starts_with("init_") {
            return Err(NewContractNameError::MissingInitPrefix);
        }
        if name.len() > constants::MAX_FUNC_NAME_SIZE {
            return Err(NewContractNameError::TooLong);
        }
        if name.contains('.') {
            return Err(NewContractNameError::ContainsDot);
        }
        if !name.chars().all(|c| c.is_ascii_alphanumeric() || c.is_ascii_punctuation()) {
            return Err(NewContractNameError::InvalidCharacters);
        }
        Ok(())
    }
}

impl<'a> From<ContractName<'a>> for &'a str {
    fn from(n: ContractName<'a>) -> Self { n.0 }
}

/// A contract name (owned version). Expected format: "init_<contract_name>".
#[derive(Eq, PartialEq, Debug, Hash, Clone, PartialOrd, Ord)]
#[cfg_attr(
    feature = "derive-serde",
    derive(SerdeSerialize, SerdeDeserialize),
    serde(into = "String", try_from = "String")
)]
pub struct OwnedContractName(String);

impl fmt::Display for OwnedContractName {
    #[inline(always)]
    fn fmt(&self, f: &mut fmt::Formatter<'_>) -> fmt::Result { self.0.fmt(f) }
}

impl OwnedContractName {
    /// Create a new OwnedContractName and check the format. Expected format:
    /// "init_<contract_name>".
    #[inline(always)]
    pub fn new(name: String) -> Result<Self, NewContractNameError> {
        ContractName::is_valid_contract_name(&name)?;
        Ok(OwnedContractName(name))
    }

    /// Create a new OwnedContractName without checking the format. Expected
    /// format: "init_<contract_name>".
    #[inline(always)]
    pub fn new_unchecked(name: String) -> Self { OwnedContractName(name) }

    /// Convert to ContractName by reference.
    #[inline(always)]
    pub fn as_contract_name(&self) -> ContractName { ContractName(self.0.as_str()) }
}

impl From<OwnedContractName> for String {
    fn from(n: OwnedContractName) -> Self { n.0 }
}

#[derive(Debug, Clone, PartialEq, Eq)]
pub enum NewContractNameError {
    MissingInitPrefix,
    TooLong,
    ContainsDot,
    InvalidCharacters,
}

impl fmt::Display for NewContractNameError {
    fn fmt(&self, f: &mut fmt::Formatter<'_>) -> fmt::Result {
        use NewContractNameError::*;
        match self {
            MissingInitPrefix => write!(f, "Contract names have the format 'init_<contract_name>'"),
            TooLong => {
                write!(f, "Contract names have a max length of {}", constants::MAX_FUNC_NAME_SIZE)
            }
            ContainsDot => write!(f, "Contract names cannot contain a '.'"),
            InvalidCharacters => write!(
                f,
                "Contract names can only contain ascii alphanumeric or punctuation characters"
            ),
        }
    }
}

#[cfg(feature = "std")]
impl std::error::Error for NewContractNameError {}

impl convert::TryFrom<String> for OwnedContractName {
    type Error = NewContractNameError;

    fn try_from(value: String) -> Result<Self, Self::Error> { OwnedContractName::new(value) }
}

/// A receive name. Expected format: "<contract_name>.<func_name>".
#[derive(Eq, PartialEq, Copy, Clone, Debug, Hash)]
#[repr(transparent)]
pub struct ReceiveName<'a>(&'a str);

impl<'a> fmt::Display for ReceiveName<'a> {
    #[inline(always)]
    fn fmt(&self, f: &mut fmt::Formatter<'_>) -> fmt::Result { self.0.fmt(f) }
}

impl<'a> ReceiveName<'a> {
    /// Create a new ReceiveName and check the format. Expected format:
    /// "<contract_name>.<func_name>".
    pub fn new(name: &'a str) -> Result<Self, NewReceiveNameError> {
        ReceiveName::is_valid_receive_name(name)?;
        Ok(ReceiveName(name))
    }

    /// Create a new ReceiveName without checking the format. Expected format:
    /// "<contract_name>.<func_name>".
    #[inline(always)]
    pub fn new_unchecked(name: &'a str) -> Self { ReceiveName(name) }

    /// Get receive name used on chain: "<contract_name>.<func_name>".
    pub fn get_chain_name(self) -> &'a str { self.0 }

    /// Convert a `ReceiveName` to its owned counterpart. This is an expensive
    /// operation that requires memory allocation.
    pub fn to_owned(self) -> OwnedReceiveName { OwnedReceiveName(self.0.to_string()) }

    /// Extract the contract name by splitting at the first dot.
    pub fn contract_name(self) -> &'a str { self.get_name_parts().0 }

    /// Extract the entrypoint name by splitting at the first dot.
    pub fn entrypoint_name(self) -> EntrypointName<'a> { EntrypointName(self.get_name_parts().1) }

    /// Extract (contract_name, func_name) by splitting at the first dot.
    fn get_name_parts(self) -> (&'a str, &'a str) {
        let mut splitter = self.get_chain_name().splitn(2, '.');
        let contract = splitter.next().unwrap_or("");
        let func = splitter.next().unwrap_or("");
        (contract, func)
    }

    /// Check whether the given string is a valid contract receive function
    /// name. This is the case if and only if
    /// - the string is no more than [constants::MAX_FUNC_NAME_SIZE][m] bytes
    /// - the string __contains__ a `.`
    /// - all characters are ascii alphanumeric or punctuation characters.
    ///
    /// [m]: ./constants/constant.MAX_FUNC_NAME_SIZE.html
    pub fn is_valid_receive_name(name: &str) -> Result<(), NewReceiveNameError> {
        if !name.contains('.') {
            return Err(NewReceiveNameError::MissingDotSeparator);
        }
        if name.len() > constants::MAX_FUNC_NAME_SIZE {
            return Err(NewReceiveNameError::TooLong);
        }
        if !name.chars().all(|c| c.is_ascii_alphanumeric() || c.is_ascii_punctuation()) {
            return Err(NewReceiveNameError::InvalidCharacters);
        }
        Ok(())
    }
}

/// A receive name (owned version). Expected format:
/// "<contract_name>.<func_name>". Most methods are available only on the
/// [`ReceiveName`] type, the intention is to access those via the
/// [`as_receive_name`](OwnedReceiveName::as_receive_name) method.
#[derive(Eq, PartialEq, Debug, Clone, Hash, PartialOrd, Ord)]
#[cfg_attr(feature = "derive-serde", derive(SerdeSerialize, SerdeDeserialize))]
#[cfg_attr(feature = "derive-serde", serde(try_from = "String"))]
pub struct OwnedReceiveName(String);

impl fmt::Display for OwnedReceiveName {
    #[inline(always)]
    fn fmt(&self, f: &mut fmt::Formatter<'_>) -> fmt::Result { self.0.fmt(f) }
}

impl convert::TryFrom<String> for OwnedReceiveName {
    type Error = NewReceiveNameError;

    #[inline(always)]
    fn try_from(value: String) -> Result<Self, Self::Error> { OwnedReceiveName::new(value) }
}

impl str::FromStr for OwnedReceiveName {
    type Err = NewReceiveNameError;

    #[inline(always)]
    fn from_str(s: &str) -> Result<Self, Self::Err> { OwnedReceiveName::new(s.to_string()) }
}

impl OwnedReceiveName {
    /// Create a new OwnedReceiveName and check the format. Expected format:
    /// "<contract_name>.<func_name>".
    pub fn new(name: String) -> Result<Self, NewReceiveNameError> {
        ReceiveName::is_valid_receive_name(&name)?;
        Ok(OwnedReceiveName(name))
    }

    /// Construct a receive name from contract and entrypoint names.
    pub fn construct(
        contract: ContractName,
        entrypoint: EntrypointName,
    ) -> Result<Self, NewReceiveNameError> {
        let mut rm = contract.contract_name().to_string();
        rm.push('.');
        rm.push_str(entrypoint.0);
        Self::new(rm)
    }

    /// Construct a receive name from contract and entrypoint names, assuming
    /// that the resulting name is valid.
    pub fn construct_unchecked(contract: ContractName, entrypoint: EntrypointName) -> Self {
        let mut rm = contract.contract_name().to_string();
        rm.push('.');
        rm.push_str(entrypoint.0);
        Self::new_unchecked(rm)
    }

    /// Create a new OwnedReceiveName without checking the format. Expected
    /// format: "<contract_name>.<func_name>".
    #[inline(always)]
    pub fn new_unchecked(name: String) -> Self { OwnedReceiveName(name) }

    /// Convert to [`ReceiveName`]. See [`ReceiveName`] for additional methods
    /// available on the type.
    #[inline(always)]
    pub fn as_receive_name(&self) -> ReceiveName { ReceiveName(self.0.as_str()) }
}

/// An entrypoint name (borrowed version). Expected format:
/// "<func_name>" where the name of the function consists solely of ASCII
/// alphanumeric or punctuation characters.
#[derive(Eq, PartialEq, Ord, PartialOrd, Debug, Clone, Copy, Hash)]
#[cfg_attr(feature = "derive-serde", derive(SerdeSerialize))]
#[cfg_attr(feature = "derive-serde", serde(transparent))]
#[repr(transparent)]
pub struct EntrypointName<'a>(pub(crate) &'a str);

impl<'a> EntrypointName<'a> {
    /// Size of the name in bytes.
    pub fn size(&self) -> u32 { self.0.as_bytes().len() as u32 }

    /// Create a new name and check the format. See [is_valid_entrypoint_name]
    /// for the expected format.
    pub fn new(name: &'a str) -> Result<Self, NewReceiveNameError> {
        is_valid_entrypoint_name(name)?;
        Ok(Self(name))
    }

    /// Convert a `EntrypointName` to its owned counterpart. This is an
    /// expensive operation that requires memory allocation.
    pub fn to_owned(&self) -> OwnedEntrypointName { OwnedEntrypointName(self.0.to_owned()) }

    /// Create a new name. **This does not check the format and is therefore
    /// unsafe.** It is provided for convenience since sometimes it is
    /// statically clear that the format is satisfied.
    #[inline(always)]
    pub fn new_unchecked(name: &'a str) -> Self { Self(name) }
}

impl<'a> fmt::Display for EntrypointName<'a> {
    fn fmt(&self, f: &mut fmt::Formatter<'_>) -> fmt::Result { f.write_str(self.0) }
}

impl<'a> From<EntrypointName<'a>> for &'a str {
    fn from(en: EntrypointName<'a>) -> Self { en.0 }
}

impl<'a> From<EntrypointName<'a>> for OwnedEntrypointName {
    fn from(epn: EntrypointName<'a>) -> Self { Self(String::from(epn.0)) }
}

/// An entrypoint name (owned version). Expected format:
/// "<func_name>". Most methods on this type are available via the
/// [`as_entrypoint_name`](OwnedEntrypointName::as_entrypoint_name) and the
/// methods on the [`EntrypointName`] type.
#[derive(Eq, PartialEq, Ord, PartialOrd, Debug, Clone, Hash)]
#[cfg_attr(feature = "derive-serde", derive(SerdeSerialize, SerdeDeserialize))]
#[cfg_attr(feature = "derive-serde", serde(into = "String", try_from = "String"))]
pub struct OwnedEntrypointName(pub(crate) String);

impl fmt::Display for OwnedEntrypointName {
    fn fmt(&self, f: &mut fmt::Formatter<'_>) -> fmt::Result { self.as_entrypoint_name().fmt(f) }
}

impl From<OwnedEntrypointName> for String {
    fn from(oen: OwnedEntrypointName) -> Self { oen.0 }
}

impl convert::TryFrom<String> for OwnedEntrypointName {
    type Error = NewReceiveNameError;

    fn try_from(value: String) -> Result<Self, Self::Error> { OwnedEntrypointName::new(value) }
}

impl OwnedEntrypointName {
    /// Create a new name and check the format. See [is_valid_entrypoint_name]
    /// for the expected format.
    pub fn new(name: String) -> Result<Self, NewReceiveNameError> {
        is_valid_entrypoint_name(&name)?;
        Ok(Self(name))
    }

    /// Create a new name. **This does not check the format and is therefore
    /// unsafe.** It is provided for convenience since sometimes it is
    /// statically clear that the format is satisfied.
    #[inline(always)]
    pub fn new_unchecked(name: String) -> Self { Self(name) }

    #[inline(always)]
    pub fn as_entrypoint_name(&self) -> EntrypointName { EntrypointName(self.0.as_str()) }
}

/// Parameter to the init function or entrypoint.
#[repr(transparent)]
#[derive(Eq, PartialEq, Debug, Clone, Copy, Hash, Default)]
pub struct Parameter<'a>(pub(crate) &'a [u8]);

impl<'a> AsRef<[u8]> for Parameter<'a> {
    #[inline(always)]
    fn as_ref(&self) -> &[u8] { self.0 }
}

impl<'a> convert::TryFrom<&'a [u8]> for Parameter<'a> {
    type Error = ExceedsParameterSize;

    fn try_from(bytes: &'a [u8]) -> Result<Self, Self::Error> {
        let actual = bytes.len();
        if actual <= constants::MAX_PARAMETER_LEN {
            Ok(Self(bytes))
        } else {
            Err(ExceedsParameterSize {
                actual,
                max: constants::MAX_PARAMETER_LEN,
            })
        }
    }
}

impl<'a> From<Parameter<'a>> for &'a [u8] {
    fn from(p: Parameter<'a>) -> Self { p.0 }
}

/// Display the entire parameter in hex.
impl fmt::Display for Parameter<'_> {
    fn fmt(&self, f: &mut fmt::Formatter<'_>) -> fmt::Result {
        for b in self.0.iter() {
            f.write_fmt(format_args!("{:02x}", b))?
        }
        Ok(())
    }
}

impl<'a> Parameter<'a> {
    /// Construct a parameter from a slice of bytes without checking that it
    /// fits the size limit. The caller is assumed to ensure this via
    /// external means.
    #[inline]
    pub fn new_unchecked(bytes: &'a [u8]) -> Self { Self(bytes) }

    /// Construct an empty parameter.
    #[inline]
    pub fn empty() -> Self { Self(&[]) }
}

/// Parameter to the init function or entrypoint. Owned version.
#[repr(transparent)]
#[derive(Eq, PartialEq, Debug, Clone, Hash, Default)]
#[cfg_attr(feature = "derive-serde", derive(SerdeSerialize, SerdeDeserialize))]
pub struct OwnedParameter(
    #[cfg_attr(feature = "derive-serde", serde(with = "serde_impl::byte_array_hex"))]
    pub(crate)  Vec<u8>,
);

#[derive(Debug)]
#[cfg_attr(feature = "derive-serde", derive(thiserror::Error))]
#[cfg_attr(
    feature = "derive-serde",
    error("The byte array of size {actual} is too large to fit into parameter size limit {max}.")
)]
pub struct ExceedsParameterSize {
    pub actual: usize,
    pub max:    usize,
}

impl AsRef<[u8]> for OwnedParameter {
    #[inline(always)]
    fn as_ref(&self) -> &[u8] { self.0.as_ref() }
}

impl convert::TryFrom<Vec<u8>> for OwnedParameter {
    type Error = ExceedsParameterSize;

    fn try_from(bytes: Vec<u8>) -> Result<Self, Self::Error> {
        let actual = bytes.len();
        if actual <= constants::MAX_PARAMETER_LEN {
            Ok(Self(bytes))
        } else {
            Err(ExceedsParameterSize {
                actual,
                max: constants::MAX_PARAMETER_LEN,
            })
        }
    }
}

impl From<OwnedParameter> for Vec<u8> {
    fn from(op: OwnedParameter) -> Self { op.0 }
}

/// Display the entire parameter in hex.
impl fmt::Display for OwnedParameter {
    fn fmt(&self, f: &mut fmt::Formatter<'_>) -> fmt::Result {
        for b in &self.0 {
            f.write_fmt(format_args!("{:02x}", b))?
        }
        Ok(())
    }
}

impl OwnedParameter {
    /// Get [`Self`] as the borrowed variant [`Parameter`].
    pub fn as_parameter(&self) -> Parameter { Parameter(self.0.as_ref()) }

    /// Construct an [`Self`]` by serializing the input using its
    /// `Serial` instance.
<<<<<<< HEAD
    pub fn new<D: Serial>(data: &D) -> Self { Self(to_bytes(data)) }

    /// Construct an [`Self`] from a vector of bytes.
    pub fn from_bytes(bytes: Vec<u8>) -> Self { Self(bytes) }

    /// Construct an empty [`Self`].
=======
    ///
    /// Returns an error if the serialized parameter exceeds
    /// [`MAX_PARAMETER_LEN`][constants::MAX_PARAMETER_LEN].
    pub fn from_serial<D: Serial>(data: &D) -> Result<Self, ExceedsParameterSize> {
        let bytes = to_bytes(data);
        if bytes.len() > constants::MAX_PARAMETER_LEN {
            return Err(ExceedsParameterSize {
                actual: bytes.len(),
                max:    constants::MAX_PARAMETER_LEN,
            });
        }
        Ok(Self(bytes))
    }

    /// Construct a parameter from a vector of bytes without checking that it
    /// fits the size limit. The caller is assumed to ensure this via
    /// external means.
    #[inline]
    pub fn new_unchecked(bytes: Vec<u8>) -> Self { Self(bytes) }

    /// Construct an empty parameter.
    #[inline]
>>>>>>> 61756614
    pub fn empty() -> Self { Self(Vec::new()) }
}

/// Check whether the given string is a valid contract entrypoint name.
/// This is the case if and only if
/// - the string is no more than [constants::MAX_FUNC_NAME_SIZE][m] bytes
/// - all characters are ascii alphanumeric or punctuation characters.
///
/// [m]: ./constants/constant.MAX_FUNC_NAME_SIZE.html
pub fn is_valid_entrypoint_name(name: &str) -> Result<(), NewReceiveNameError> {
    if name.as_bytes().len() >= constants::MAX_FUNC_NAME_SIZE {
        return Err(NewReceiveNameError::TooLong);
    }
    if !name.chars().all(|c| c.is_ascii_alphanumeric() || c.is_ascii_punctuation()) {
        return Err(NewReceiveNameError::InvalidCharacters);
    }
    Ok(())
}

#[derive(Debug, Clone, PartialEq, Eq)]
pub enum NewReceiveNameError {
    MissingDotSeparator,
    TooLong,
    InvalidCharacters,
}

impl fmt::Display for NewReceiveNameError {
    fn fmt(&self, f: &mut fmt::Formatter<'_>) -> fmt::Result {
        use NewReceiveNameError::*;
        match self {
            MissingDotSeparator => {
                f.write_str("Receive names have the format '<contract_name>.<func_name>'.")
            }
            TooLong => {
                write!(f, "Receive names have a max length of {}", constants::MAX_FUNC_NAME_SIZE)
            }
            InvalidCharacters => write!(
                f,
                "Receive names can only contain ascii alphanumeric or punctuation characters"
            ),
        }
    }
}

#[cfg(feature = "std")]
impl std::error::Error for NewReceiveNameError {}

/// Time at the beginning of the current slot, in miliseconds since unix epoch.
pub type SlotTime = Timestamp;

/// An exchange rate between two quantities. This is never 0, and the exchange
/// rate should also never be infinite.
#[cfg_attr(
    feature = "derive-serde",
    derive(SerdeSerialize, SerdeDeserialize),
    serde(try_from = "serde_impl::ExchangeRateJSON")
)]
#[derive(Debug, Clone, Copy, PartialEq, Eq)]
pub struct ExchangeRate {
    numerator:   u64,
    denominator: u64,
}

impl ExchangeRate {
    /// Attempt to construct an exchange rate from a numerator and denominator.
    /// The numerator and denominator must both be non-zero, and they have to be
    /// in reduced form.
    #[cfg(feature = "derive-serde")]
    pub fn new(numerator: u64, denominator: u64) -> Option<Self> {
        if numerator != 0 && denominator != 0 && num_integer::gcd(numerator, denominator) == 1 {
            Some(Self {
                numerator,
                denominator,
            })
        } else {
            None
        }
    }

    /// Construct an unchecked exchange rate from a numerator and denominator.
    /// The numerator and denominator must both be non-zero, and they have to be
    /// in reduced form.
    pub fn new_unchecked(numerator: u64, denominator: u64) -> Self {
        Self {
            numerator,
            denominator,
        }
    }

    /// Get the numerator. This is never 0.
    pub fn numerator(&self) -> u64 { self.numerator }

    /// Get the denominator. This is never 0.
    pub fn denominator(&self) -> u64 { self.denominator }
}

/// Chain metadata accessible to both receive and init methods.
#[cfg_attr(
    feature = "derive-serde",
    derive(SerdeSerialize, SerdeDeserialize),
    serde(rename_all = "camelCase")
)]
#[cfg_attr(feature = "fuzz", derive(Arbitrary))]
#[derive(Debug, Clone)]
/// Information about the chain available to smart contracts.
pub struct ChainMetadata {
    /// The objective (i.e., the entire network agrees on it) time of the block
    /// in whose context the smart contract is being executed.
    pub slot_time: SlotTime,
}

#[cfg(feature = "concordium-quickcheck")]
impl quickcheck::Arbitrary for ChainMetadata {
    fn arbitrary(g: &mut Gen) -> ChainMetadata {
        ChainMetadata {
            slot_time: quickcheck::Arbitrary::arbitrary(g),
        }
    }

    fn shrink(&self) -> Box<dyn Iterator<Item = Self>> {
        Box::new(quickcheck::Arbitrary::shrink(&self.slot_time).map(|slot_time| ChainMetadata {
            slot_time,
        }))
    }
}

/// Add offset tracking inside a data structure.
#[derive(Debug)]
pub struct Cursor<T> {
    pub offset: usize,
    pub data:   T,
}

#[cfg(feature = "std")]
impl std::error::Error for NewAttributeValueError {}

/// Errors that can occur when constructing a new [`AttributeValue`].
#[derive(Debug, PartialEq, Eq)]
pub enum NewAttributeValueError {
    TooLong(usize),
}

impl fmt::Display for NewAttributeValueError {
    fn fmt(&self, f: &mut fmt::Formatter<'_>) -> fmt::Result {
        match self {
            NewAttributeValueError::TooLong(size) => write!(
                f,
                "Attribute values have a max length of 31. The slice given had length {}.",
                size
            ),
        }
    }
}

/// Tag of an attribute. See the module [attributes](./attributes/index.html)
/// for the currently supported attributes.
#[repr(transparent)]
#[cfg_attr(feature = "fuzz", derive(Arbitrary))]
#[derive(Clone, Copy, Debug, Ord, PartialOrd, Eq, PartialEq)]
pub struct AttributeTag(pub u8);

#[cfg(feature = "concordium-quickcheck")]
impl quickcheck::Arbitrary for AttributeTag {
    // We choose not to constrain the generated attributes to those currently
    // defined in `concordium-base/rust-src/id/src/types.rs`. The protocol
    // supports more attributes and it is reasonable to generate all values
    // supported by the protocol to ensure that the tested code is robust with
    // respect to future additions.
    fn arbitrary(g: &mut Gen) -> AttributeTag { AttributeTag(quickcheck::Arbitrary::arbitrary(g)) }

    fn shrink(&self) -> Box<dyn Iterator<Item = Self>> {
        Box::new(quickcheck::Arbitrary::shrink(&self.0).map(AttributeTag))
    }
}

/// An attribute value.
/// The meaning of the bytes is dependent on the type of the attribute.
#[derive(Clone, Copy, Debug, PartialEq, Eq)]
#[repr(transparent)]
pub struct AttributeValue {
    pub(crate) inner: [u8; 32],
}

#[cfg(feature = "fuzz")]
impl arbitrary::Arbitrary for AttributeValue {
    fn arbitrary(u: &mut arbitrary::Unstructured) -> arbitrary::Result<Self> {
        let size = u.int_in_range(0..=31)?;
        let mut inner: [u8; 32] = [0u8; 32];
        inner[0] = size;
        u.fill_buffer(&mut inner[1..=usize::from(size)])?;
        Ok(AttributeValue {
            inner,
        })
    }
}

impl AttributeValue {
    /// Create a new [`Self`] from a slice of bytes. The slice must have a
    /// length of *at most 31 bytes*.
    pub fn new(data: &[u8]) -> Result<Self, NewAttributeValueError> {
        if data.len() > 31 {
            return Err(NewAttributeValueError::TooLong(data.len()));
        }
        let mut inner = [0u8; 32];
        inner[1..=data.len()].copy_from_slice(data);
        inner[0] = data.len() as u8;
        Ok(Self {
            inner,
        })
    }

    #[doc(hidden)]
    /// Create a new [`Self`] from a byte array. The first byte *must* tell
    /// the length of the attribute in the array.
    pub unsafe fn new_unchecked(inner: [u8; 32]) -> Self {
        Self {
            inner,
        }
    }

    /// Get the length of the attribute value.
    pub fn len(&self) -> usize { self.inner[0].into() }

    /// Whether the attribute value has zero length.
    pub fn is_empty(&self) -> bool { self.len() == 0 }
}

#[cfg(feature = "concordium-quickcheck")]
fn gen_sized_vec<A: quickcheck::Arbitrary>(g: &mut Gen, size: usize) -> Vec<A> {
    (0..size).into_iter().map(|_| quickcheck::Arbitrary::arbitrary(g)).collect()
}

#[cfg(feature = "concordium-quickcheck")]
impl quickcheck::Arbitrary for AttributeValue {
    fn arbitrary(g: &mut Gen) -> AttributeValue {
        let size = gen_range_u8(g, 0..32);
        let mut inner: [u8; 32] = [0u8; 32];
        let random_data = gen_sized_vec(g, size as usize);
        inner[1..=size as usize].copy_from_slice(&random_data);
        inner[0] = size;
        AttributeValue {
            inner,
        }
    }

    fn shrink(&self) -> Box<dyn Iterator<Item = Self>> {
        let size = self.inner[0];
        let data: &[u8] = &self.inner[1..=size as usize];
        let vs = data.to_vec().shrink();
        Box::new(vs.map(|v| {
            let mut inner = [0u8; 32];
            inner[1..=v.len() as usize].copy_from_slice(&v);
            inner[0] = v.len() as u8;
            AttributeValue {
                inner,
            }
        }))
    }
}

impl AsRef<[u8]> for AttributeValue {
    fn as_ref(&self) -> &[u8] { &self.inner[1..=usize::from(self.inner[0])] }
}

impl convert::TryFrom<&[u8]> for AttributeValue {
    type Error = NewAttributeValueError;

    fn try_from(value: &[u8]) -> Result<Self, Self::Error> { Self::new(value) }
}

/// Apply the given macro to each of the elements in the list
/// For example, `repeat_macro!(println, "foo", "bar")` is equivalent to
/// `println!("foo"); println!("bar").
macro_rules! repeat_macro {
    ($f:ident, $n:expr) => ($f!($n););
    ($f:ident, $n:expr, $($ns:expr),*) => {
        $f!($n);
        repeat_macro!($f, $($ns),*);
    };
}

/// Generate a [`From`] implementation from a bytearray of size `n` to an
/// [`AttributeValue`] (also generates one for a referenced array). `n` *must*
/// be between 0 and 31, both inclusive, otherwise the resulting code will
/// panic.
///
/// The implementation for references of byte arrays are need to ease the use of
/// literals. Specifically, it allows you to write `b"abc".into()` instead of
/// `(*b"abc").into()`.
macro_rules! from_bytearray_to_attribute_value {
    ($n:expr) => {
        impl From<[u8; $n]> for AttributeValue {
            fn from(data: [u8; $n]) -> Self { AttributeValue::new(&data[..]).unwrap() }
        }

        impl From<&[u8; $n]> for AttributeValue {
            fn from(data: &[u8; $n]) -> Self { AttributeValue::new(&data[..]).unwrap() }
        }
    };
}

repeat_macro!(
    from_bytearray_to_attribute_value,
    0,
    1,
    2,
    3,
    4,
    5,
    6,
    7,
    8,
    9,
    10,
    11,
    12,
    13,
    14,
    15,
    16,
    17,
    18,
    19,
    20,
    21,
    22,
    23,
    24,
    25,
    26,
    27,
    28,
    29,
    30,
    31
);

/// A policy with a vector of attributes, fully allocated and owned.
/// This is in contrast to a policy which is lazily read from a read source.
/// The latter is useful for efficiency, this type is more useful for testing
/// since the values are easier to construct.
pub type OwnedPolicy = Policy<Vec<(AttributeTag, AttributeValue)>>;

/// Index of the identity provider on the chain.
/// An identity provider with the given index will not be replaced,
/// so this is a stable identifier.
pub type IdentityProvider = u32;

/// Policy on the credential of the account.
///
/// This is one of the key features of the Concordium blockchain. Each account
/// on the chain is backed by an identity. The policy is verified and signed by
/// the identity provider before an account can be created on the chain.
///
/// The type is parameterized by the choice of `Attributes`. These are either
/// borrowed or owned, in the form of an iterator over key-value pairs or a
/// vector of such. This flexibility is needed so that attributes can be
/// accessed efficiently, as well as constructed conveniently for testing.
#[cfg_attr(feature = "fuzz", derive(Arbitrary))]
#[derive(Debug, Clone)]
pub struct Policy<Attributes> {
    /// Identity of the identity provider who signed the identity object that
    /// this policy is derived from.
    pub identity_provider: IdentityProvider,
    /// Timestamp at the beginning of the month when the identity object backing
    /// this policy was created. This timestamp has very coarse granularity
    /// in order for the identity provider to not be able to link identities
    /// they have created with accounts that users created on the chain.
    /// as a timestamp (which has millisecond granularity) in order to make it
    /// easier to compare with, e.g., `slot_time`.
    pub created_at:        Timestamp,
    /// Beginning of the month where the identity is __no longer valid__.
    pub valid_to:          Timestamp,
    /// List of attributes, in ascending order of the tag.
    pub items:             Attributes,
}

/// Generate a vector of random key-value pairs with no duplication
/// The length of the resulting vector is <= `size`
#[cfg(feature = "concordium-quickcheck")]
fn gen_no_dup_kv_vec<A: quickcheck::Arbitrary + Ord, B: quickcheck::Arbitrary>(
    g: &mut Gen,
    size: usize,
) -> Vec<(A, B)> {
    let mut m: BTreeMap<A, B> = BTreeMap::new();
    for _ in 0..size {
        let k = A::arbitrary(g);
        let v = B::arbitrary(g);
        m.insert(k, v);
    }
    m.into_iter().collect()
}

/// Generate a random `u64` value in the given range by shifting a random `u64`
/// value using the `%` operator. The reason for doing it this way is that the
/// range generation method is not exposed by QuickCheck's `Gen`.
#[cfg(feature = "concordium-quickcheck")]
fn gen_range_u64(g: &mut Gen, range: core::ops::Range<u64>) -> u64 {
    let i: u64 = quickcheck::Arbitrary::arbitrary(g);
    i % (range.end - range.start) + range.start
}

/// Generate a random `u8` value in the given range by shifting a random `u8`
/// value using the `%` operator. The reason for doing it this way is that the
/// range generation method is not exposed by QuickCheck's `Gen`.
#[cfg(feature = "concordium-quickcheck")]
fn gen_range_u8(g: &mut Gen, range: core::ops::Range<u8>) -> u8 {
    let i: u8 = quickcheck::Arbitrary::arbitrary(g);
    i % (range.end - range.start) + range.start
}

/// Check that the creation date `created_at` is less then or equal to the
/// validity date `valid_to`.
#[cfg(feature = "concordium-quickcheck")]
fn valid_owned_policy(op: &OwnedPolicy) -> bool {
    let OwnedPolicy {
        created_at,
        valid_to,
        ..
    } = op;
    created_at <= valid_to
}

#[cfg(feature = "concordium-quickcheck")]
impl quickcheck::Arbitrary for OwnedPolicy {
    fn arbitrary(g: &mut Gen) -> OwnedPolicy {
        let size: u8 = quickcheck::Arbitrary::arbitrary(g);
        let created_at: Timestamp = quickcheck::Arbitrary::arbitrary(g);
        // generate `created_at` date so it's <= `valid_to`
        let valid_to_millis = gen_range_u64(g, created_at.timestamp_millis()..u64::MAX);
        OwnedPolicy {
            identity_provider: quickcheck::Arbitrary::arbitrary(g),
            created_at,
            valid_to: Timestamp::from_timestamp_millis(valid_to_millis),
            items: gen_no_dup_kv_vec(g, size as usize),
        }
    }

    fn shrink(&self) -> Box<dyn Iterator<Item = Self>> {
        let identity_provider = self.identity_provider;
        let created_at = self.created_at;
        let valid_to = self.valid_to;
        let items = self.items.clone();
        let iter = identity_provider
            .shrink()
            .flat_map(move |ip| {
                let items = items.clone();
                created_at.shrink().flat_map(move |ca| {
                    let items = items.clone();
                    valid_to.shrink().flat_map(move |vt| {
                        items.shrink().map(move |it| OwnedPolicy {
                            identity_provider: ip,
                            created_at:        ca,
                            valid_to:          vt,
                            items:             it,
                        })
                    })
                })
            })
            .filter(valid_owned_policy);
        Box::new(iter)
    }
}

/// This implementation of deserialize is only useful when used
/// to deserialize JSON. Other formats could be implemented in the future.
#[cfg(feature = "derive-serde")]
impl<'de> SerdeDeserialize<'de> for OwnedPolicy {
    fn deserialize<D>(deserializer: D) -> Result<OwnedPolicy, D::Error>
    where
        D: serde::Deserializer<'de>, {
        deserializer.deserialize_map(policy_json::OwnedPolicyVisitor)
    }
}

#[cfg(feature = "derive-serde")]
mod policy_json {
    use super::*;
    use convert::{TryFrom, TryInto};

    pub(crate) struct OwnedPolicyVisitor;

    impl<'de> serde::de::Visitor<'de> for OwnedPolicyVisitor {
        type Value = OwnedPolicy;

        fn visit_map<A: serde::de::MapAccess<'de>>(
            self,
            mut map: A,
        ) -> Result<Self::Value, A::Error> {
            let mut idp = None;
            let mut ca = None;
            let mut vt = None;
            let mut items = Vec::new();

            let parse_date = |s: &str| {
                if !s.chars().all(|c| c.is_numeric() && c.is_ascii()) || s.len() != 6 {
                    return Err(serde::de::Error::custom("Incorrect YYYYMM format."));
                }
                let (s_year, s_month) = s.split_at(4);
                let year =
                    s_year.parse::<u16>().map_err(|_| serde::de::Error::custom("Invalid year."))?;
                let month = s_month
                    .parse::<u8>()
                    .map_err(|_| serde::de::Error::custom("Invalid month."))?;
                if month > 12 {
                    return Err(serde::de::Error::custom("Month out of range."));
                }
                if year < 1000 {
                    return Err(serde::de::Error::custom("Year out of range."));
                }
                let dt =
                    chrono::naive::NaiveDate::from_ymd_opt(i32::from(year), u32::from(month), 1)
                        .ok_or_else(|| serde::de::Error::custom("Invalid year or month."))?
                        .and_hms_opt(0, 0, 0)
                        .ok_or_else(|| {
                            serde::de::Error::custom("Could not convert YearMonth to a date.")
                        })?;
                let timestamp: u64 = dt.timestamp_millis().try_into().map_err(|_| {
                    serde::de::Error::custom("Times before 1970 are not supported.")
                })?;
                Ok(timestamp)
            };

            while let Some((k, v)) = map.next_entry::<String, serde_json::Value>()? {
                match k.as_str() {
                    "identityProvider" => {
                        idp = Some(serde_json::from_value(v).map_err(|_| {
                            serde::de::Error::custom("Unsupported identity provider value.")
                        })?)
                    }
                    "createdAt" => {
                        if let Some(s) = v.as_str() {
                            ca = Some(parse_date(s)?);
                        } else {
                            return Err(serde::de::Error::custom("Unsupported creation format."));
                        }
                    }
                    "validTo" => {
                        if let Some(s) = v.as_str() {
                            vt = Some(parse_date(s)?);
                        } else {
                            return Err(serde::de::Error::custom("Unsupported valid to format."));
                        }
                    }
                    s => {
                        if let Ok(tag) = AttributeTag::try_from(s) {
                            match v {
                                serde_json::Value::String(value_string)
                                    if value_string.as_bytes().len() <= 31 =>
                                {
                                    let value =
                                        AttributeValue::new(&value_string.into_bytes()).unwrap(); // Safe as we know the length is valid.
                                    items.push((tag, value))
                                }
                                _ => {
                                    return Err(serde::de::Error::custom(
                                        "Invalid attribute value. Attributes must be at most 31 \
                                         characters in utf8 encoding.",
                                    ))
                                }
                            }
                        } // ignore this value otherwise.
                    }
                }
            }
            let identity_provider =
                idp.ok_or_else(|| serde::de::Error::custom("Missing field 'identityProvider'"))?;
            let created_at =
                ca.ok_or_else(|| serde::de::Error::custom("Missing field 'createdAt'"))?;
            let valid_to = vt.ok_or_else(|| serde::de::Error::custom("Missing field 'validTo'"))?;
            Ok(Policy {
                identity_provider,
                created_at: Timestamp::from_timestamp_millis(created_at),
                valid_to: Timestamp::from_timestamp_millis(valid_to),
                items,
            })
        }

        fn expecting(&self, formatter: &mut fmt::Formatter) -> fmt::Result {
            formatter.write_str("an object representing a policy.")
        }
    }
}

/// Currently defined attributes possible in a policy.
pub mod attributes {
    // NB: These names and values must match the rest of the Concordium ecosystem.
    use super::{convert, AttributeTag};
    pub const FIRST_NAME: AttributeTag = AttributeTag(0u8);
    pub const LAST_NAME: AttributeTag = AttributeTag(1u8);
    pub const SEX: AttributeTag = AttributeTag(2u8);
    pub const DOB: AttributeTag = AttributeTag(3u8);
    pub const COUNTRY_OF_RESIDENCE: AttributeTag = AttributeTag(4u8);
    pub const NATIONALITY: AttributeTag = AttributeTag(5u8);
    pub const ID_DOC_TYPE: AttributeTag = AttributeTag(6u8);
    pub const ID_DOC_NUMBER: AttributeTag = AttributeTag(7u8);
    pub const ID_DOC_ISSUER: AttributeTag = AttributeTag(8u8);
    pub const ID_DOC_ISSUED_AT: AttributeTag = AttributeTag(9u8);
    pub const ID_DOC_EXPIRES_AT: AttributeTag = AttributeTag(10u8);
    pub const NATIONAL_ID_NO: AttributeTag = AttributeTag(11u8);
    pub const TAX_ID_NO: AttributeTag = AttributeTag(12u8);

    // NB: These names must match the rest of the Concordium ecosystem.
    impl<'a> convert::TryFrom<&'a str> for AttributeTag {
        type Error = super::ParseError;

        fn try_from(v: &'a str) -> Result<Self, Self::Error> {
            match v {
                "firstName" => Ok(FIRST_NAME),
                "lastName" => Ok(LAST_NAME),
                "sex" => Ok(SEX),
                "dob" => Ok(DOB),
                "countryOfResidence" => Ok(COUNTRY_OF_RESIDENCE),
                "nationality" => Ok(NATIONALITY),
                "idDocType" => Ok(ID_DOC_TYPE),
                "idDocNo" => Ok(ID_DOC_NUMBER),
                "idDocIssuer" => Ok(ID_DOC_ISSUER),
                "idDocIssuedAt" => Ok(ID_DOC_ISSUED_AT),
                "idDocExpiresAt" => Ok(ID_DOC_EXPIRES_AT),
                "nationalIdNo" => Ok(NATIONAL_ID_NO),
                "taxIdNo" => Ok(TAX_ID_NO),
                _ => Err(super::ParseError {}),
            }
        }
    }
}

/// Zero-sized type to represent an error when reading bytes and deserializing.
///
/// When using custom error types in your smart contract, it is convenient to
/// implement the trait `From<ParseError>` for you custom error type, to allow
/// using the `?` operator when deserializing bytes, such as the contract state
/// or parameters.
///
/// ```ignore
/// # use concordium_std::*;
/// enum MyCustomReceiveError {
///     Parsing
/// }
///
/// impl From<ParseError> for MyCustomReceiveError {
///     fn from(_: ParseError) -> Self { MyCustomReceiveError::Parsing }
/// }
///
/// #[receive(contract = "mycontract", name="some_receive_name", mutable)]
/// fn contract_receive<S: HasStateApi>(
///     ctx: &impl HasReceiveContext,
///     host: &mut impl HasHost<State, StateApiType = S>,
/// ) -> Result<A, MyCustomReceiveError> {
///     // ...
///     let msg: MyParameterType = ctx.parameter_cursor().get()?;
///     // ...
/// }
/// ```
#[derive(Debug, Default, PartialEq, Eq)]
pub struct ParseError {}

/// A type alias used to indicate that the value is a result
/// of parsing from binary via the `Serial` instance.
pub type ParseResult<A> = Result<A, ParseError>;

impl fmt::Display for ParseError {
    fn fmt(&self, f: &mut fmt::Formatter<'_>) -> fmt::Result { f.write_str("Parsing failed") }
}

#[cfg(feature = "std")]
impl std::error::Error for ParseError {}

#[cfg(feature = "derive-serde")]
mod serde_impl {
    use super::*;
    use serde::{de, de::Visitor, Deserializer, Serializer};
    use std::{fmt, num};

    /// An error that may occur when converting from a string to an exchange
    /// rate.
    #[derive(Debug, thiserror::Error)]
    pub enum ExchangeRateConversionError {
        #[error("Could not convert from decimal: {0}")]
        FromDecimal(#[from] rust_decimal::Error),
        #[error("Exchange rate must be strictly positive.")]
        NotStrictlyPositive,
        #[error(
            "Exchange rate is not representable, either it is too large or has too many digits."
        )]
        Unrepresentable,
    }

    impl str::FromStr for ExchangeRate {
        type Err = ExchangeRateConversionError;

        fn from_str(s: &str) -> Result<Self, Self::Err> {
            use convert::TryInto;

            let mut decimal = rust_decimal::Decimal::from_str_exact(s)?;
            decimal.normalize_assign();
            if decimal.is_zero() || decimal.is_sign_negative() {
                return Err(ExchangeRateConversionError::NotStrictlyPositive);
            }
            let mantissa = decimal.mantissa();
            let scale = decimal.scale();
            let denominator: u64 =
                10u64.checked_pow(scale).ok_or(ExchangeRateConversionError::Unrepresentable)?;
            let numerator: u64 =
                mantissa.try_into().map_err(|_| ExchangeRateConversionError::Unrepresentable)?;
            let g = num_integer::gcd(numerator, denominator);
            Ok(ExchangeRate {
                numerator:   numerator / g,
                denominator: denominator / g,
            })
        }
    }

    #[derive(serde::Deserialize)]
    #[serde(untagged)]
    pub enum ExchangeRateJSON {
        String(String),
        Num(f64),
        Object {
            numerator:   u64,
            denominator: u64,
        },
    }

    impl convert::TryFrom<ExchangeRateJSON> for ExchangeRate {
        type Error = ExchangeRateConversionError;

        fn try_from(value: ExchangeRateJSON) -> Result<Self, Self::Error> {
            match value {
                ExchangeRateJSON::String(value) => value.parse(),
                ExchangeRateJSON::Num(v) => v.to_string().parse(),
                ExchangeRateJSON::Object {
                    numerator,
                    denominator,
                } => {
                    let g = num_integer::gcd(numerator, denominator);
                    Ok(ExchangeRate {
                        numerator:   numerator / g,
                        denominator: denominator / g,
                    })
                }
            }
        }
    }

    /// Error type for when parsing an account address.
    #[derive(Debug, thiserror::Error)]
    pub enum AccountAddressParseError {
        /// Failed parsing the Base58Check encoding.
        #[error("Invalid Base58Check encoding.")]
        InvalidBase58Check(#[from] bs58::decode::Error),
        /// The decoded bytes are not of length 32.
        #[error("Invalid number of bytes, expected 32, but got {0}.")]
        InvalidByteLength(usize),
    }

    /// Parse from string assuming base58check encoding.
    impl str::FromStr for AccountAddress {
        type Err = AccountAddressParseError;

        fn from_str(v: &str) -> Result<Self, Self::Err> {
            // The buffer must be large enough to contain the 32 bytes for the address, 4
            // bytes for a checksum and 1 byte for the version.
            let mut buf = [0u8; ACCOUNT_ADDRESS_SIZE + 4 + 1];
            let len = bs58::decode(v).with_check(Some(1)).into(&mut buf)?;
            // Prepends 1 byte for the version
            if len != 1 + ACCOUNT_ADDRESS_SIZE {
                return Err(AccountAddressParseError::InvalidByteLength(len));
            }
            // Copy out the 32 bytes for the account address. Ignoring 1 byte prepended
            // for the version and the 4 bytes appended for the checksum.
            let mut address_bytes = [0u8; ACCOUNT_ADDRESS_SIZE];
            address_bytes.copy_from_slice(&buf[1..1 + ACCOUNT_ADDRESS_SIZE]);
            Ok(AccountAddress(address_bytes))
        }
    }

    impl fmt::Display for AccountAddress {
        fn fmt(&self, f: &mut fmt::Formatter<'_>) -> fmt::Result {
            write!(f, "{}", bs58::encode(&self.0).with_check_version(1).into_string())
        }
    }

    impl SerdeSerialize for AccountAddress {
        fn serialize<S: Serializer>(&self, ser: S) -> Result<S::Ok, S::Error> {
            let b58_str = self.to_string();
            ser.serialize_str(&b58_str)
        }
    }

    impl<'de> SerdeDeserialize<'de> for AccountAddress {
        fn deserialize<D: Deserializer<'de>>(des: D) -> Result<Self, D::Error> {
            des.deserialize_str(Base58Visitor)
        }
    }

    /// Helper for [de]serializing a byte array as an hex string.
    pub(super) mod byte_array_hex {
        use super::*;

        /// Serialize (via Serde)
        pub fn serialize<S: serde::Serializer>(dt: &[u8], ser: S) -> Result<S::Ok, S::Error> {
            ser.serialize_str(hex::encode(dt).as_str())
        }

        /// Deserialize (via Serde)
        pub fn deserialize<'de, D: serde::Deserializer<'de>>(des: D) -> Result<Vec<u8>, D::Error> {
            struct HexVisitor;
            impl<'de> serde::de::Visitor<'de> for HexVisitor {
                type Value = Vec<u8>;

                fn expecting(&self, formatter: &mut fmt::Formatter) -> fmt::Result {
                    write!(formatter, "A hex string.")
                }

                fn visit_str<E>(self, v: &str) -> Result<Self::Value, E>
                where
                    E: serde::de::Error, {
                    let r = hex::decode(v).map_err(serde::de::Error::custom)?;
                    Ok(r)
                }
            }
            des.deserialize_str(HexVisitor)
        }
    }

    /// Error that can occur when parsing a [`ContractAddress`] from a string.
    #[derive(Debug, thiserror::Error)]
    pub enum ContractAddressParseError {
        #[error("A contract address must start with '<'")]
        MissingStartBracket,
        #[error("A contract address must end with '>'")]
        MissingEndBracket,
        #[error("Failed to parse the index integer: {0}")]
        ParseIndexIntError(num::ParseIntError),
        #[error("Failed to parse the subindex integer: {0}")]
        ParseSubIndexIntError(num::ParseIntError),
        #[error("Missing comma separater between index and subindex")]
        NoComma,
    }

    /// Parse a [`ContractAddress`] from a string of the format
    /// "<index,subindex>" where index and subindex are [`ContractIndex`]
    /// and [`ContractSubIndex`], respectively.
    impl str::FromStr for ContractAddress {
        type Err = ContractAddressParseError;

        fn from_str(s: &str) -> Result<Self, Self::Err> {
            if !s.starts_with('<') {
                return Err(ContractAddressParseError::MissingStartBracket);
            }
            if !s.ends_with('>') {
                return Err(ContractAddressParseError::MissingEndBracket);
            }
            let trimmed = &s[1..s.len() - 1];
            let (index, sub_index) =
                trimmed.split_once(',').ok_or(ContractAddressParseError::NoComma)?;
            let index =
                u64::from_str(index).map_err(ContractAddressParseError::ParseIndexIntError)?;
            let sub_index = u64::from_str(sub_index)
                .map_err(ContractAddressParseError::ParseSubIndexIntError)?;
            Ok(ContractAddress::new(index, sub_index))
        }
    }

    impl fmt::Display for ContractAddress {
        fn fmt(&self, f: &mut fmt::Formatter<'_>) -> fmt::Result {
            write!(f, "<{},{}>", self.index, self.subindex)
        }
    }

    /// Error that can occur when parsing an [`Address`] from a string.
    #[derive(Debug, thiserror::Error)]
    pub enum AddressParseError {
        #[error("Failed parsing a contract address: {0}")]
        ContractAddressError(#[from] ContractAddressParseError),
        #[error("Failed parsing an account address: {0}")]
        AccountAddressError(#[from] AccountAddressParseError),
    }

    /// Parse a string into an [`Address`], by first trying to parse the string
    /// as a contract address string. If this fails, because of missing
    /// bracket, it will try parsing it as an account address string.
    impl str::FromStr for Address {
        type Err = AddressParseError;

        fn from_str(s: &str) -> Result<Self, Self::Err> {
            let contract_result = ContractAddress::from_str(s);
            let address = match contract_result {
                Ok(contract) => contract.into(),
                Err(ContractAddressParseError::MissingStartBracket) => {
                    AccountAddress::from_str(s)?.into()
                }
                Err(err) => return Err(err.into()),
            };
            Ok(address)
        }
    }

    /// Display the [`Address`] using contract notation <index,subindex> for
    /// contract addresses and display for account addresses.
    impl fmt::Display for Address {
        fn fmt(&self, f: &mut fmt::Formatter<'_>) -> Result<(), fmt::Error> {
            match self {
                Address::Account(a) => a.fmt(f),
                Address::Contract(c) => c.fmt(f),
            }
        }
    }

    impl fmt::Display for Amount {
        fn fmt(&self, f: &mut fmt::Formatter<'_>) -> fmt::Result {
            let q = self.micro_ccd / 1_000_000;
            let r = self.micro_ccd % 1_000_000;
            if r == 0 {
                write!(f, "{}.0", q)
            } else {
                write!(f, "{}.{:06}", q, r)
            }
        }
    }

    struct Base58Visitor;

    impl<'de> Visitor<'de> for Base58Visitor {
        type Value = AccountAddress;

        fn expecting(&self, formatter: &mut fmt::Formatter) -> fmt::Result {
            write!(formatter, "A base58 string, version 1.")
        }

        fn visit_str<E: de::Error>(self, v: &str) -> Result<Self::Value, E> {
            v.parse::<AccountAddress>().map_err(|_| de::Error::custom("Wrong Base58 version."))
        }
    }

    #[cfg(test)]
    mod test {
        use super::*;
        use rand::Rng;

        #[test]
        fn test_account_address_to_string_parse_is_id() {
            use rand::Rng;
            let mut rng = rand::thread_rng();
            let mut address_bytes = [0u8; 32];

            for _ in 0..1000 {
                rng.fill(&mut address_bytes);
                let address = AccountAddress(address_bytes);
                let parsed: AccountAddress =
                    address.to_string().parse().expect("Failed to parse address string.");
                assert_eq!(
                    parsed, address,
                    "Parsed account address differs from the expected address."
                );
            }
        }

        #[test]
        // test amount serialization is correct
        fn amount_serialization() {
            let mut rng = rand::thread_rng();
            for _ in 0..1000 {
                let micro_ccd = Amount::from_micro_ccd(rng.gen::<u64>());
                let s = micro_ccd.to_string();
                let parsed = s.parse::<Amount>();
                assert_eq!(Ok(micro_ccd), parsed, "Parsed amount differs from expected amount.");
            }

            assert_eq!(
                "0.".parse::<Amount>(),
                Err(AmountParseError::ExpectedMore),
                "There must be at least one digit after dot."
            );
            assert_eq!(
                "0.1234567".parse::<Amount>(),
                Err(AmountParseError::AtMostSixDecimals),
                "There can be at most 6 digits after dot."
            );
            assert_eq!(
                "0.000000000".parse::<Amount>(),
                Err(AmountParseError::AtMostSixDecimals),
                "There can be at most 6 digits after dot."
            );
            assert_eq!(
                "00.1234".parse::<Amount>(),
                Err(AmountParseError::ExpectedDot),
                "There can be at most one leading 0."
            );
            assert_eq!(
                "01.1234".parse::<Amount>(),
                Err(AmountParseError::ExpectedDot),
                "Leading zero must be followed by a dot."
            );
            assert_eq!(
                "0.1234".parse::<Amount>(),
                Ok(Amount::from_micro_ccd(123400u64)),
                "Leading zero is OK."
            );
            assert_eq!(
                "0.0".parse::<Amount>(),
                Ok(Amount::from_micro_ccd(0)),
                "Leading zero and zero after dot is OK."
            );
            assert_eq!(
                ".0".parse::<Amount>(),
                Err(AmountParseError::ExpectedDigit),
                "There should be at least one digit before a dot."
            );
            assert_eq!(
                "13".parse::<Amount>(),
                Ok(Amount::from_micro_ccd(13000000)),
                "No dot is needed."
            );
            assert_eq!(
                "".parse::<Amount>(),
                Err(AmountParseError::ExpectedMore),
                "Empty string is not a valid amount."
            );
        }

        #[test]
        fn test_exchange_rate_json() {
            let data = ExchangeRate {
                numerator:   1,
                denominator: 100,
            };
            assert_eq!(
                data,
                serde_json::from_str("{\"numerator\": 1, \"denominator\": 100}").unwrap(),
                "Exchange rate: case 1"
            );
            assert_eq!(
                data,
                serde_json::from_value(serde_json::from_str("0.01").unwrap()).unwrap(),
                "Exchange rate: case 2"
            );
            let data2 = ExchangeRate {
                numerator:   10,
                denominator: 1,
            };
            assert_eq!(data2, serde_json::from_str("10").unwrap(), "Exchange rate: case 3");
            let data3 = ExchangeRate {
                numerator:   17,
                denominator: 39,
            };
            assert_eq!(
                data3,
                serde_json::from_str(&serde_json::to_string(&data3).unwrap()).unwrap(),
                "Exchange rate: case 4"
            );
        }
    }
}

#[cfg(test)]
mod test {
    use super::*;
    use std::str::FromStr;

    #[test]
    fn test_duration_from_string_simple() {
        let duration = Duration::from_str("12d 1h 39s 3m 2h").unwrap();
        assert_eq!(
            duration.millis(),
            1000 * 60 * 60 * 24 * 12 // 12d
                + 1000 * 60 * 60     // 1h
                + 1000 * 39          // 39s
                + 1000 * 60 * 3      // 3m
                + 1000 * 60 * 60 * 2 // 2h
        )
    }

    #[test]
    fn test_valid_new_contract_name() {
        let contract_name = ContractName::new("init_contract");
        assert!(contract_name.is_ok())
    }

    #[test]
    fn test_invalid_new_contract_name_missing_prefix() {
        let contract_name = ContractName::new("no_init_prefix");
        assert_eq!(contract_name, Err(NewContractNameError::MissingInitPrefix))
    }

    #[test]
    fn test_invalid_new_contract_name_too_long() {
        // Is too long when the prefix is included.
        let long_name = format!("init_{}", "c".repeat(constants::MAX_FUNC_NAME_SIZE as usize));
        let contract_name = ContractName::new(long_name.as_str());
        assert_eq!(contract_name, Err(NewContractNameError::TooLong))
    }

    #[test]
    fn test_getters_for_contract_name() {
        let expected_chain_name = "init_contract";
        let contract_name = ContractName::new(expected_chain_name).unwrap();
        assert_eq!(contract_name.get_chain_name(), expected_chain_name);
    }

    #[test]
    fn test_valid_new_owned_contract_name() {
        let contract_name = OwnedContractName::new("init_contract".to_string());
        assert!(contract_name.is_ok())
    }

    #[test]
    fn test_invalid_new_owned_contract_name_missing_prefix() {
        let contract_name = OwnedContractName::new("no_init_prefix".to_string());
        assert_eq!(contract_name, Err(NewContractNameError::MissingInitPrefix))
    }

    #[test]
    fn test_invalid_new_owned_contract_name_too_long() {
        // Is too long when the prefix is included.
        let long_name = format!("init_{}", "c".repeat(constants::MAX_FUNC_NAME_SIZE as usize));
        let contract_name = OwnedContractName::new(long_name);
        assert_eq!(contract_name, Err(NewContractNameError::TooLong))
    }

    #[test]
    fn test_getters_for_owned_contract_name() {
        let contract_name = ContractName::new("init_contract").unwrap();
        assert_eq!(contract_name.get_chain_name(), "init_contract");
        assert_eq!(contract_name.contract_name(), "contract");
    }

    #[test]
    fn test_valid_new_receive_name() {
        let receive_name = ReceiveName::new("contract.receive");
        assert!(receive_name.is_ok())
    }

    #[test]
    fn test_invalid_new_receive_name_missing_dot() {
        let receive_name = ReceiveName::new("no_dot_separator");
        assert_eq!(receive_name, Err(NewReceiveNameError::MissingDotSeparator))
    }

    #[test]
    fn test_invalid_new_receive_name_too_long() {
        let long_str = "c".repeat(constants::MAX_FUNC_NAME_SIZE as usize);
        let long_name = format!("{}.{}", long_str, long_str);
        let contract_name = ReceiveName::new(long_name.as_str());
        assert_eq!(contract_name, Err(NewReceiveNameError::TooLong))
    }

    #[test]
    fn test_getters_for_receive_name() {
        let expected_chain_name = "contract.receive";
        let receive_name = ReceiveName::new(expected_chain_name).unwrap();
        assert_eq!(receive_name.get_chain_name(), expected_chain_name);
    }

    #[test]
    fn test_valid_new_owned_receive_name() {
        let receive_name = OwnedReceiveName::new("contract.receive".to_string());
        assert!(receive_name.is_ok())
    }

    #[test]
    fn test_invalid_new_owned_receive_name_missing_dot() {
        let receive_name = OwnedReceiveName::new("no_dot_separator".to_string());
        assert_eq!(receive_name, Err(NewReceiveNameError::MissingDotSeparator))
    }

    #[test]
    fn test_invalid_new_owned_receive_name_too_long() {
        let long_str = "c".repeat(constants::MAX_FUNC_NAME_SIZE as usize);
        let long_name = format!("{}.{}", long_str, long_str);
        let contract_name = OwnedReceiveName::new(long_name);
        assert_eq!(contract_name, Err(NewReceiveNameError::TooLong))
    }

    #[test]
    fn test_getters_for_owned_receive_name() {
        let receive_name = OwnedReceiveName::new("contract.receive".to_string()).unwrap();
        assert_eq!(receive_name.as_receive_name().get_chain_name(), "contract.receive");
        assert_eq!(receive_name.as_receive_name().contract_name(), "contract");
        assert_eq!(
            receive_name.as_receive_name().entrypoint_name(),
            EntrypointName::new_unchecked("receive")
        );
    }

    #[test]
    fn test_attribute_value_valid_length() {
        let data = [0u8; 1];
        let res = AttributeValue::new(&data[..]);
        assert!(res.is_ok());
    }

    #[test]
    fn test_attribute_value_max_length() {
        let data = [0u8; 31];
        let res = AttributeValue::new(&data[..]);
        assert!(res.is_ok());
    }

    #[test]
    fn test_attribute_value_invalid_length() {
        let data = [0u8; 35];
        let res = AttributeValue::new(&data[..]);
        assert_eq!(res, Err(NewAttributeValueError::TooLong(35)));
    }
}<|MERGE_RESOLUTION|>--- conflicted
+++ resolved
@@ -357,7 +357,6 @@
     fn rem_assign(&mut self, other: u64) { *self = *self % other; }
 }
 
-<<<<<<< HEAD
 /// The current public balances of an account.
 #[derive(Debug, Copy, Clone, PartialEq, Eq, PartialOrd, Ord)]
 pub struct AccountBalance {
@@ -393,28 +392,6 @@
     pub fn available(&self) -> Amount { self.total - cmp::max(self.locked, self.staked) }
 }
 
-/// A reference to a smart contract module deployed on the chain.
-#[repr(transparent)]
-#[derive(Debug, Copy, Clone, PartialEq, Eq, PartialOrd, Ord)]
-pub struct ModuleReference([u8; 32]);
-
-impl convert::AsRef<[u8; 32]> for ModuleReference {
-    #[inline(always)]
-    fn as_ref(&self) -> &[u8; 32] { &self.0 }
-}
-
-impl convert::From<[u8; 32]> for ModuleReference {
-    #[inline(always)]
-    fn from(bytes: [u8; 32]) -> Self { Self(bytes) }
-}
-
-impl convert::From<ModuleReference> for [u8; 32] {
-    #[inline(always)]
-    fn from(module: ModuleReference) -> Self { module.0 }
-}
-
-=======
->>>>>>> 61756614
 /// Timestamp represented as milliseconds since unix epoch.
 ///
 /// Timestamps from before January 1st 1970 at 00:00 are not supported.
@@ -1343,14 +1320,6 @@
 
     /// Construct an [`Self`]` by serializing the input using its
     /// `Serial` instance.
-<<<<<<< HEAD
-    pub fn new<D: Serial>(data: &D) -> Self { Self(to_bytes(data)) }
-
-    /// Construct an [`Self`] from a vector of bytes.
-    pub fn from_bytes(bytes: Vec<u8>) -> Self { Self(bytes) }
-
-    /// Construct an empty [`Self`].
-=======
     ///
     /// Returns an error if the serialized parameter exceeds
     /// [`MAX_PARAMETER_LEN`][constants::MAX_PARAMETER_LEN].
@@ -1373,7 +1342,6 @@
 
     /// Construct an empty parameter.
     #[inline]
->>>>>>> 61756614
     pub fn empty() -> Self { Self(Vec::new()) }
 }
 
