--- conflicted
+++ resolved
@@ -63,10 +63,6 @@
 path = "../concordium-contracts-common-derive"
 version = "1"
 
-[dependencies.anyhow]
-optional = true
-version = "1.0"
-
 [dependencies.hex]
 optional = true
 version = "0.4"
@@ -75,11 +71,7 @@
 default = ["std"]
 
 std = ["fnv/std"]
-<<<<<<< HEAD
-derive-serde = ["serde", "serde_json", "std", "base58check", "chrono", "num-bigint", "num-traits", "thiserror", "anyhow", "hex"]
-=======
-derive-serde = ["serde", "serde_json", "std", "base58check", "chrono", "num-bigint", "num-traits", "num-integer", "rust_decimal", "thiserror"]
->>>>>>> 9871c39b
+derive-serde = ["serde", "serde_json", "std", "base58check", "chrono", "num-bigint", "num-traits", "num-integer", "rust_decimal", "thiserror", "hex"]
 sdk = ["concordium-contracts-common-derive/sdk"]
 fuzz = ["derive-serde", "arbitrary"]
 versioned_schema_helpers = ["hex", "thiserror"]
