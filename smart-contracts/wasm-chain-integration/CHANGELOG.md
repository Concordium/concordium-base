--- conflicted
+++ resolved
@@ -2,13 +2,12 @@
 
 ## Unreleased changes
 
-<<<<<<< HEAD
 - Add `checked_sub` function to `InterpreterEnergy`.
-=======
+
 ## concordium-smart-contract-engine 1.0.1 (2023-03-20)
 
 - Bump concordium-contracts-common dependency to 5.3.
->>>>>>> c20173c9
+
 
 ## concordium-smart-contract-engine 1.0.0 (2023-02-03)
 
