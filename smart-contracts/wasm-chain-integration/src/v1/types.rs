use super::{Interrupt, ParameterVec, ReceiveHost};
use crate::{resumption::InterruptedState, type_matches, v0};
use anyhow::bail;
#[cfg(feature = "fuzz")]
use arbitrary::Arbitrary;
use concordium_contracts_common::{
    self, AccountAddress, Address, Amount, ChainMetadata, ContractAddress, Cursor, Get, ParseError,
    ParseResult,
};
use libc::size_t;
use serde::Deserialize as SerdeDeserialize;
use wasm_transform::{
    artifact::TryFromImport,
    output::Output,
    parse::{Byte, GetParseable, Parseable},
    types::{FunctionType, Import, Name, ValueType},
    validate,
};

/// Maximum length, in bytes, of an export function name.
pub const MAX_EXPORT_NAME_LEN: usize = 100;

/// Chain context accessible to the init methods.
///
/// TODO: We could optimize this to be initialized lazily
#[derive(Debug, SerdeDeserialize)]
#[cfg_attr(feature = "fuzz", derive(Arbitrary, Clone))]
#[serde(rename_all = "camelCase")]
pub struct InitContext<Policies = v0::OwnedPolicyBytes> {
    pub metadata:        ChainMetadata,
    pub init_origin:     AccountAddress,
    pub sender_policies: Policies,
}

/// Convert from a borrowed variant to the owned one. This clones the slice into
/// a vector.
impl<'a> From<InitContext<v0::PolicyBytes<'a>>> for InitContext<v0::OwnedPolicyBytes> {
    fn from(borrowed: InitContext<v0::PolicyBytes<'a>>) -> Self {
        Self {
            metadata:        borrowed.metadata,
            init_origin:     borrowed.init_origin,
            sender_policies: borrowed.sender_policies.into(),
        }
    }
}

/// Chain context accessible to the receive methods.
///
/// TODO: We could optimize this to be initialized lazily.
#[derive(SerdeDeserialize, Debug)]
#[serde(rename_all = "camelCase")]
#[cfg_attr(feature = "fuzz", derive(Arbitrary, Clone))]
pub struct ReceiveContext<Policies = v0::OwnedPolicyBytes> {
    pub metadata:        ChainMetadata,
    pub invoker:         AccountAddress,  //32 bytes
    pub self_address:    ContractAddress, // 16 bytes
    pub self_balance:    Amount,          // 8 bytes
    pub sender:          Address,         // 9 or 33 bytes
    pub owner:           AccountAddress,  // 32 bytes
    pub sender_policies: Policies,
}

/// Convert from a borrowed variant to the owned one. This clones the slice into
/// a vector.
impl<'a> From<ReceiveContext<v0::PolicyBytes<'a>>> for ReceiveContext<v0::OwnedPolicyBytes> {
    fn from(borrowed: ReceiveContext<v0::PolicyBytes<'a>>) -> Self {
        Self {
            metadata:        borrowed.metadata,
            invoker:         borrowed.invoker,
            self_address:    borrowed.self_address,
            self_balance:    borrowed.self_balance,
            sender:          borrowed.sender,
            owner:           borrowed.owner,
            sender_policies: borrowed.sender_policies.into(),
        }
    }
}

impl<Policies> InitContext<Policies> {
    pub fn init_origin(&self) -> &AccountAddress { &self.init_origin }

    /// Get time in milliseconds at the beginning of this block.
    pub fn get_time(&self) -> u64 { self.metadata.slot_time.timestamp_millis() }
}

impl<Policies> ReceiveContext<Policies> {
    pub fn sender(&self) -> &Address { &self.sender }

    /// Who invoked this transaction.
    pub fn invoker(&self) -> &AccountAddress { &self.invoker }

    /// Get time in milliseconds at the beginning of this block.
    pub fn get_time(&self) -> u64 { self.metadata.slot_time.timestamp_millis() }

    /// Who is the owner of this contract.
    pub fn owner(&self) -> &AccountAddress { &self.owner }

    /// Balance on the smart contract when it was invoked.
    pub fn self_balance(&self) -> Amount { self.self_balance }

    /// Address of the smart contract.
    pub fn self_address(&self) -> &ContractAddress { &self.self_address }
}

pub(crate) fn deserial_receive_context(source: &[u8]) -> ParseResult<ReceiveContext<&[u8]>> {
    let mut cursor = Cursor::new(source);
    let metadata = cursor.get()?;
    let invoker = cursor.get()?;
    let self_address = cursor.get()?;
    let self_balance = cursor.get()?;
    let sender = cursor.get()?;
    let owner = cursor.get()?;
    if cursor.offset <= source.len() {
        let sender_policies = &source[cursor.offset..];
        Ok(ReceiveContext {
            metadata,
            invoker,
            self_address,
            self_balance,
            sender,
            owner,
            sender_policies,
        })
    } else {
        Err(ParseError {})
    }
}

pub(crate) fn deserial_init_context(source: &[u8]) -> ParseResult<InitContext<&[u8]>> {
    let mut cursor = Cursor::new(source);
    let metadata = cursor.get()?;
    let init_origin = cursor.get()?;
    if cursor.offset <= source.len() {
        let sender_policies = &source[cursor.offset..];
        Ok(InitContext {
            metadata,
            init_origin,
            sender_policies,
        })
    } else {
        Err(ParseError {})
    }
}

pub type ReturnValue = Vec<u8>;

#[derive(Debug)]
pub enum InitResult {
    Success {
        logs:             v0::Logs,
        return_value:     ReturnValue,
        remaining_energy: u64,
    },
    Reject {
        reason:           i32,
        return_value:     ReturnValue,
        remaining_energy: u64,
    },
    OutOfEnergy,
}

impl InitResult {
    /// Extract the
    #[cfg(feature = "enable-ffi")]
    pub(crate) fn extract(self) -> (Vec<u8>, Option<ReturnValue>) {
        match self {
            InitResult::OutOfEnergy => (vec![0], None),
            InitResult::Reject {
                reason,
                return_value,
                remaining_energy,
            } => {
                let mut out = Vec::with_capacity(13);
                out.push(1);
                out.extend_from_slice(&reason.to_be_bytes());
                out.extend_from_slice(&remaining_energy.to_be_bytes());
                (out, Some(return_value))
            }
            InitResult::Success {
                logs,
                return_value,
                remaining_energy,
            } => {
                let mut out = Vec::with_capacity(5 + 8);
                out.push(2);
                out.extend_from_slice(&logs.to_bytes());
                out.extend_from_slice(&remaining_energy.to_be_bytes());
                (out, Some(return_value))
            }
        }
    }
}

/// State of the suspended execution of the receive function.
/// This retains both the module that is executed, as well the host.
pub type ReceiveInterruptedState<R> = InterruptedState<
    ProcessedImports,
    R,
    ReceiveHost<ParameterVec, ReceiveContext<v0::OwnedPolicyBytes>>,
>;

#[derive(Debug)]
pub enum ReceiveResult<R> {
    Success {
        logs:             v0::Logs,
        return_value:     ReturnValue,
        remaining_energy: u64,
    },
    Interrupt {
        remaining_energy: u64,
        logs:             v0::Logs,
        config:           Box<ReceiveInterruptedState<R>>,
        interrupt:        Interrupt,
    },
    Reject {
        reason:           i32,
        return_value:     ReturnValue,
        remaining_energy: u64,
    },
    Trap {
        remaining_energy: u64,
    },
    OutOfEnergy,
}

impl<R> ReceiveResult<R> {
    pub(crate) fn extract(
        self,
    ) -> (Vec<u8>, Option<Box<ReceiveInterruptedState<R>>>, Option<ReturnValue>) {
        use ReceiveResult::*;
        match self {
            OutOfEnergy => (vec![0], None, None),
            Trap {
                remaining_energy,
            } => {
                let mut out = vec![1; 9];
                out[1..].copy_from_slice(&remaining_energy.to_be_bytes());
                (out, None, None)
            }
            Reject {
                reason,
                return_value,
                remaining_energy,
            } => {
                let mut out = Vec::with_capacity(13);
                out.push(2);
                out.extend_from_slice(&reason.to_be_bytes());
                out.extend_from_slice(&remaining_energy.to_be_bytes());
                (out, None, Some(return_value))
            }
            Success {
                logs,
                return_value,
                remaining_energy,
            } => {
<<<<<<< HEAD
                let mut out = vec![2];
=======
                let mut out = vec![3];
                let state = &state.state;
                out.extend_from_slice(&(state.len() as u32).to_be_bytes());
                out.extend_from_slice(&state);
>>>>>>> 7eb1f87b
                out.extend_from_slice(&logs.to_bytes());
                out.extend_from_slice(&remaining_energy.to_be_bytes());
                (out, None, Some(return_value))
            }
            Interrupt {
                remaining_energy,
                logs,
                config,
                interrupt,
            } => {
                let mut out = vec![4];
                out.extend_from_slice(&remaining_energy.to_be_bytes());
<<<<<<< HEAD
=======
                let state = config.host.state.as_ref();
                out.extend_from_slice(&(state.len() as u32).to_be_bytes());
                out.extend_from_slice(&state);
                out.extend_from_slice(&logs.to_bytes());
>>>>>>> 7eb1f87b
                interrupt.to_bytes(&mut out).expect("Serialization to a vector never fails.");
                (out, Some(config), None)
            }
        }
    }
}

#[repr(u8)]
#[derive(Clone, Copy, Debug)]
pub enum CommonFunc {
    GetParameterSize,
    GetParameterSection,
    GetPolicySection,
    LogEvent,
    GetSlotTime,
    WriteOutput,
    StateLookupEntry,
    StateCreateEntry,
    StateDeleteEntry,
    StateDeletePrefix,
    StateIterator,
    StateIteratorNext,
    StateEntryRead,
    StateEntryWrite,
    StateEntrySize,
    StateEntryResize,
    StateEntryKeyRead,
    StateEntryKeySize,
}

#[repr(u8)]
#[derive(Clone, Copy, Debug)]
pub enum InitOnlyFunc {
    GetInitOrigin,
}

#[repr(u8)]
#[derive(Clone, Copy, Debug)]
pub enum ReceiveOnlyFunc {
    Invoke,
    GetReceiveInvoker,
    GetReceiveSelfAddress,
    GetReceiveSelfBalance,
    GetReceiveSender,
    GetReceiveOwner,
}

#[repr(u8)]
#[derive(Copy, Clone, Debug)]
/// Enumeration of allowed imports.
pub enum ImportFunc {
    /// Chage for execution cost.
    ChargeEnergy,
    /// Track calling a function, increasing the activation frame count.
    TrackCall,
    /// Track returning from a function, decreasing the activation frame count.
    TrackReturn,
    /// Charge for allocating the given amount of pages.
    ChargeMemoryAlloc,
    /// Functions that are common to both init and receive methods.
    Common(CommonFunc),
    /// Functions that can only be called by init methods.
    InitOnly(InitOnlyFunc),
    /// Functions that can only be called by receive methods.
    ReceiveOnly(ReceiveOnlyFunc),
}

impl<'a, Ctx: Copy> Parseable<'a, Ctx> for ImportFunc {
    fn parse(
        ctx: Ctx,
        cursor: &mut std::io::Cursor<&'a [u8]>,
    ) -> wasm_transform::parse::ParseResult<Self> {
        match Byte::parse(ctx, cursor)? {
            0 => Ok(ImportFunc::ChargeEnergy),
            1 => Ok(ImportFunc::TrackCall),
            2 => Ok(ImportFunc::TrackReturn),
            3 => Ok(ImportFunc::ChargeMemoryAlloc),
            4 => Ok(ImportFunc::Common(CommonFunc::GetParameterSize)),
            5 => Ok(ImportFunc::Common(CommonFunc::GetParameterSection)),
            6 => Ok(ImportFunc::Common(CommonFunc::GetPolicySection)),
            7 => Ok(ImportFunc::Common(CommonFunc::LogEvent)),
            8 => Ok(ImportFunc::Common(CommonFunc::GetSlotTime)),
            9 => Ok(ImportFunc::Common(CommonFunc::StateLookupEntry)),
            10 => Ok(ImportFunc::Common(CommonFunc::StateCreateEntry)),
            11 => Ok(ImportFunc::Common(CommonFunc::StateDeleteEntry)),
            12 => Ok(ImportFunc::Common(CommonFunc::StateDeletePrefix)),
            13 => Ok(ImportFunc::Common(CommonFunc::StateIterator)),
            14 => Ok(ImportFunc::Common(CommonFunc::StateIteratorNext)),
            15 => Ok(ImportFunc::Common(CommonFunc::StateEntryRead)),
            16 => Ok(ImportFunc::Common(CommonFunc::StateEntryWrite)),
            17 => Ok(ImportFunc::Common(CommonFunc::StateEntrySize)),
            18 => Ok(ImportFunc::Common(CommonFunc::StateEntryResize)),
            19 => Ok(ImportFunc::Common(CommonFunc::StateEntryKeyRead)),
            20 => Ok(ImportFunc::Common(CommonFunc::StateEntryKeySize)),
            21 => Ok(ImportFunc::Common(CommonFunc::WriteOutput)),
            22 => Ok(ImportFunc::InitOnly(InitOnlyFunc::GetInitOrigin)),
            23 => Ok(ImportFunc::ReceiveOnly(ReceiveOnlyFunc::GetReceiveInvoker)),
            24 => Ok(ImportFunc::ReceiveOnly(ReceiveOnlyFunc::GetReceiveSelfAddress)),
            25 => Ok(ImportFunc::ReceiveOnly(ReceiveOnlyFunc::GetReceiveSelfBalance)),
            26 => Ok(ImportFunc::ReceiveOnly(ReceiveOnlyFunc::GetReceiveSender)),
            27 => Ok(ImportFunc::ReceiveOnly(ReceiveOnlyFunc::GetReceiveOwner)),
            28 => Ok(ImportFunc::ReceiveOnly(ReceiveOnlyFunc::Invoke)),
            tag => bail!("Unexpected ImportFunc tag {}.", tag),
        }
    }
}

impl Output for ImportFunc {
    fn output(&self, out: &mut impl std::io::Write) -> wasm_transform::output::OutResult<()> {
        let tag: u8 = match self {
            ImportFunc::ChargeEnergy => 0,
            ImportFunc::TrackCall => 1,
            ImportFunc::TrackReturn => 2,
            ImportFunc::ChargeMemoryAlloc => 3,
            ImportFunc::Common(c) => match c {
                CommonFunc::GetParameterSize => 4,
                CommonFunc::GetParameterSection => 5,
                CommonFunc::GetPolicySection => 6,
                CommonFunc::LogEvent => 7,
                CommonFunc::GetSlotTime => 8,
                CommonFunc::StateLookupEntry => 9,
                CommonFunc::StateCreateEntry => 10,
                CommonFunc::StateDeleteEntry => 11,
                CommonFunc::StateDeletePrefix => 12,
                CommonFunc::StateIterator => 13,
                CommonFunc::StateIteratorNext => 14,
                CommonFunc::StateEntryRead => 15,
                CommonFunc::StateEntryWrite => 16,
                CommonFunc::StateEntrySize => 17,
                CommonFunc::StateEntryResize => 18,
                CommonFunc::StateEntryKeyRead => 19,
                CommonFunc::StateEntryKeySize => 20,
                CommonFunc::WriteOutput => 21,
            },
            ImportFunc::InitOnly(io) => match io {
                InitOnlyFunc::GetInitOrigin => 22,
            },
            ImportFunc::ReceiveOnly(ro) => match ro {
                ReceiveOnlyFunc::GetReceiveInvoker => 23,
                ReceiveOnlyFunc::GetReceiveSelfAddress => 24,
                ReceiveOnlyFunc::GetReceiveSelfBalance => 25,
                ReceiveOnlyFunc::GetReceiveSender => 26,
                ReceiveOnlyFunc::GetReceiveOwner => 27,
                ReceiveOnlyFunc::Invoke => 28,
            },
        };
        tag.output(out)
    }
}

#[derive(Debug)]
pub struct ProcessedImports {
    pub(crate) tag: ImportFunc,
    ty:             FunctionType,
}

impl<'a, Ctx: Copy> Parseable<'a, Ctx> for ProcessedImports {
    fn parse(
        ctx: Ctx,
        cursor: &mut std::io::Cursor<&'a [u8]>,
    ) -> wasm_transform::parse::ParseResult<Self> {
        let tag = cursor.next(ctx)?;
        let ty = cursor.next(ctx)?;
        Ok(Self {
            tag,
            ty,
        })
    }
}

impl Output for ProcessedImports {
    fn output(&self, out: &mut impl std::io::Write) -> wasm_transform::output::OutResult<()> {
        self.tag.output(out)?;
        self.ty.output(out)
    }
}

pub struct ConcordiumAllowedImports;

// TODO: Log event could just be another invoke.

impl validate::ValidateImportExport for ConcordiumAllowedImports {
    fn validate_import_function(
        &self,
        duplicate: bool,
        mod_name: &Name,
        item_name: &Name,
        ty: &FunctionType,
    ) -> bool {
        use ValueType::*;
        if duplicate {
            return false;
        };
        if mod_name.name == "concordium" {
            match item_name.name.as_ref() {
                "invoke" => type_matches!(ty => [I32, I32, I32]; I64),
                "write_output" => type_matches!(ty => [I32, I32, I32]; I32),
                "get_parameter_size" => type_matches!(ty => [I32]; I32),
                "get_parameter_section" => type_matches!(ty => [I32, I32, I32, I32]; I32),
                "get_policy_section" => type_matches!(ty => [I32, I32, I32]; I32),
                "log_event" => type_matches!(ty => [I32, I32]; I32),
                "get_init_origin" => type_matches!(ty => [I32]),
                "get_receive_invoker" => type_matches!(ty => [I32]),
                "get_receive_self_address" => type_matches!(ty => [I32]),
                "get_receive_self_balance" => type_matches!(ty => []; I64),
                "get_receive_sender" => type_matches!(ty => [I32]),
                "get_receive_owner" => type_matches!(ty => [I32]),
                "get_slot_time" => type_matches!(ty => []; I64),
                "state_lookup_entry" => type_matches!(ty => [I32, I32]; I64),
                "state_create_entry" => type_matches!(ty => [I32, I32]; I32),
                "state_delete_entry" => type_matches!(ty => [I32]; I32),
                "state_delete_prefix" => type_matches!(ty => [I32, I32]; I32),
                "state_iterator" => type_matches!(ty => [I32, I32]; I32),
                "state_iterator_next" => type_matches!(ty => [I32]; I64),
                "state_entry_read" => type_matches!(ty => [I32, I32, I32, I32]; I32),
                "state_entry_write" => type_matches!(ty => [I32, I32, I32, I32]; I32),
                "state_entry_size" => type_matches!(ty => [I32]; I32),
                "state_entry_resize" => type_matches!(ty => [I32, I32]; I32),
                "state_entry_key_read" => type_matches!(ty => [I32, I32, I32, I32]; I32),
                "state_entry_key_size" => type_matches!(ty => [I32]; I32),
                _ => false,
            }
        } else {
            false
        }
    }

    /// Validate that all the exported functions either
    /// - start with `init_` and contain no `.`
    /// - do contain a `.`
    ///
    /// Names are already ensured to be valid ASCII sequences by parsing, here
    /// we additionally ensure that they contain only alphanumeric and
    /// punctuation characters.
    fn validate_export_function(&self, item_name: &Name, ty: &FunctionType) -> bool {
        let valid_name = item_name.as_ref().as_bytes().len() <= MAX_EXPORT_NAME_LEN
            && item_name
                .as_ref()
                .chars()
                .all(|c| c.is_ascii_alphanumeric() || c.is_ascii_punctuation());
        let correct_type =
            ty.parameters.as_slice() == [ValueType::I64] && ty.result == Some(ValueType::I32);
        valid_name
            && correct_type
            && if item_name.as_ref().starts_with("init_") {
                !item_name.as_ref().contains('.')
            } else {
                item_name.as_ref().contains('.')
            }
    }
}

impl TryFromImport for ProcessedImports {
    fn try_from_import(
        ctx: &[FunctionType],
        import: Import,
    ) -> wasm_transform::artifact::CompileResult<Self> {
        let m = &import.mod_name;
        let tag = if m.name == "concordium_metering" {
            match import.item_name.name.as_ref() {
                "account_energy" => ImportFunc::ChargeEnergy,
                "track_call" => ImportFunc::TrackCall,
                "track_return" => ImportFunc::TrackReturn,
                "account_memory" => ImportFunc::ChargeMemoryAlloc,
                name => bail!("Unsupported import {}.", name),
            }
        } else if m.name == "concordium" {
            match import.item_name.name.as_ref() {
                "write_output" => ImportFunc::Common(CommonFunc::WriteOutput),
                "invoke" => ImportFunc::ReceiveOnly(ReceiveOnlyFunc::Invoke),
                "get_parameter_size" => ImportFunc::Common(CommonFunc::GetParameterSize),
                "get_parameter_section" => ImportFunc::Common(CommonFunc::GetParameterSection),
                "get_policy_section" => ImportFunc::Common(CommonFunc::GetPolicySection),
                "log_event" => ImportFunc::Common(CommonFunc::LogEvent),
                "get_init_origin" => ImportFunc::InitOnly(InitOnlyFunc::GetInitOrigin),
                "get_receive_invoker" => {
                    ImportFunc::ReceiveOnly(ReceiveOnlyFunc::GetReceiveInvoker)
                }
                "get_receive_self_address" => {
                    ImportFunc::ReceiveOnly(ReceiveOnlyFunc::GetReceiveSelfAddress)
                }
                "get_receive_self_balance" => {
                    ImportFunc::ReceiveOnly(ReceiveOnlyFunc::GetReceiveSelfBalance)
                }
                "get_receive_sender" => ImportFunc::ReceiveOnly(ReceiveOnlyFunc::GetReceiveSender),
                "get_receive_owner" => ImportFunc::ReceiveOnly(ReceiveOnlyFunc::GetReceiveOwner),
                "get_slot_time" => ImportFunc::Common(CommonFunc::GetSlotTime),
                "state_lookup_entry" => ImportFunc::Common(CommonFunc::StateLookupEntry),
                "state_create_entry" => ImportFunc::Common(CommonFunc::StateCreateEntry),
                "state_delete_entry" => ImportFunc::Common(CommonFunc::StateDeleteEntry),
                "state_delete_prefix" => ImportFunc::Common(CommonFunc::StateDeletePrefix),
                "state_iterator" => ImportFunc::Common(CommonFunc::StateIterator),
                "state_iterator_next" => ImportFunc::Common(CommonFunc::StateIteratorNext),
                "state_entry_read" => ImportFunc::Common(CommonFunc::StateEntryRead),
                "state_entry_write" => ImportFunc::Common(CommonFunc::StateEntryWrite),
                "state_entry_size" => ImportFunc::Common(CommonFunc::StateEntrySize),
                "state_entry_resize" => ImportFunc::Common(CommonFunc::StateEntryResize),
                "state_entry_key_read" => ImportFunc::Common(CommonFunc::StateEntryKeyRead),
                "state_entry_key_size" => ImportFunc::Common(CommonFunc::StateEntryKeySize),
                name => bail!("Unsupported import {}.", name),
            }
        } else {
            bail!("Unsupported import module {}.", m)
        };
        let ty = match import.description {
            wasm_transform::types::ImportDescription::Func {
                type_idx,
            } => ctx
                .get(type_idx as usize)
                .ok_or_else(|| anyhow::anyhow!("Unknown type, this should not happen."))?
                .clone(),
        };
        Ok(Self {
            tag,
            ty,
        })
    }

    fn ty(&self) -> &FunctionType { &self.ty }
}

/// Collection of function pointer provided by consensus to read and manipulate
/// the state of an instance.
#[derive(Debug)]
#[repr(C)]
pub struct InstanceStateCallbacksFFI {
    /// Lookup a key in the instance state, will return a null pointer if no
    /// entry is found.
    lookup_entry:
        extern "C" fn(*const InstanceStateFFI, *const u8, size_t) -> *const InstanceStateEntryFFI,
    /// Create/override with an empty entry at the provided key.
    create_entry:
        extern "C" fn(*const InstanceStateFFI, *const u8, size_t) -> *const InstanceStateEntryFFI,
    delete_entry:  extern "C" fn(*const InstanceStateEntryFFI) -> u32,
    delete_prefix: extern "C" fn(*const InstanceStateFFI, *const u8, size_t) -> u32,
    iterator: extern "C" fn(
        *const InstanceStateFFI,
        *const u8,
        size_t,
    ) -> *const InstanceStateIteratorFFI,
    iterator_next:
        extern "C" fn(*const InstanceStateIteratorFFI) -> *const InstanceStateIteratorNextFFI,
    entry_read:    extern "C" fn(*const InstanceStateEntryFFI, *mut u8, size_t, u32) -> u32,
    entry_write:   extern "C" fn(*const InstanceStateEntryFFI, *const u8, size_t, u32) -> u32,
    entry_size:    extern "C" fn(*const InstanceStateEntryFFI) -> u32,
    entry_resize:  extern "C" fn(*const InstanceStateEntryFFI, u32) -> u32,
}

/// Opaque type for the instance state and is mutated using the function
/// pointers found in InstanceStateCallbacks.
#[derive(Debug)]
#[repr(C)]
pub struct InstanceStateFFI {
    private: [u8; 0],
}

/// Opaque type for an entry in the instance state.
#[derive(Debug)]
#[repr(C)]
pub struct InstanceStateEntryFFI {
    private: [u8; 0],
}

/// Opaque type for an iterator in the instance state.
#[derive(Debug)]
#[repr(C)]
pub struct InstanceStateIteratorFFI {
    private: [u8; 0],
}

/// FFI type for the next value in an iterator
#[derive(Debug)]
#[repr(C)]
pub struct InstanceStateIteratorNextFFI {
    /// Raw pointer to the next entry
    entry_ptr: *const InstanceStateEntryFFI,
    /// Length of the key
    key_len:   size_t,
    /// Pointer to the key for the next entry
    key_ptr:   *const u8,
}

/// Wrapper for the opaque pointers to the state of the instance managed by
/// Consensus.
#[derive(Debug)]
pub struct InstanceState {
    /// Collection of function pointers for manipulating the instance state in
    /// consensus.
    callbacks: InstanceStateCallbacksFFI,
    /// Opaque pointer to the state of the instance in consensus.
    state_ptr: *const InstanceStateFFI,
    /// List of known entry opaque pointers in consensus.
    /// An entry is exposed in the Wasm host function as an index in this list.
    entries:   Vec<(Vec<u8>, *const InstanceStateEntryFFI)>,
    /// List of known iterator opaque pointers in consensus.
    /// An iterator is exposed in the Wasm host function as an index in this
    /// list.
    iterators: Vec<*const InstanceStateIteratorFFI>,
}

pub type InstanceStateEntry = u32;
pub type InstanceStateIterator = u32;

pub type StateResult<A> = anyhow::Result<A>;

impl InstanceState {
    pub fn new(
        callbacks: InstanceStateCallbacksFFI,
        state_ptr: *const InstanceStateFFI,
    ) -> InstanceState {
        InstanceState {
            callbacks,
            state_ptr,
            entries: Vec::new(),
            iterators: Vec::new(),
        }
    }

    pub fn lookup_entry(&mut self, key: &[u8]) -> Option<InstanceStateEntry> {
        let entry_ptr =
            (self.callbacks.lookup_entry)(self.state_ptr, key.as_ptr(), key.len() as size_t);
        if entry_ptr.is_null() {
            return None;
        }
        self.entries.push((key.to_vec(), entry_ptr));
        let index = self.entries.len() as u32;
        Some(index)
    }

    pub fn create_entry(&mut self, key: &[u8]) -> InstanceStateEntry {
        let entry_ptr =
            (self.callbacks.create_entry)(self.state_ptr, key.as_ptr(), key.len() as size_t);
        self.entries.push((key.to_vec(), entry_ptr));
        self.entries.len() as u32
    }

    pub fn delete_entry(&self, entry: InstanceStateEntry) -> StateResult<u32> {
        let entry = &self.entries.get(entry as usize).ok_or(anyhow::anyhow!("Invalid entry"))?;
        Ok((self.callbacks.delete_entry)(entry.1))
    }

    pub fn delete_prefix(&self, key: &[u8]) -> u32 {
        (self.callbacks.delete_prefix)(self.state_ptr, key.as_ptr(), key.len() as size_t)
    }

    pub fn iterator(&mut self, prefix: &[u8]) -> InstanceStateIterator {
        let iter_ptr =
            (self.callbacks.iterator)(self.state_ptr, prefix.as_ptr(), prefix.len() as size_t);
        self.iterators.push(iter_ptr);
        self.iterators.len() as u32
    }

    pub fn iterator_next(
        &mut self,
        iter: InstanceStateIterator,
    ) -> StateResult<Option<InstanceStateEntry>> {
        let iter_ptr =
            *self.iterators.get(iter as usize).ok_or(anyhow::anyhow!("Invalid iterator"))?;
        let iter_next_ptr = (self.callbacks.iterator_next)(iter_ptr);
        if iter_next_ptr.is_null() {
            return Ok(None);
        }
        let iter_next = unsafe { std::ptr::read(iter_next_ptr) };
        let key_len = iter_next.key_len as usize;
        let key = unsafe { std::slice::from_raw_parts(iter_next.key_ptr, key_len) };
        self.entries.push((key.to_vec(), iter_next.entry_ptr));
        let entry_index = self.entries.len() as u32;
        Ok(Some(entry_index))
    }

    pub fn entry_read(
        &mut self,
        entry: InstanceStateEntry,
        dest: &mut [u8],
        offset: u32,
    ) -> StateResult<u32> {
        let entry = &self.entries.get(entry as usize).ok_or(anyhow::anyhow!("Invalid entry"))?;
        Ok((self.callbacks.entry_read)(entry.1, dest.as_mut_ptr(), dest.len() as size_t, offset))
    }

    pub fn entry_write(
        &mut self,
        entry: InstanceStateEntry,
        src: &[u8],
        offset: u32,
    ) -> StateResult<u32> {
        let entry = &self.entries.get(entry as usize).ok_or(anyhow::anyhow!("Invalid entry"))?;
        Ok((self.callbacks.entry_write)(entry.1, src.as_ptr(), src.len() as size_t, offset))
    }

    pub fn entry_size(&mut self, entry: InstanceStateEntry) -> StateResult<u32> {
        let entry = &self.entries.get(entry as usize).ok_or(anyhow::anyhow!("Invalid entry"))?;
        Ok((self.callbacks.entry_size)(entry.1))
    }

    pub fn entry_resize(&mut self, entry: InstanceStateEntry, new_size: u32) -> StateResult<u32> {
        let entry = &self.entries.get(entry as usize).ok_or(anyhow::anyhow!("Invalid entry"))?;
        Ok((self.callbacks.entry_resize)(entry.1, new_size))
    }

    pub fn entry_key_read(
        &mut self,
        entry: InstanceStateEntry,
        dest: &mut [u8],
        offset: u32,
    ) -> StateResult<u32> {
        let entry = self.entries.get(entry as usize).ok_or(anyhow::anyhow!("Invalid entry"))?;
        let entry_key = &entry.0;
        let start_src = offset as usize;
        let end_src = start_src + dest.len();
        dest.copy_from_slice(&entry_key[start_src..end_src]);
        Ok(entry_key.len() as u32)
    }

    pub fn entry_key_size(&mut self, entry: InstanceStateEntry) -> StateResult<u32> {
        let entry = self.entries.get(entry as usize).ok_or(anyhow::anyhow!("Invalid entry"))?;
        let entry_key = &entry.0;
        Ok(entry_key.len() as u32)
    }
}<|MERGE_RESOLUTION|>--- conflicted
+++ resolved
@@ -253,14 +253,7 @@
                 return_value,
                 remaining_energy,
             } => {
-<<<<<<< HEAD
-                let mut out = vec![2];
-=======
                 let mut out = vec![3];
-                let state = &state.state;
-                out.extend_from_slice(&(state.len() as u32).to_be_bytes());
-                out.extend_from_slice(&state);
->>>>>>> 7eb1f87b
                 out.extend_from_slice(&logs.to_bytes());
                 out.extend_from_slice(&remaining_energy.to_be_bytes());
                 (out, None, Some(return_value))
@@ -273,13 +266,7 @@
             } => {
                 let mut out = vec![4];
                 out.extend_from_slice(&remaining_energy.to_be_bytes());
-<<<<<<< HEAD
-=======
-                let state = config.host.state.as_ref();
-                out.extend_from_slice(&(state.len() as u32).to_be_bytes());
-                out.extend_from_slice(&state);
                 out.extend_from_slice(&logs.to_bytes());
->>>>>>> 7eb1f87b
                 interrupt.to_bytes(&mut out).expect("Serialization to a vector never fails.");
                 (out, Some(config), None)
             }
