--- conflicted
+++ resolved
@@ -174,36 +174,15 @@
                 out.push(1);
                 out.extend_from_slice(&reason.to_be_bytes());
                 out.extend_from_slice(&remaining_energy.to_be_bytes());
-<<<<<<< HEAD
-                (out, None, Some(return_value))
-            }
-            InitResult::Interrupt {
-                remaining_energy,
-                config,
-                interrupt,
-            } => {
-                let mut out = vec![2];
-                out.extend_from_slice(&remaining_energy.to_be_bytes());
-                interrupt.to_bytes(&mut out).expect("Serialization to a vector never fails.");
-                (out, Some(config), None)
-=======
                 (out, Some(return_value))
->>>>>>> 17f100b1
             }
             InitResult::Success {
                 logs,
                 return_value,
                 remaining_energy,
             } => {
-<<<<<<< HEAD
                 let mut out = Vec::with_capacity(5 + 8);
-                out.push(3);
-=======
-                let mut out = Vec::with_capacity(5 + state.len() as usize + 8);
                 out.push(2);
-                out.extend_from_slice(&(state.len() as u32).to_be_bytes());
-                out.extend_from_slice(&state.state);
->>>>>>> 17f100b1
                 out.extend_from_slice(&logs.to_bytes());
                 out.extend_from_slice(&remaining_energy.to_be_bytes());
                 (out, Some(return_value))
@@ -258,32 +237,12 @@
                 out.extend_from_slice(&remaining_energy.to_be_bytes());
                 (out, None, Some(return_value))
             }
-<<<<<<< HEAD
-            Interrupt {
-                remaining_energy,
-                config,
-                interrupt,
-            } => {
-                let mut out = vec![2];
-                out.extend_from_slice(&remaining_energy.to_be_bytes());
-                interrupt.to_bytes(&mut out).expect("Serialization to a vector never fails.");
-                (out, Some(config), None)
-            }
-=======
->>>>>>> 17f100b1
             Success {
                 logs,
                 return_value,
                 remaining_energy,
             } => {
-<<<<<<< HEAD
-                let mut out = vec![3];
-=======
                 let mut out = vec![2];
-                let state = &state.state;
-                out.extend_from_slice(&(state.len() as u32).to_be_bytes());
-                out.extend_from_slice(&state);
->>>>>>> 17f100b1
                 out.extend_from_slice(&logs.to_bytes());
                 out.extend_from_slice(&remaining_energy.to_be_bytes());
                 (out, None, Some(return_value))
@@ -295,9 +254,6 @@
             } => {
                 let mut out = vec![3];
                 out.extend_from_slice(&remaining_energy.to_be_bytes());
-                let state = config.host.state.as_ref();
-                out.extend_from_slice(&(state.len() as u32).to_be_bytes());
-                out.extend_from_slice(&state);
                 interrupt.to_bytes(&mut out).expect("Serialization to a vector never fails.");
                 (out, Some(config), None)
             }
@@ -379,7 +335,6 @@
             5 => Ok(ImportFunc::Common(CommonFunc::GetParameterSection)),
             6 => Ok(ImportFunc::Common(CommonFunc::GetPolicySection)),
             7 => Ok(ImportFunc::Common(CommonFunc::LogEvent)),
-<<<<<<< HEAD
             8 => Ok(ImportFunc::Common(CommonFunc::GetSlotTime)),
             9 => Ok(ImportFunc::Common(CommonFunc::StateLookupEntry)),
             10 => Ok(ImportFunc::Common(CommonFunc::StateCreateEntry)),
@@ -393,29 +348,14 @@
             18 => Ok(ImportFunc::Common(CommonFunc::StateEntryResize)),
             19 => Ok(ImportFunc::Common(CommonFunc::StateEntryKeyRead)),
             20 => Ok(ImportFunc::Common(CommonFunc::StateEntryKeySize)),
-            21 => Ok(ImportFunc::Common(CommonFunc::Invoke)),
-            22 => Ok(ImportFunc::Common(CommonFunc::WriteOutput)),
-            23 => Ok(ImportFunc::InitOnly(InitOnlyFunc::GetInitOrigin)),
-            24 => Ok(ImportFunc::ReceiveOnly(ReceiveOnlyFunc::GetReceiveInvoker)),
-            25 => Ok(ImportFunc::ReceiveOnly(ReceiveOnlyFunc::GetReceiveSelfAddress)),
-            26 => Ok(ImportFunc::ReceiveOnly(ReceiveOnlyFunc::GetReceiveSelfBalance)),
-            27 => Ok(ImportFunc::ReceiveOnly(ReceiveOnlyFunc::GetReceiveSender)),
-            28 => Ok(ImportFunc::ReceiveOnly(ReceiveOnlyFunc::GetReceiveOwner)),
-=======
-            8 => Ok(ImportFunc::Common(CommonFunc::LoadState)),
-            9 => Ok(ImportFunc::Common(CommonFunc::WriteState)),
-            10 => Ok(ImportFunc::Common(CommonFunc::ResizeState)),
-            11 => Ok(ImportFunc::Common(CommonFunc::StateSize)),
-            12 => Ok(ImportFunc::Common(CommonFunc::GetSlotTime)),
-            13 => Ok(ImportFunc::InitOnly(InitOnlyFunc::GetInitOrigin)),
-            19 => Ok(ImportFunc::ReceiveOnly(ReceiveOnlyFunc::GetReceiveInvoker)),
-            20 => Ok(ImportFunc::ReceiveOnly(ReceiveOnlyFunc::GetReceiveSelfAddress)),
-            21 => Ok(ImportFunc::ReceiveOnly(ReceiveOnlyFunc::GetReceiveSelfBalance)),
-            22 => Ok(ImportFunc::ReceiveOnly(ReceiveOnlyFunc::GetReceiveSender)),
-            23 => Ok(ImportFunc::ReceiveOnly(ReceiveOnlyFunc::GetReceiveOwner)),
-            24 => Ok(ImportFunc::ReceiveOnly(ReceiveOnlyFunc::Invoke)),
-            25 => Ok(ImportFunc::Common(CommonFunc::WriteOutput)),
->>>>>>> 17f100b1
+            21 => Ok(ImportFunc::Common(CommonFunc::WriteOutput)),
+            22 => Ok(ImportFunc::InitOnly(InitOnlyFunc::GetInitOrigin)),
+            23 => Ok(ImportFunc::ReceiveOnly(ReceiveOnlyFunc::GetReceiveInvoker)),
+            24 => Ok(ImportFunc::ReceiveOnly(ReceiveOnlyFunc::GetReceiveSelfAddress)),
+            25 => Ok(ImportFunc::ReceiveOnly(ReceiveOnlyFunc::GetReceiveSelfBalance)),
+            26 => Ok(ImportFunc::ReceiveOnly(ReceiveOnlyFunc::GetReceiveSender)),
+            27 => Ok(ImportFunc::ReceiveOnly(ReceiveOnlyFunc::GetReceiveOwner)),
+            28 => Ok(ImportFunc::ReceiveOnly(ReceiveOnlyFunc::Invoke)),
             tag => bail!("Unexpected ImportFunc tag {}.", tag),
         }
     }
@@ -433,7 +373,6 @@
                 CommonFunc::GetParameterSection => 5,
                 CommonFunc::GetPolicySection => 6,
                 CommonFunc::LogEvent => 7,
-<<<<<<< HEAD
                 CommonFunc::GetSlotTime => 8,
                 CommonFunc::StateLookupEntry => 9,
                 CommonFunc::StateCreateEntry => 10,
@@ -447,35 +386,18 @@
                 CommonFunc::StateEntryResize => 18,
                 CommonFunc::StateEntryKeyRead => 19,
                 CommonFunc::StateEntryKeySize => 20,
-                CommonFunc::Invoke => 21,
-                CommonFunc::WriteOutput => 22,
-=======
-                CommonFunc::LoadState => 8,
-                CommonFunc::WriteState => 9,
-                CommonFunc::ResizeState => 10,
-                CommonFunc::StateSize => 11,
-                CommonFunc::GetSlotTime => 12,
-                CommonFunc::WriteOutput => 25,
->>>>>>> 17f100b1
+                CommonFunc::WriteOutput => 21,
             },
             ImportFunc::InitOnly(io) => match io {
-                InitOnlyFunc::GetInitOrigin => 23,
+                InitOnlyFunc::GetInitOrigin => 22,
             },
             ImportFunc::ReceiveOnly(ro) => match ro {
-<<<<<<< HEAD
-                ReceiveOnlyFunc::GetReceiveInvoker => 24,
-                ReceiveOnlyFunc::GetReceiveSelfAddress => 25,
-                ReceiveOnlyFunc::GetReceiveSelfBalance => 26,
-                ReceiveOnlyFunc::GetReceiveSender => 27,
-                ReceiveOnlyFunc::GetReceiveOwner => 28,
-=======
-                ReceiveOnlyFunc::Invoke => 24,
-                ReceiveOnlyFunc::GetReceiveInvoker => 19,
-                ReceiveOnlyFunc::GetReceiveSelfAddress => 20,
-                ReceiveOnlyFunc::GetReceiveSelfBalance => 21,
-                ReceiveOnlyFunc::GetReceiveSender => 22,
-                ReceiveOnlyFunc::GetReceiveOwner => 23,
->>>>>>> 17f100b1
+                ReceiveOnlyFunc::GetReceiveInvoker => 23,
+                ReceiveOnlyFunc::GetReceiveSelfAddress => 24,
+                ReceiveOnlyFunc::GetReceiveSelfBalance => 25,
+                ReceiveOnlyFunc::GetReceiveSender => 26,
+                ReceiveOnlyFunc::GetReceiveOwner => 27,
+                ReceiveOnlyFunc::Invoke => 28,
             },
         };
         tag.output(out)
