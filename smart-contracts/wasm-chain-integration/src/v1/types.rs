use std::io::Write;

use super::{
    trie::{self, low_level::TraversalCounter},
    Interrupt, ParameterVec, StateLessReceiveHost,
};
use crate::{resumption::InterruptedState, type_matches, v0, InterpreterEnergy};
use anyhow::{bail, ensure, Context};
#[cfg(feature = "fuzz")]
use arbitrary::Arbitrary;
use derive_more::{From, Into};
use wasm_transform::{
    artifact::TryFromImport,
    output::Output,
    parse::{Byte, GetParseable, Parseable},
    types::{FunctionType, Import, Name, ValueType},
    validate,
};

/// Maximum length, in bytes, of an export function name.
pub const MAX_EXPORT_NAME_LEN: usize = 100;

pub type ReturnValue = Vec<u8>;

#[derive(Debug)]
pub enum InitResult {
    Success {
        logs:             v0::Logs,
        return_value:     ReturnValue,
        remaining_energy: u64,
    },
    Reject {
        reason:           i32,
        return_value:     ReturnValue,
        remaining_energy: u64,
    },
    /// Execution stopped due to a runtime error.
    Trap {
        error:            anyhow::Error, /* this error is here so that we can print it in
                                          * cargo-concordium */
        remaining_energy: u64,
    },
    OutOfEnergy,
}

impl InitResult {
    /// Extract the result into a byte array and potentially a return value.
    /// This is only meant to be used to pass the return value to foreign code.
    /// When using this from Rust the consumer should inspect the [InitResult]
    /// enum directly.
    #[cfg(feature = "enable-ffi")]
    pub(crate) fn extract(self) -> (Vec<u8>, Option<(bool, ReturnValue)>) {
        match self {
            InitResult::OutOfEnergy => (vec![0], None),
            InitResult::Trap {
                remaining_energy,
                .. // ignore the error since it is not needed in ffi
            } => {
                let mut out = vec![1; 9];
                out[1..].copy_from_slice(&remaining_energy.to_be_bytes());
                (out, None)
            }
            InitResult::Reject {
                reason,
                return_value,
                remaining_energy,
            } => {
                let mut out = Vec::with_capacity(13);
                out.push(2);
                out.extend_from_slice(&reason.to_be_bytes());
                out.extend_from_slice(&remaining_energy.to_be_bytes());
                (out, Some((false, return_value)))
            }
            InitResult::Success {
                logs,
                return_value,
                remaining_energy,
            } => {
                let mut out = Vec::with_capacity(5 + 8);
                out.push(3);
                out.extend_from_slice(&logs.to_bytes());
                out.extend_from_slice(&remaining_energy.to_be_bytes());
                (out, Some((true, return_value)))
            }
        }
    }
}

/// State of the suspended execution of the receive function.
/// This retains both the module that is executed, as well the host.
pub type ReceiveInterruptedState<R, Ctx = v0::ReceiveContext<v0::OwnedPolicyBytes>> =
    InterruptedState<ProcessedImports, R, StateLessReceiveHost<ParameterVec, Ctx>>;

#[derive(Debug)]
/// Result of execution of a receive function.
pub enum ReceiveResult<R, Ctx = v0::ReceiveContext<v0::OwnedPolicyBytes>> {
    /// Execution terminated.
    Success {
        /// Logs produced since the last interrupt (or beginning of execution).
        logs:             v0::Logs,
        /// Return value that was produced. There is always a return value,
        /// although it might be empty.
        return_value:     ReturnValue,
        /// Remaining interpreter energy.
        remaining_energy: u64,
    },
    /// Execution triggered an operation.
    Interrupt {
        /// Remaining interpreter energy.
        remaining_energy: u64,
        /// Logs produced since the last interrupt (or beginning of execution).
        logs:             v0::Logs,
        /// Stored execution state that can be used to resume execution.
        config:           Box<ReceiveInterruptedState<R, Ctx>>,
        /// The operation that needs to be handled.
        interrupt:        Interrupt,
    },
    /// Contract execution terminated with a "logic error", i.e., contract
    /// decided to signal an error.
    Reject {
        /// Return code.
        reason:           i32,
        /// Return value, that may describe the error in more detail.
        return_value:     ReturnValue,
        /// Remaining interpreter energy.
        remaining_energy: u64,
    },
    /// Execution stopped due to a runtime error.
    Trap {
        error:            anyhow::Error, /* this error is here so that we can print it in
                                          * cargo-concordium */
        remaining_energy: u64,
    },
    /// Execution consumed all available interpreter energy.
    OutOfEnergy,
}

impl<R> ReceiveResult<R> {
    /// Extract the result into a byte array and potentially a return value.
    /// This is only meant to be used to pass the return value to foreign code.
    /// When using this from Rust the consumer should inspect the
    /// [ReceiveResult] enum directly.
    #[cfg(feature = "enable-ffi")]
    pub(crate) fn extract(
        self,
    ) -> (Vec<u8>, bool, Option<Box<ReceiveInterruptedState<R>>>, Option<ReturnValue>) {
        use ReceiveResult::*;
        match self {
            OutOfEnergy => (vec![0], false, None, None),
            Trap {
                remaining_energy,
                .. // ignore the error since it is not needed in ffi
            } => {
                let mut out = vec![1; 9];
                out[1..].copy_from_slice(&remaining_energy.to_be_bytes());
                (out, false, None, None)
            }
            Reject {
                reason,
                return_value,
                remaining_energy,
            } => {
                let mut out = Vec::with_capacity(13);
                out.push(2);
                out.extend_from_slice(&reason.to_be_bytes());
                out.extend_from_slice(&remaining_energy.to_be_bytes());
                (out, false, None, Some(return_value))
            }
            Success {
                logs,
                return_value,
                remaining_energy,
            } => {
                let mut out = vec![3];
                out.extend_from_slice(&logs.to_bytes());
                out.extend_from_slice(&remaining_energy.to_be_bytes());
                (out, true, None, Some(return_value))
            }
            Interrupt {
                remaining_energy,
                logs,
                config,
                interrupt,
            } => {
                let mut out = vec![4];
                out.extend_from_slice(&remaining_energy.to_be_bytes());
                out.extend_from_slice(&logs.to_bytes());
                interrupt.to_bytes(&mut out).expect("Serialization to a vector never fails.");
                (out, true, Some(config), None)
            }
        }
    }
}

#[repr(u8)]
#[derive(Clone, Copy, Debug)]
/// An enumeration of functions that can be used both by init and receive
/// methods.
pub enum CommonFunc {
    GetParameterSize,
    GetParameterSection,
    GetPolicySection,
    LogEvent,
    GetSlotTime,
    WriteOutput,
    StateLookupEntry,
    StateCreateEntry,
    StateDeleteEntry,
    StateDeletePrefix,
    StateIteratePrefix,
    StateIteratorNext,
    StateIteratorDelete,
    StateIteratorKeySize,
    StateIteratorKeyRead,
    StateEntryRead,
    StateEntryWrite,
    StateEntrySize,
    StateEntryResize,
}

#[repr(u8)]
#[derive(Clone, Copy, Debug)]
/// An enumeration of functions that can be used only by init methods.
pub enum InitOnlyFunc {
    GetInitOrigin,
}

#[repr(u8)]
#[derive(Clone, Copy, Debug)]
/// An enumeration of functions that can be used only by receive methods.
pub enum ReceiveOnlyFunc {
    Invoke,
    GetReceiveInvoker,
    GetReceiveSelfAddress,
    GetReceiveSelfBalance,
    GetReceiveSender,
    GetReceiveOwner,
}

#[repr(u8)]
#[derive(Copy, Clone, Debug)]
/// Enumeration of allowed imports.
pub enum ImportFunc {
    /// Charge for execution cost.
    ChargeEnergy,
    /// Track calling a function, increasing the activation frame count.
    TrackCall,
    /// Track returning from a function, decreasing the activation frame count.
    TrackReturn,
    /// Charge for allocating the given amount of pages.
    ChargeMemoryAlloc,
    /// Functions that are common to both init and receive methods.
    Common(CommonFunc),
    /// Functions that can only be called by init methods.
    InitOnly(InitOnlyFunc),
    /// Functions that can only be called by receive methods.
    ReceiveOnly(ReceiveOnlyFunc),
}

impl<'a, Ctx: Copy> Parseable<'a, Ctx> for ImportFunc {
    fn parse(
        ctx: Ctx,
        cursor: &mut std::io::Cursor<&'a [u8]>,
    ) -> wasm_transform::parse::ParseResult<Self> {
        match Byte::parse(ctx, cursor)? {
            0 => Ok(ImportFunc::ChargeEnergy),
            1 => Ok(ImportFunc::TrackCall),
            2 => Ok(ImportFunc::TrackReturn),
            3 => Ok(ImportFunc::ChargeMemoryAlloc),
            4 => Ok(ImportFunc::Common(CommonFunc::GetParameterSize)),
            5 => Ok(ImportFunc::Common(CommonFunc::GetParameterSection)),
            6 => Ok(ImportFunc::Common(CommonFunc::GetPolicySection)),
            7 => Ok(ImportFunc::Common(CommonFunc::LogEvent)),
            8 => Ok(ImportFunc::Common(CommonFunc::GetSlotTime)),
            9 => Ok(ImportFunc::Common(CommonFunc::StateLookupEntry)),
            10 => Ok(ImportFunc::Common(CommonFunc::StateCreateEntry)),
            11 => Ok(ImportFunc::Common(CommonFunc::StateDeleteEntry)),
            12 => Ok(ImportFunc::Common(CommonFunc::StateDeletePrefix)),
            13 => Ok(ImportFunc::Common(CommonFunc::StateIteratePrefix)),
            14 => Ok(ImportFunc::Common(CommonFunc::StateIteratorNext)),
            15 => Ok(ImportFunc::Common(CommonFunc::StateEntryRead)),
            16 => Ok(ImportFunc::Common(CommonFunc::StateEntryWrite)),
            17 => Ok(ImportFunc::Common(CommonFunc::StateEntrySize)),
            18 => Ok(ImportFunc::Common(CommonFunc::StateEntryResize)),
            21 => Ok(ImportFunc::Common(CommonFunc::WriteOutput)),
            22 => Ok(ImportFunc::InitOnly(InitOnlyFunc::GetInitOrigin)),
            23 => Ok(ImportFunc::ReceiveOnly(ReceiveOnlyFunc::GetReceiveInvoker)),
            24 => Ok(ImportFunc::ReceiveOnly(ReceiveOnlyFunc::GetReceiveSelfAddress)),
            25 => Ok(ImportFunc::ReceiveOnly(ReceiveOnlyFunc::GetReceiveSelfBalance)),
            26 => Ok(ImportFunc::ReceiveOnly(ReceiveOnlyFunc::GetReceiveSender)),
            27 => Ok(ImportFunc::ReceiveOnly(ReceiveOnlyFunc::GetReceiveOwner)),
            28 => Ok(ImportFunc::ReceiveOnly(ReceiveOnlyFunc::Invoke)),
            tag => bail!("Unexpected ImportFunc tag {}.", tag),
        }
    }
}

impl Output for ImportFunc {
    fn output(&self, out: &mut impl std::io::Write) -> wasm_transform::output::OutResult<()> {
        let tag: u8 = match self {
            ImportFunc::ChargeEnergy => 0,
            ImportFunc::TrackCall => 1,
            ImportFunc::TrackReturn => 2,
            ImportFunc::ChargeMemoryAlloc => 3,
            ImportFunc::Common(c) => match c {
                CommonFunc::GetParameterSize => 4,
                CommonFunc::GetParameterSection => 5,
                CommonFunc::GetPolicySection => 6,
                CommonFunc::LogEvent => 7,
                CommonFunc::GetSlotTime => 8,
                CommonFunc::StateLookupEntry => 9,
                CommonFunc::StateCreateEntry => 10,
                CommonFunc::StateDeleteEntry => 11,
                CommonFunc::StateDeletePrefix => 12,
                CommonFunc::StateIteratePrefix => 13,
                CommonFunc::StateIteratorNext => 14,
                CommonFunc::StateIteratorDelete => 15,
                CommonFunc::StateIteratorKeySize => 16,
                CommonFunc::StateIteratorKeyRead => 17,
                CommonFunc::StateEntryRead => 18,
                CommonFunc::StateEntryWrite => 19,
                CommonFunc::StateEntrySize => 20,
                CommonFunc::StateEntryResize => 21,
                CommonFunc::WriteOutput => 22,
            },
            ImportFunc::InitOnly(io) => match io {
                InitOnlyFunc::GetInitOrigin => 23,
            },
            ImportFunc::ReceiveOnly(ro) => match ro {
                ReceiveOnlyFunc::GetReceiveInvoker => 24,
                ReceiveOnlyFunc::GetReceiveSelfAddress => 25,
                ReceiveOnlyFunc::GetReceiveSelfBalance => 26,
                ReceiveOnlyFunc::GetReceiveSender => 27,
                ReceiveOnlyFunc::GetReceiveOwner => 28,
                ReceiveOnlyFunc::Invoke => 29,
            },
        };
        tag.output(out)
    }
}

#[derive(Debug)]
pub struct ProcessedImports {
    pub(crate) tag: ImportFunc,
    ty:             FunctionType,
}

impl<'a, Ctx: Copy> Parseable<'a, Ctx> for ProcessedImports {
    fn parse(
        ctx: Ctx,
        cursor: &mut std::io::Cursor<&'a [u8]>,
    ) -> wasm_transform::parse::ParseResult<Self> {
        let tag = cursor.next(ctx)?;
        let ty = cursor.next(ctx)?;
        Ok(Self {
            tag,
            ty,
        })
    }
}

impl Output for ProcessedImports {
    fn output(&self, out: &mut impl std::io::Write) -> wasm_transform::output::OutResult<()> {
        self.tag.output(out)?;
        self.ty.output(out)
    }
}

pub struct ConcordiumAllowedImports;

impl validate::ValidateImportExport for ConcordiumAllowedImports {
    fn validate_import_function(
        &self,
        duplicate: bool,
        mod_name: &Name,
        item_name: &Name,
        ty: &FunctionType,
    ) -> bool {
        use ValueType::*;
        if duplicate {
            return false;
        };
        if mod_name.name == "concordium" {
            match item_name.name.as_ref() {
                "invoke" => type_matches!(ty => [I32, I32, I32]; I64),
                "write_output" => type_matches!(ty => [I32, I32, I32]; I32),
                "get_parameter_size" => type_matches!(ty => [I32]; I32),
                "get_parameter_section" => type_matches!(ty => [I32, I32, I32, I32]; I32),
                "get_policy_section" => type_matches!(ty => [I32, I32, I32]; I32),
                "log_event" => type_matches!(ty => [I32, I32]; I32),
                "get_init_origin" => type_matches!(ty => [I32]),
                "get_receive_invoker" => type_matches!(ty => [I32]),
                "get_receive_self_address" => type_matches!(ty => [I32]),
                "get_receive_self_balance" => type_matches!(ty => []; I64),
                "get_receive_sender" => type_matches!(ty => [I32]),
                "get_receive_owner" => type_matches!(ty => [I32]),
                "get_slot_time" => type_matches!(ty => []; I64),
                "state_lookup_entry" => type_matches!(ty => [I32, I32]; I64),
                "state_create_entry" => type_matches!(ty => [I32, I32]; I64),
                "state_delete_entry" => type_matches!(ty => [I64]; I32),
                "state_delete_prefix" => type_matches!(ty => [I32, I32]; I32),
                "state_iterate_prefix" => type_matches!(ty => [I32, I32]; I32),
                "state_iterator_next" => type_matches!(ty => [I64]; I64),
                "state_iterator_delete" => type_matches!(ty => [I64]; I32),
                "state_iterator_key_size" => type_matches!(ty => [I64]; I32),
                "state_iterator_key_read" => type_matches!(ty => [I64, I32, I32, I32]; I32),
                "state_entry_read" => type_matches!(ty => [I64, I32, I32, I32]; I32),
                "state_entry_write" => type_matches!(ty => [I64, I32, I32, I32]; I32),
                "state_entry_size" => type_matches!(ty => [I64]; I32),
                "state_entry_resize" => type_matches!(ty => [I64, I32]; I32),
                "state_entry_key_read" => type_matches!(ty => [I64, I32, I32, I32]; I32),
                "state_entry_key_size" => type_matches!(ty => [I64]; I32),
                _ => false,
            }
        } else {
            false
        }
    }

    /// Validate that all the exported functions either
    /// - start with `init_` and contain no `.`
    /// - do contain a `.`
    ///
    /// Names are already ensured to be valid ASCII sequences by parsing, here
    /// we additionally ensure that they contain only alphanumeric and
    /// punctuation characters.
    fn validate_export_function(&self, item_name: &Name, ty: &FunctionType) -> bool {
        let valid_name = item_name.as_ref().as_bytes().len() <= MAX_EXPORT_NAME_LEN
            && item_name
                .as_ref()
                .chars()
                .all(|c| c.is_ascii_alphanumeric() || c.is_ascii_punctuation());
        // we don't allow non-ascii names and names with weird characters since they
        // complicate matters elsewhere
        if !valid_name {
            return false;
        }
        let either_init_or_receive_name = if item_name.as_ref().starts_with("init_") {
            !item_name.as_ref().contains('.')
        } else {
            item_name.as_ref().contains('.')
        };
        if either_init_or_receive_name {
            // if it is an init or receive name then check that the type is correct
            ty.parameters.as_slice() == [ValueType::I64] && ty.result == Some(ValueType::I32)
        } else {
            // otherwise we do not care about the type
            true
        }
    }
}

impl TryFromImport for ProcessedImports {
    fn try_from_import(
        ctx: &[FunctionType],
        import: Import,
    ) -> wasm_transform::artifact::CompileResult<Self> {
        let m = &import.mod_name;
        let tag = if m.name == "concordium_metering" {
            match import.item_name.name.as_ref() {
                "account_energy" => ImportFunc::ChargeEnergy,
                "track_call" => ImportFunc::TrackCall,
                "track_return" => ImportFunc::TrackReturn,
                "account_memory" => ImportFunc::ChargeMemoryAlloc,
                name => bail!("Unsupported import {}.", name),
            }
        } else if m.name == "concordium" {
            match import.item_name.name.as_ref() {
                "write_output" => ImportFunc::Common(CommonFunc::WriteOutput),
                "invoke" => ImportFunc::ReceiveOnly(ReceiveOnlyFunc::Invoke),
                "get_parameter_size" => ImportFunc::Common(CommonFunc::GetParameterSize),
                "get_parameter_section" => ImportFunc::Common(CommonFunc::GetParameterSection),
                "get_policy_section" => ImportFunc::Common(CommonFunc::GetPolicySection),
                "log_event" => ImportFunc::Common(CommonFunc::LogEvent),
                "get_init_origin" => ImportFunc::InitOnly(InitOnlyFunc::GetInitOrigin),
                "get_receive_invoker" => {
                    ImportFunc::ReceiveOnly(ReceiveOnlyFunc::GetReceiveInvoker)
                }
                "get_receive_self_address" => {
                    ImportFunc::ReceiveOnly(ReceiveOnlyFunc::GetReceiveSelfAddress)
                }
                "get_receive_self_balance" => {
                    ImportFunc::ReceiveOnly(ReceiveOnlyFunc::GetReceiveSelfBalance)
                }
                "get_receive_sender" => ImportFunc::ReceiveOnly(ReceiveOnlyFunc::GetReceiveSender),
                "get_receive_owner" => ImportFunc::ReceiveOnly(ReceiveOnlyFunc::GetReceiveOwner),
                "get_slot_time" => ImportFunc::Common(CommonFunc::GetSlotTime),
                "state_lookup_entry" => ImportFunc::Common(CommonFunc::StateLookupEntry),
                "state_create_entry" => ImportFunc::Common(CommonFunc::StateCreateEntry),
                "state_delete_entry" => ImportFunc::Common(CommonFunc::StateDeleteEntry),
                "state_delete_prefix" => ImportFunc::Common(CommonFunc::StateDeletePrefix),
                "state_iterate_prefix" => ImportFunc::Common(CommonFunc::StateIteratePrefix),
                "state_iterator_next" => ImportFunc::Common(CommonFunc::StateIteratorNext),
                "state_iterator_delete" => ImportFunc::Common(CommonFunc::StateIteratorDelete),
                "state_iterator_key_size" => ImportFunc::Common(CommonFunc::StateIteratorKeySize),
                "state_iterator_key_read" => ImportFunc::Common(CommonFunc::StateIteratorKeyRead),
                "state_entry_read" => ImportFunc::Common(CommonFunc::StateEntryRead),
                "state_entry_write" => ImportFunc::Common(CommonFunc::StateEntryWrite),
                "state_entry_size" => ImportFunc::Common(CommonFunc::StateEntrySize),
                "state_entry_resize" => ImportFunc::Common(CommonFunc::StateEntryResize),
                name => bail!("Unsupported import {}.", name),
            }
        } else {
            bail!("Unsupported import module {}.", m)
        };
        let ty = match import.description {
            wasm_transform::types::ImportDescription::Func {
                type_idx,
            } => ctx
                .get(type_idx as usize)
                .ok_or_else(|| anyhow::anyhow!("Unknown type, this should not happen."))?
                .clone(),
        };
        Ok(Self {
            tag,
            ty,
        })
    }

    fn ty(&self) -> &FunctionType { &self.ty }
}

#[derive(Debug)]
pub struct EntryWithKey {
    id:  trie::EntryId,
    key: Box<[u8]>, // FIXME: Use TinyVec here instead since most keys will be small.
}

/// Wrapper for the opaque pointers to the state of the instance managed by
/// Consensus.
#[derive(Debug)]
pub struct InstanceState<'a, BackingStore> {
    /// The backing store that allows accessing any contract state that is not
    /// in-memory yet.
    backing_store:      BackingStore,
    /// Current generation of the state.
    current_generation: Generation,
    entry_mapping:      Vec<Option<EntryWithKey>>, /* FIXME: This could be done more efficiently
                                                    * by using a usize::MAX as deleted id */
    iterators:          Vec<Option<trie::Iterator>>,
    /// Opaque pointer to the state of the instance in consensus.
    state_trie:         trie::StateTrie<'a>,
    /// Table of iterator ids and their corresponding root.
    /// Keys present in this table are to be considered locked for modification
    /// i.e., there cannot be added or removed children of the root key.
    iterator_roots:     std::collections::BTreeMap<usize, Vec<u8>>,
}

/// first bit is ignored, the next 31 indicate a generation,
/// the final 32 indicates an index in the entry_mapping.
#[derive(Debug, Clone, Copy, From, Into)]
#[repr(transparent)]
pub struct InstanceStateEntry {
    index: u64,
}

pub type Generation = u32;

impl InstanceStateEntry {
    /// Return the current generation together with the index in the entry
    /// mapping.
    #[inline]
    pub fn split(self) -> (Generation, usize) {
        let idx = self.index & 0xffff_ffff;
        let generation = (self.index >> 32) & 0x7fff_ffff; // set the first bit to 0.
        (generation as u32, idx as usize)
    }

    #[inline]
    /// Construct a new index from a generation and index.
    /// This assumes both value are small enough.
    pub fn new(gen: Generation, idx: usize) -> Self {
        Self {
            index: u64::from(gen) << 32 | idx as u64,
        }
    }
}

impl InstanceStateEntryOption {
    #[inline]
    /// Construct a new index from a generation and index.
    /// This assumes both value are small enough.
    pub fn new(opt: Option<(Generation, usize)>) -> Self {
        match opt {
            None => Self {
                index: 0,
            },
            Some((gen, idx)) => Self {
                index: u64::from(gen) << 32 | idx as u64 | 1u64 << 63,
            },
        }
    }
}

/// if the first bit is 0 then this counts as None,
/// otherwise the next 31 bits indicate the generation,
/// and the remaining 32 the index in the entry mapping.
#[derive(Debug, Clone, Copy, From, Into)]
#[repr(transparent)]
pub struct InstanceStateEntryOption {
    index: u64,
}
/// Analogous to InstanceStateEntry.
#[derive(Debug, Clone, Copy, From, Into)]
#[repr(transparent)]
pub struct InstanceStateIterator {
    index: u64,
}

/// Analogous to [InstanceStateEntryResultOption].
#[derive(Debug, Clone, Copy, From, Into)]
#[repr(transparent)]
pub struct InstanceStateIteratorResultOption {
    index: u64,
}

impl InstanceStateIterator {
    /// Return the current generation together with the index in the entry
    /// mapping.
    #[inline]
    pub fn split(self) -> (Generation, usize) {
        let idx = self.index & 0xffff_ffff;
        let generation = (self.index >> 32) & 0x7fff_ffff; // set the first bit to 0.
        (generation as u32, idx as usize)
    }

    #[inline]
    /// Construct a new index from a generation and index.
    /// This assumes both value are small enough.
    pub fn new(gen: Generation, idx: usize) -> Self {
        Self {
            index: u64::from(gen) << 32 | idx as u64,
        }
    }
}

impl InstanceStateIteratorResultOption {
    pub const NEW_ERR: Self = Self {
        index: 1u64 << 62,
    };
    pub const NEW_OK_NONE: Self = Self {
        index: 0,
    };

    /// Construct a new index from a generation and index.
    /// This assumes both value are small enough.
    #[inline]
    pub fn new_ok_some(gen: Generation, idx: usize) -> Self {
        Self {
            index: u64::from(gen) << 32 | idx as u64 | 1u64 << 63,
        }
    }
}

pub type StateResult<A> = anyhow::Result<A>;

impl TraversalCounter for InterpreterEnergy {
    type Err = anyhow::Error;

    #[inline(always)]
    fn tick(&mut self) -> Result<(), Self::Err> {
        self.tick_energy(crate::constants::TREE_TRAVERSAL_STEP_COST)
    }
}

impl<'a, BackingStore: trie::FlatLoadable> InstanceState<'a, BackingStore> {
    pub fn new(
        current_generation: u32,
        backing_store: BackingStore,
        state: &'a trie::MutableStateInner,
    ) -> InstanceState<'a, BackingStore> {
        Self {
            current_generation,
            backing_store,
            state_trie: state.state.lock().unwrap(),
            iterators: Vec::new(),
            entry_mapping: Vec::new(),
            iterator_roots: std::collections::BTreeMap::new(),
        }
    }

    pub fn lookup_entry(&mut self, key: &[u8]) -> InstanceStateEntryOption {
        if let Some(id) = self.state_trie.get_entry(&mut self.backing_store, key) {
            let idx = self.entry_mapping.len();
            self.entry_mapping.push(Some(EntryWithKey {
                id,
                key: key.into(),
            }));
            InstanceStateEntryOption::new(Some((self.current_generation, idx)))
        } else {
            InstanceStateEntryOption::new(None)
        }
    }

    pub fn create_entry(&mut self, key: &[u8]) -> StateResult<InstanceStateEntry> {
        if let Some(id) = self.state_trie.insert(&mut self.backing_store, key, Vec::new()) {
            let idx = self.entry_mapping.len();
            self.entry_mapping.push(Some(EntryWithKey {
                id:  id.0,
                key: key.into(),
            }));
            return Ok(InstanceStateEntry::new(self.current_generation, idx));
        }
        bail!("Cannot create entry.")
    }

    pub fn delete_entry(&mut self, entry: InstanceStateEntry) -> StateResult<u32> {
        let (gen, idx) = entry.split();
        ensure!(gen == self.current_generation, "Incorrect entry id generation.");
        let entry = if let Some(entry) = self.entry_mapping.get_mut(idx) {
            if let Some(entry) = std::mem::take(entry) {
                entry
            } else {
                return Ok(0);
            }
        } else {
            return Ok(0);
        };
        if self.state_trie.delete(&mut self.backing_store, &entry.key).is_some() {
            Ok(1)
        } else {
            Ok(0)
        }
    }

<<<<<<< HEAD
    pub fn delete_prefix(
        &mut self,
        energy: &mut InterpreterEnergy,
        key: &[u8],
    ) -> StateResult<u32> {
        if is_key_locked(key, &self.iterator_roots) {
            return Ok(0);
        }

        if self.state_trie.delete_prefix(&mut self.backing_store, key, energy)? {
=======
    pub fn delete_prefix(&mut self, key: &[u8]) -> StateResult<u32> {
        if self.state_trie.delete_prefix(&mut self.backing_store, key).is_some() {
>>>>>>> 5ba3bb7c
            Ok(1)
        } else {
            Ok(0)
        }
    }

    pub fn iterator(&mut self, prefix: &[u8]) -> InstanceStateIteratorResultOption {
        if let Ok(iter) = self.state_trie.iter(&mut self.backing_store, prefix) {
            if let Some(iter) = iter {
                let iter_id = self.iterators.len();
                self.iterators.push(Some(iter));
                self.iterator_roots.insert(iter_id, prefix.to_vec());
                InstanceStateIteratorResultOption::new_ok_some(self.current_generation, iter_id)
            } else {
                InstanceStateIteratorResultOption::NEW_OK_NONE
            }
        } else {
            InstanceStateIteratorResultOption::NEW_ERR
        }
    }

    pub fn iterator_next(
        &mut self,
        iter: InstanceStateIterator,
    ) -> StateResult<InstanceStateEntryOption> {
        let (gen, idx) = iter.split();
        ensure!(gen == self.current_generation, "Incorrect iterator generation.");
        if let Some(iter) = self.iterators.get_mut(idx).and_then(Option::as_mut) {
            if let Some(id) = self.state_trie.next(&mut self.backing_store, iter) {
                let idx = self.entry_mapping.len();
                self.entry_mapping.push(Some(EntryWithKey {
                    id,
                    key: iter.get_key().into(),
                }));
                Ok(InstanceStateEntryOption::new(Some((self.current_generation, idx))))
            } else {
                Ok(InstanceStateEntryOption::new(None))
            }
        } else {
            bail!("Invalid iterator.")
        }
    }

    pub fn iterator_delete(&mut self, iter: InstanceStateIterator) -> StateResult<u32> {
        let (gen, idx) = iter.split();
        ensure!(gen == self.current_generation, "Incorrect iterator generation.");
        match self.iterators.get_mut(idx) {
            Some(iter) => match iter {
                Some(existing_iter) => {
                    // Unlock the nodes associated with this iterator.
                    self.state_trie.delete_iter(&mut self.backing_store, existing_iter);
                    // Finally we remove the iterator in the instance by setting it to `None`.
                    *iter = None;
                    Ok(1)
                }
                // already deleted.
                None => Ok(0),
            },
            // iterator did not exist.
            None => Ok(0),
        }
    }

    pub fn iterator_key_size(&mut self, iter: InstanceStateIterator) -> StateResult<u32> {
        let (gen, idx) = iter.split();
        ensure!(gen == self.current_generation, "Incorrect iterator generation.");
        if let Some(iter) = self.iterators.get(idx).and_then(Option::as_ref) {
            Ok(iter.key.len() as u32)
        } else {
            bail!("Invalid iterator.")
        }
    }

    pub fn iterator_key_read(
        &mut self,
        iter: InstanceStateIterator,
        dest: &mut [u8],
        offset: u32,
    ) -> StateResult<u32> {
        let (gen, idx) = iter.split();
        ensure!(gen == self.current_generation, "Incorrect iterator generation.");
        if let Some(iter) = self.iterators.get(idx).and_then(Option::as_ref) {
            let key = iter.get_key();
            let offset = offset as usize;
            let num_copied = std::cmp::min(
                key.len().checked_sub(offset).context("Offset is past key.")?,
                dest.len(),
            );
            dest[0..num_copied].copy_from_slice(&key[offset..offset + num_copied]);
            Ok(0)
        } else {
            bail!("Invalid iterator.")
        }
    }

    pub fn entry_read(
        &mut self,
        entry: InstanceStateEntry,
        dest: &mut [u8],
        offset: u32,
    ) -> StateResult<u32> {
        let (gen, idx) = entry.split();
        ensure!(gen == self.current_generation, "Incorrect entry id generation.");
        if let Some(entry) = self.entry_mapping.get(idx).and_then(Option::as_ref) {
            let res = self.state_trie.with_entry(entry.id, &mut self.backing_store, |v| {
                let offset = offset as usize;
                let num_copied = std::cmp::min(v.len().checked_sub(offset)?, dest.len());
                dest[0..num_copied].copy_from_slice(&v[offset..offset + num_copied]);
                Some(num_copied as u32)
            });
            if let Some(res) = res {
                if let Some(res) = res {
                    Ok(res)
                } else {
                    bail!("Offset is past end.");
                }
            } else {
                bail!("Entry does not exist.");
            }
        } else {
            bail!("Invalid entry.");
        }
    }

    pub fn entry_write(
        &mut self,
        entry: InstanceStateEntry,
        src: &[u8],
        offset: u32,
    ) -> StateResult<u32> {
        let (gen, idx) = entry.split();
        ensure!(gen == self.current_generation, "Incorrect entry id generation.");
        if let Some(entry) = self.entry_mapping.get(idx).and_then(Option::as_ref) {
            if let Some(v) = self.state_trie.get_mut(entry.id, &mut self.backing_store) {
                let offset = offset as usize;
                ensure!(offset <= v.len(), "Cannot write past the len.");
                let end = offset.checked_add(src.len()).context("Too much data.")?;
                if v.len() < end {
                    v.resize(end, 0u8);
                }
                (&mut v[offset..end]).write_all(src)?;
                Ok(src.len() as u32)
            } else {
                bail!("Entry does not exist.");
            }
        } else {
            bail!("Invalid entry.");
        }
    }

    pub fn entry_size(&mut self, entry: InstanceStateEntry) -> StateResult<u32> {
        let (gen, idx) = entry.split();
        ensure!(gen == self.current_generation, "Incorrect entry id generation.");
        if let Some(entry) = self.entry_mapping.get(idx).and_then(Option::as_ref) {
            let res =
                self.state_trie.with_entry(entry.id, &mut self.backing_store, |v| v.len() as u32);
            if let Some(res) = res {
                Ok(res)
            } else {
                bail!("Entry does not exist.");
            }
        } else {
            bail!("Invalid entry.");
        }
    }

    pub fn entry_resize(&mut self, entry: InstanceStateEntry, new_size: u32) -> StateResult<u32> {
        let (gen, idx) = entry.split();
        ensure!(gen == self.current_generation, "Incorrect entry id generation.");
        if let Some(entry) = self.entry_mapping.get(idx).and_then(Option::as_ref) {
            if let Some(v) = self.state_trie.get_mut(entry.id, &mut self.backing_store) {
                v.resize(new_size as usize, 0u8);
                Ok(1)
            } else {
                bail!("Entry does not exist.");
            }
        } else {
            bail!("Invalid entry.");
        }
    }

    pub fn entry_key_read(
        &mut self,
        entry: InstanceStateEntry,
        dest: &mut [u8],
        offset: u32,
    ) -> StateResult<u32> {
        let (gen, idx) = entry.split();
        ensure!(gen == self.current_generation, "Incorrect entry id generation.");
        if let Some(entry) = self.entry_mapping.get(idx).and_then(Option::as_ref) {
            let offset = offset as usize;
            let num_copied = std::cmp::min(
                entry.key.len().checked_sub(offset).context("Offset is past key.")?,
                dest.len(),
            );
            dest[0..num_copied].copy_from_slice(&entry.key[offset..offset + num_copied]);
            Ok(num_copied as u32)
        } else {
            bail!("Invalid entry.");
        }
    }

    pub fn entry_key_size(&mut self, entry: InstanceStateEntry) -> StateResult<u32> {
        let (gen, idx) = entry.split();
        ensure!(gen == self.current_generation, "Incorrect entry id generation.");
        if let Some(entry) = self.entry_mapping.get(idx).and_then(Option::as_ref) {
            Ok(entry.key.len() as u32)
        } else {
            bail!("Invalid entry.");
        }
    }
}<|MERGE_RESOLUTION|>--- conflicted
+++ resolved
@@ -699,9 +699,10 @@
                 id:  id.0,
                 key: key.into(),
             }));
-            return Ok(InstanceStateEntry::new(self.current_generation, idx));
-        }
-        bail!("Cannot create entry.")
+            Ok(InstanceStateEntry::new(self.current_generation, idx))
+        } else {
+            bail!("Cannot create entry.")
+        }
     }
 
     pub fn delete_entry(&mut self, entry: InstanceStateEntry) -> StateResult<u32> {
@@ -723,21 +724,12 @@
         }
     }
 
-<<<<<<< HEAD
     pub fn delete_prefix(
         &mut self,
         energy: &mut InterpreterEnergy,
         key: &[u8],
     ) -> StateResult<u32> {
-        if is_key_locked(key, &self.iterator_roots) {
-            return Ok(0);
-        }
-
         if self.state_trie.delete_prefix(&mut self.backing_store, key, energy)? {
-=======
-    pub fn delete_prefix(&mut self, key: &[u8]) -> StateResult<u32> {
-        if self.state_trie.delete_prefix(&mut self.backing_store, key).is_some() {
->>>>>>> 5ba3bb7c
             Ok(1)
         } else {
             Ok(0)
