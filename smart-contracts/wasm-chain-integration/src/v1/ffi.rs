use crate::{slice_from_c_bytes, v1::*};
use libc::size_t;
use std::sync::Arc;
use wasm_transform::{
    artifact::{CompiledFunction, OwnedArtifact},
    output::Output,
    utils::parse_artifact,
};

/// All functions in this module operate on an Arc<ArtifactV1>. The reason for
/// choosing an Arc as opposed to Box or Rc is that we need to sometimes share
/// this artifact to support resumable executions, and we might have to access
/// it concurrently since these functions are called from Haskell.
type ArtifactV1 = OwnedArtifact<ProcessedImports>;

type ReturnValue = Vec<u8>;

#[no_mangle]
unsafe extern "C" fn call_init_v1(
    artifact_ptr: *const ArtifactV1,
    init_ctx_bytes: *const u8,
    init_ctx_bytes_len: size_t,
    amount: u64,
    init_name: *const u8,
    init_name_len: size_t,
    param_bytes: *const u8,
    param_bytes_len: size_t,
    energy: u64,
    output_return_value: *mut *mut ReturnValue,
    output_len: *mut size_t,
    instance_state_ptr: *const InstanceStateFFI,
    instance_state_callbacks_ptr: *const InstanceStateCallbacksFFI,
) -> *mut u8 {
    let artifact = Arc::from_raw(artifact_ptr);
    let res = std::panic::catch_unwind(|| {
        let init_name = slice_from_c_bytes!(init_name, init_name_len as usize);
        let parameter = slice_from_c_bytes!(param_bytes, param_bytes_len as usize);
<<<<<<< HEAD
        let init_ctx =
            deserial_init_context(slice_from_c_bytes!(init_ctx_bytes, init_ctx_bytes_len as usize))
                .expect("Precondition violation: invalid init ctx given by host.");
        let instance_state_callbacks = std::ptr::read(instance_state_callbacks_ptr);
        let instance_state = InstanceState::new(instance_state_callbacks, instance_state_ptr);
=======
        let init_ctx = v0::deserial_init_context(slice_from_c_bytes!(
            init_ctx_bytes,
            init_ctx_bytes_len as usize
        ))
        .expect("Precondition violation: invalid init ctx given by host.");
>>>>>>> 3cb0a1c9
        match std::str::from_utf8(init_name) {
            Ok(name) => {
                let res = invoke_init(
                    artifact.as_ref(),
                    amount,
                    init_ctx,
                    name,
                    parameter,
                    energy,
                    instance_state,
                );
                match res {
                    Ok(result) => {
                        let (mut out, return_value) = result.extract();
                        out.shrink_to_fit();
                        *output_len = out.len() as size_t;
                        let ptr = out.as_mut_ptr();
                        std::mem::forget(out);
                        if let Some(return_value) = return_value {
                            *output_return_value = Box::into_raw(Box::new(return_value));
                        } else {
                            *output_return_value = std::ptr::null_mut();
                        }
                        ptr
                    }
                    Err(_trap) => std::ptr::null_mut(),
                }
            }
            Err(_) => std::ptr::null_mut(),
        }
    });
    // do not drop the pointer, we are not the owner
    Arc::into_raw(artifact);
    // and return the value
    res.unwrap_or_else(|_| std::ptr::null_mut())
}

#[no_mangle]
unsafe extern "C" fn call_receive_v1(
    artifact_ptr: *const ArtifactV1,
    receive_ctx_bytes: *const u8,
    receive_ctx_bytes_len: size_t,
    amount: u64,
    receive_name: *const u8,
    receive_name_len: size_t,
    param_bytes: *const u8,
    param_bytes_len: size_t,
    energy: u64,
    output_return_value: *mut *mut ReturnValue,
    output_config: *mut *mut ReceiveInterruptedState<CompiledFunction>,
    output_len: *mut size_t,
    instance_state_ptr: *const InstanceStateFFI,
    instance_state_callbacks_ptr: *const InstanceStateCallbacksFFI,
) -> *mut u8 {
    let artifact = Arc::from_raw(artifact_ptr);
    let res = std::panic::catch_unwind(|| {
        let receive_ctx = v0::deserial_receive_context(slice_from_c_bytes!(
            receive_ctx_bytes,
            receive_ctx_bytes_len as usize
        ))
        .expect("Precondition violation: Should be given a valid receive context.");
        let receive_name = slice_from_c_bytes!(receive_name, receive_name_len as usize);
        let parameter = slice_from_c_bytes!(param_bytes, param_bytes_len as usize);
        let instance_state_callbacks = std::ptr::read(instance_state_callbacks_ptr);
        let instance_state = InstanceState::new(instance_state_callbacks, instance_state_ptr);
        match std::str::from_utf8(receive_name) {
            Ok(name) => {
                let res = invoke_receive(
                    artifact.clone(),
                    amount,
                    receive_ctx,
                    name,
                    parameter,
                    energy,
                    instance_state,
                );
                match res {
                    Ok(result) => {
                        let (mut out, config, return_value) = result.extract();
                        out.shrink_to_fit();
                        *output_len = out.len() as size_t;
                        let ptr = out.as_mut_ptr();
                        std::mem::forget(out);
                        if let Some(config) = config {
                            std::ptr::replace(output_config, Box::into_raw(config));
                        } else {
                            // make sure to set it to null to make the finalizer work correctly.
                            *output_config = std::ptr::null_mut();
                        }
                        if let Some(return_value) = return_value {
                            *output_return_value = Box::into_raw(Box::new(return_value));
                        } else {
                            *output_return_value = std::ptr::null_mut();
                        }
                        ptr
                    }
                    Err(_trap) => std::ptr::null_mut(),
                }
            }
            Err(_) => std::ptr::null_mut(), // should not happen.
        }
    });
    // do not drop the pointer, we are not the owner
    Arc::into_raw(artifact);
    // and return the value
    res.unwrap_or_else(|_| std::ptr::null_mut())
}

#[no_mangle]
/// Validate the module from source and process it into a runnable artifact
/// that can be used in calls to [call_receive](./fn.call_receive.html) and
/// [call_init](./fn.call_init.html).
///
/// The arguments are as follows
/// - `wasm_bytes_ptr` a pointer to the Wasm module in Wasm binary format,
///   version 1.
/// - `wasm_bytes_len` the length of the data pointed to by `wasm_bytes_ptr`
/// - `artifact_out` a pointer where the pointer to the artifact will be
///   written.
/// - `output_len` a pointer where the total length of the output will be
///   written
///
/// The return value is either a null pointer if validation fails, or a pointer
/// to a byte array of length `*output_len`. The byte array starts with
/// `*artifact_len` bytes for the artifact, followed by a list of export item
/// names. The length of the list is encoded as u16, big endian, and each name
/// is encoded as u16, big endian.
///
/// # Safety
/// This function is safe provided all the supplied pointers are not null and
/// the `wasm_bytes_ptr` points to an array of length at least `wasm_bytes_len`.
unsafe extern "C" fn validate_and_process_v1(
    wasm_bytes_ptr: *const u8,
    wasm_bytes_len: size_t,
    output_len: *mut size_t, // this is the total length of the output byte array
    output_artifact: *mut *const ArtifactV1, /* location where the pointer to the artifact will
                              * be written. */
) -> *mut u8 {
    let wasm_bytes = slice_from_c_bytes!(wasm_bytes_ptr, wasm_bytes_len as usize);
    match utils::instantiate_with_metering::<ProcessedImports, _>(
        &ConcordiumAllowedImports,
        wasm_bytes,
    ) {
        Ok(artifact) => {
            let mut out_buf = Vec::new();
            let num_exports = artifact.export.len(); // this can be at most MAX_NUM_EXPORTS
            out_buf.extend_from_slice(&(num_exports as u16).to_be_bytes());
            for name in artifact.export.keys() {
                let len = name.as_ref().as_bytes().len();
                out_buf.extend_from_slice(&(len as u16).to_be_bytes());
                out_buf.extend_from_slice(name.as_ref().as_bytes());
            }
            out_buf.shrink_to_fit();
            *output_len = out_buf.len() as size_t;
            let ptr = out_buf.as_mut_ptr();
            std::mem::forget(out_buf);
            // move the artifact to the arc.
            let arc = Arc::new(artifact);
            // and forget it.
            *output_artifact = Arc::into_raw(arc);
            ptr
        }
        Err(_) => std::ptr::null_mut(),
    }
}

#[no_mangle]
// TODO: Signal whether the state was updated.
unsafe extern "C" fn resume_receive_v1(
    // mutable pointer, we will mutate this, either to a new state or null
    config_ptr: *mut *mut ReceiveInterruptedState<CompiledFunction>,
    // whether the state has been updated (non-zero) or not (zero)
    new_state_tag: u8,
<<<<<<< HEAD
=======
    // (potentially) updated state of the contract, or null if response_status is an error
    state_bytes: *const u8,
    state_bytes_len: size_t,
    new_amount: u64,
>>>>>>> 3cb0a1c9
    // whether the call succeeded or not.
    response_status: u64,
    // response from the call.
    response: *mut ReturnValue,
    // remaining energy available for execution
    energy: u64,
    output_return_value: *mut *mut ReturnValue,
    output_len: *mut size_t,
    instance_state_ptr: *const InstanceStateFFI,
    instance_state_callbacks_ptr: *const InstanceStateCallbacksFFI,
) -> *mut u8 {
    let res = std::panic::catch_unwind(|| {
        let data = {
            if response.is_null() {
                None
            } else {
                let mut response_data = Box::from_raw(response);
                let data = std::mem::take(response_data.as_mut()); // write empty vector to the pointer.
                Box::into_raw(response_data); // make it safe to reclaim data
                Some(data)
            }
        };
        // NB: This must match the response encoding in V1.hs in consensus
        // If the first 3 bytes are all set that indicates an error.
        let response = if response_status & 0xffff_ff00_0000_0000 == 0xffff_ff00_0000_0000 {
            if response_status & 0x0000_00ff_0000_0000 != 0 {
                // this is an environment error. No return value is produced.
                InvokeResponse::Failure {
                    code: response_status & 0x0000_00ff_0000_0000,
                    data: None,
                }
            } else {
                // The return value is present since this was a logic error.
                if response_status & 0x0000_0000_ffff_ffff == 0 {
                    // Host violated precondition. There must be a non-zero error code.
                    return std::ptr::null_mut();
                }
                InvokeResponse::Failure {
                    code: response_status & 0x0000_0000_ffff_ffff,
                    data,
                }
            }
        } else if new_state_tag == 0 {
            InvokeResponse::Success {
                new_state: None,
                new_balance: Amount::from_micro_ccd(new_amount),
                data,
            }
        } else {
<<<<<<< HEAD
            InvokeResponse::Success {
                new_state: new_state_tag == 1,
=======
            let new_state =
                slice_from_c_bytes!(state_bytes, state_bytes_len as usize).to_vec().into();
            InvokeResponse::Success {
                new_state: Some(new_state),
                new_balance: Amount::from_micro_ccd(new_amount),
>>>>>>> 3cb0a1c9
                data,
            }
        };
        // mark the interrupted state as consumed in case any panics happen from here to
        // the end. this means the state is in a consistent state and the
        // finalizer (`receive_interrupted_state_free`) will not end up double
        // freeing.
        let config = std::ptr::replace(config_ptr, std::ptr::null_mut());
        let instance_state_callbacks = std::ptr::read(instance_state_callbacks_ptr);
        let instance_state = InstanceState::new(instance_state_callbacks, instance_state_ptr);
        let res = resume_receive(Box::from_raw(config), response, energy.into(), instance_state);
        // FIXME: Reduce duplication with call_receive
        match res {
            Ok(result) => {
                let (mut out, new_config, return_value) = result.extract();
                out.shrink_to_fit();
                *output_len = out.len() as size_t;
                let ptr = out.as_mut_ptr();
                std::mem::forget(out);
                if let Some(config) = new_config {
                    std::ptr::replace(config_ptr, Box::into_raw(config));
                } // otherwise leave config_ptr pointing to null
                if let Some(return_value) = return_value {
                    *output_return_value = Box::into_raw(Box::new(return_value));
                } else {
                    *output_return_value = std::ptr::null_mut();
                }
                ptr
            }
            Err(_trap) => std::ptr::null_mut(),
        }
    });
    res.unwrap_or(std::ptr::null_mut())
}

// # Administrative functions.

#[no_mangle]
/// # Safety
/// This function is safe provided the supplied pointer is
/// constructed with [Arc::into_raw].
unsafe extern "C" fn artifact_v1_free(artifact_ptr: *const ArtifactV1) {
    if !artifact_ptr.is_null() {
        // decrease the reference count
        Arc::from_raw(artifact_ptr);
    }
}

#[no_mangle]
/// # Safety
/// This function is safe provided the supplied pointer is
/// constructed with [Box::into_raw] and  the function is only called once on
/// the pointer.
unsafe extern "C" fn box_vec_u8_free(vec_ptr: *mut Vec<u8>) {
    if !vec_ptr.is_null() {
        // consume the vector
        Box::from_raw(vec_ptr);
    }
}

#[no_mangle]
/// # Safety
/// This function is safe provided the supplied pointer is
/// constructed with [Box::into_raw].
unsafe extern "C" fn receive_interrupted_state_free(
    ptr_ptr: *mut *mut ReceiveInterruptedState<CompiledFunction>,
) {
    if !ptr_ptr.is_null() && !(*ptr_ptr).is_null() {
        // drop
        let _: Box<ReceiveInterruptedState<CompiledFunction>> = Box::from_raw(*ptr_ptr);
        // and store null so that future calls (which there should not be any) are safe.
        *ptr_ptr = std::ptr::null_mut();
    }
}

#[no_mangle]
/// Convert an artifact to a byte array and return a pointer to it, storing its
/// length in `output_len`. To avoid leaking memory the return value should be
/// freed with `rs_free_array_len`.
///
/// # Safety
/// This function is safe provided the `artifact_ptr` was obtained with
/// `Arc::into_raw` and `output_len` points to a valid memory location.
unsafe extern "C" fn artifact_v1_to_bytes(
    artifact_ptr: *const ArtifactV1,
    output_len: *mut size_t,
) -> *mut u8 {
    let artifact = Arc::from_raw(artifact_ptr);
    let mut bytes = Vec::new();
    artifact.output(&mut bytes).expect("Artifact serialization does not fail.");
    bytes.shrink_to_fit();
    *output_len = bytes.len() as size_t;
    let ptr = bytes.as_mut_ptr();
    std::mem::forget(bytes);
    Arc::into_raw(artifact);
    ptr
}

#[no_mangle]
/// Deserialize an artifact from bytes and return a pointer to it.
/// If deserialization fails this returns [None](https://doc.rust-lang.org/std/option/enum.Option.html#variant.None)
/// and otherwise it returns a valid pointer to the artifact. To avoid leaking
/// memory the memory must be freed using [artifact_v1_free].
///
/// # Safety
/// This function is safe provided
/// - either the `input_len` is greater than 0 and the `bytes_ptr` points to
///   data of the given size
/// - or `input_len` = 0
unsafe extern "C" fn artifact_v1_from_bytes(
    bytes_ptr: *const u8,
    input_len: size_t,
) -> *const ArtifactV1 {
    let bytes = slice_from_c_bytes!(bytes_ptr, input_len as usize);
    if let Ok(borrowed_artifact) = parse_artifact(&bytes) {
        Arc::into_raw(Arc::new(borrowed_artifact.into()))
    } else {
        std::ptr::null()
    }
}

#[no_mangle]
/// Convert the return value to a byte array that will be managed externally.
/// To avoid memory leaks the return byte array must be deallocated using
/// rs_free_array_len.
///
/// # Safety
/// This function is safe provided the return value is construted using
/// Box::into_raw.
unsafe extern "C" fn return_value_to_byte_array(
    rv_ptr: *mut Vec<u8>,
    output_len: *mut size_t,
) -> *mut u8 {
    let mut bytes = (&*rv_ptr).clone();
    bytes.shrink_to_fit();
    *output_len = bytes.len() as size_t;
    let ptr = bytes.as_mut_ptr();
    std::mem::forget(bytes);
    ptr
}<|MERGE_RESOLUTION|>--- conflicted
+++ resolved
@@ -35,19 +35,13 @@
     let res = std::panic::catch_unwind(|| {
         let init_name = slice_from_c_bytes!(init_name, init_name_len as usize);
         let parameter = slice_from_c_bytes!(param_bytes, param_bytes_len as usize);
-<<<<<<< HEAD
-        let init_ctx =
-            deserial_init_context(slice_from_c_bytes!(init_ctx_bytes, init_ctx_bytes_len as usize))
-                .expect("Precondition violation: invalid init ctx given by host.");
-        let instance_state_callbacks = std::ptr::read(instance_state_callbacks_ptr);
-        let instance_state = InstanceState::new(instance_state_callbacks, instance_state_ptr);
-=======
         let init_ctx = v0::deserial_init_context(slice_from_c_bytes!(
             init_ctx_bytes,
             init_ctx_bytes_len as usize
         ))
         .expect("Precondition violation: invalid init ctx given by host.");
->>>>>>> 3cb0a1c9
+        let instance_state_callbacks = std::ptr::read(instance_state_callbacks_ptr);
+        let instance_state = InstanceState::new(instance_state_callbacks, instance_state_ptr);
         match std::str::from_utf8(init_name) {
             Ok(name) => {
                 let res = invoke_init(
@@ -221,13 +215,7 @@
     config_ptr: *mut *mut ReceiveInterruptedState<CompiledFunction>,
     // whether the state has been updated (non-zero) or not (zero)
     new_state_tag: u8,
-<<<<<<< HEAD
-=======
-    // (potentially) updated state of the contract, or null if response_status is an error
-    state_bytes: *const u8,
-    state_bytes_len: size_t,
     new_amount: u64,
->>>>>>> 3cb0a1c9
     // whether the call succeeded or not.
     response_status: u64,
     // response from the call.
@@ -277,16 +265,9 @@
                 data,
             }
         } else {
-<<<<<<< HEAD
             InvokeResponse::Success {
                 new_state: new_state_tag == 1,
-=======
-            let new_state =
-                slice_from_c_bytes!(state_bytes, state_bytes_len as usize).to_vec().into();
-            InvokeResponse::Success {
-                new_state: Some(new_state),
                 new_balance: Amount::from_micro_ccd(new_amount),
->>>>>>> 3cb0a1c9
                 data,
             }
         };
