#[cfg(feature = "enable-ffi")]
mod ffi;
mod types;

use crate::{constants, v0, ExecResult, InterpreterEnergy, OutOfEnergy};
use anyhow::{bail, ensure};
use concordium_contracts_common::{
    AccountAddress, Address, Amount, ChainMetadata, ContractAddress, OwnedEntrypointName, SlotTime,
};
use machine::Value;
use std::{borrow::Borrow, io::Write, sync::Arc};
pub use types::*;
use wasm_transform::{
    artifact::{Artifact, CompiledFunction, CompiledFunctionBytes, RunnableCode},
    machine::{self, ExecutionOutcome, NoInterrupt},
    utils,
};

/// Interrupt triggered by the smart contract to execute an instruction on the
/// host, either an account transfer, or a smart contract.
#[derive(Debug)]
pub enum Interrupt {
    Transfer {
        to:     AccountAddress,
        amount: Amount,
    },
    Call {
        address:   ContractAddress,
        parameter: ParameterVec,
        name:      OwnedEntrypointName,
        amount:    Amount,
    },
}

impl Interrupt {
    pub fn to_bytes(&self, out: &mut Vec<u8>) -> anyhow::Result<()> {
        match self {
            Interrupt::Transfer {
                to,
                amount,
            } => {
                out.push(0u8);
                out.write_all(to.as_ref())?;
                out.write_all(&amount.micro_ccd.to_be_bytes())?;
                Ok(())
            }
            Interrupt::Call {
                address,
                parameter,
                name,
                amount,
            } => {
                out.push(1u8);
                out.write_all(&address.index.to_be_bytes())?;
                out.write_all(&address.subindex.to_be_bytes())?;
                out.write_all(&(parameter.len() as u16).to_be_bytes())?;
                out.write_all(&parameter)?;
                let name_str: &str = name.as_entrypoint_name().into();
                out.write_all(&(name_str.as_bytes().len() as u16).to_be_bytes())?;
                out.write_all(&name_str.as_bytes())?;
                out.write_all(&amount.micro_ccd.to_be_bytes())?;
                Ok(())
            }
        }
    }
}

#[derive(Debug)]
pub struct InitHost<ParamType, Ctx> {
    /// Remaining energy for execution.
    pub energy:            InterpreterEnergy,
    /// Remaining amount of activation frames.
    /// In other words, how many more functions can we call in a nested way.
    pub activation_frames: u32,
    /// Logs produced during execution.
    pub logs:              v0::Logs,
    /// The contract's state.
    pub state:             InstanceState,
    /// The response from the call.
    pub return_value:      ReturnValue,
    /// The parameter to the init method, as well as any responses from
    /// calls to other contracts during execution.
    pub parameters:        Vec<ParamType>,
    /// The init context for this invocation.
    pub init_ctx:          Ctx,
}

impl<'a, Ctx2, Ctx1: Into<Ctx2>> From<InitHost<ParameterRef<'a>, Ctx1>>
    for InitHost<ParameterVec, Ctx2>
{
    fn from(host: InitHost<ParameterRef<'a>, Ctx1>) -> Self {
        Self {
            energy:            host.energy,
            activation_frames: host.activation_frames,
            logs:              host.logs,
            state:             host.state,
            return_value:      host.return_value,
            parameters:        host.parameters.into_iter().map(|x| x.to_vec()).collect(),
            init_ctx:          host.init_ctx.into(),
        }
    }
}

#[derive(Debug)]
pub struct ReceiveHost<ParamType, Ctx> {
    /// Remaining energy for execution.
    pub energy:            InterpreterEnergy,
    /// Remaining amount of activation frames.
    /// In other words, how many more functions can we call in a nested way.
    pub activation_frames: u32,
    /// Logs produced during execution.
    pub logs:              v0::Logs,
    /// The contract's state.
    pub state:             InstanceState,
    /// Return value from execution.
    pub return_value:      ReturnValue,
    /// The parameter to the receive method.
    pub parameters:        Vec<ParamType>,
    /// The receive context for this call.
    pub receive_ctx:       Ctx,
}

impl<'a, Ctx2, Ctx1: Into<Ctx2>> From<ReceiveHost<ParameterRef<'a>, Ctx1>>
    for ReceiveHost<ParameterVec, Ctx2>
{
    fn from(host: ReceiveHost<ParameterRef<'a>, Ctx1>) -> Self {
        Self {
            energy:            host.energy,
            activation_frames: host.activation_frames,
            logs:              host.logs,
            state:             host.state,
            return_value:      host.return_value,
            parameters:        host.parameters.into_iter().map(|x| x.to_vec()).collect(),
            receive_ctx:       host.receive_ctx.into(),
        }
    }
}

/// Types which can act as init contexts.
///
/// Used to enable partial JSON contexts when simulating contracts with
/// cargo-concordium.
///
/// We have two implementations:
///  - `InitContext`, which is used on-chain and always returns `Ok(..)`.
///  - `InitContextOpt`, which is used during simulation with cargo-concordium
///    and returns `Ok(..)` for fields supplied in a JSON context, and `Err(..)`
///    otherwise.
pub trait HasInitContext {
    type MetadataType: v0::HasChainMetadata;

    fn metadata(&self) -> &Self::MetadataType;
    fn init_origin(&self) -> ExecResult<&AccountAddress>;
    fn sender_policies(&self) -> ExecResult<&[u8]>;
}

/// Generic implementation for all references to types that already implement
/// HasInitContext. This allows using InitContext as well as &InitContext in the
/// init host, depending on whether we want to transfer ownership of the context
/// or not.
impl<'a, X: HasInitContext> HasInitContext for &'a X {
    type MetadataType = X::MetadataType;

    fn metadata(&self) -> &Self::MetadataType { (*self).metadata() }

    fn init_origin(&self) -> ExecResult<&AccountAddress> { (*self).init_origin() }

    fn sender_policies(&self) -> ExecResult<&[u8]> { (*self).sender_policies() }
}

impl<X: AsRef<[u8]>> HasInitContext for InitContext<X> {
    type MetadataType = ChainMetadata;

    fn metadata(&self) -> &Self::MetadataType { &self.metadata }

    fn init_origin(&self) -> ExecResult<&AccountAddress> { Ok(&self.init_origin) }

    fn sender_policies(&self) -> ExecResult<&[u8]> { Ok(self.sender_policies.as_ref()) }
}

/// Types which can act as receive contexts.
///
/// Used to enable partial JSON contexts when simulating contracts with
/// cargo-concordium.
///
/// We have two implementations:
///  - `ReceiveContext`, which is used on-chain and always returns `Ok(..)`.
///  - `ReceiveContextOpt`, which is used during simulation with
///    cargo-concordium and returns `Ok(..)` for fields supplied in a JSON
///    context, and `Err(..)` otherwise.
pub trait HasReceiveContext {
    type MetadataType: v0::HasChainMetadata;

    fn metadata(&self) -> &Self::MetadataType;
    fn invoker(&self) -> ExecResult<&AccountAddress>;
    fn self_address(&self) -> ExecResult<&ContractAddress>;
    fn self_balance(&self) -> ExecResult<Amount>;
    fn sender(&self) -> ExecResult<&Address>;
    fn owner(&self) -> ExecResult<&AccountAddress>;
    fn sender_policies(&self) -> ExecResult<&[u8]>;
}

/// Generic implementation for all references to types that already implement
/// HasReceiveContext. This allows using ReceiveContext as well as
/// &ReceiveContext in the receive host, depending on whether we want to
/// transfer ownership of the context or not.
impl<'a, X: HasReceiveContext> HasReceiveContext for &'a X {
    type MetadataType = X::MetadataType;

    fn metadata(&self) -> &Self::MetadataType { (*self).metadata() }

    fn invoker(&self) -> ExecResult<&AccountAddress> { (*self).invoker() }

    fn self_address(&self) -> ExecResult<&ContractAddress> { (*self).self_address() }

    fn self_balance(&self) -> ExecResult<Amount> { (*self).self_balance() }

    fn sender(&self) -> ExecResult<&Address> { (*self).sender() }

    fn owner(&self) -> ExecResult<&AccountAddress> { (*self).owner() }

    fn sender_policies(&self) -> ExecResult<&[u8]> { (*self).sender_policies() }
}

impl<X: AsRef<[u8]>> HasReceiveContext for ReceiveContext<X> {
    type MetadataType = ChainMetadata;

    fn metadata(&self) -> &Self::MetadataType { &self.metadata }

    fn invoker(&self) -> ExecResult<&AccountAddress> { Ok(&self.invoker) }

    fn self_address(&self) -> ExecResult<&ContractAddress> { Ok(&self.self_address) }

    fn self_balance(&self) -> ExecResult<Amount> { Ok(self.self_balance) }

    fn sender(&self) -> ExecResult<&Address> { Ok(&self.sender) }

    fn owner(&self) -> ExecResult<&AccountAddress> { Ok(&self.owner) }

    fn sender_policies(&self) -> ExecResult<&[u8]> { Ok(self.sender_policies.as_ref()) }
}

pub trait HasChainMetadata {
    fn slot_time(&self) -> ExecResult<SlotTime>;
}

impl HasChainMetadata for ChainMetadata {
    fn slot_time(&self) -> ExecResult<SlotTime> { Ok(self.slot_time) }
}

/// v1 host functions.
mod host {
    use concordium_contracts_common::{Cursor, Get, ParseError, ParseResult, ACCOUNT_ADDRESS_SIZE};

    use super::*;

    const TRANSFER_TAG: u32 = 0;
    const CALL_TAG: u32 = 1;

    // Parse the call arguments. This is using the serialization as defined in the
    // smart contracts code since the arguments will be written by a smart
    // contract. Returns Ok(None) if there is insufficient energy.
    fn parse_call_args(
        energy: &mut InterpreterEnergy,
        cursor: &mut Cursor<&[u8]>,
    ) -> ParseResult<Result<Interrupt, OutOfEnergy>> {
        let address = cursor.get()?;
        let parameter_len: u16 = cursor.get()?;
        if energy.tick_energy(constants::copy_to_host_cost(parameter_len.into())).is_err() {
            return Ok(Err(OutOfEnergy));
        }
        let start = cursor.offset;
        let end = cursor.offset + parameter_len as usize;
        if end > cursor.data.len() {
            return Err(ParseError {});
        }
        let parameter: ParameterVec = cursor.data[start..end].to_vec();
        cursor.offset = end;
        let name = cursor.get()?;
        let amount = cursor.get()?;
        Ok(Ok(Interrupt::Call {
            address,
            parameter,
            name,
            amount,
        }))
    }

    /// Write to the return value.
    fn write_return_value_helper(
        rv: &mut ReturnValue,
        offset: u32,
        bytes: &[u8],
    ) -> ExecResult<u32> {
        let length = bytes.len();
        ensure!(offset as usize <= rv.len(), "Cannot write past the offset.");
        let offset = offset as usize;
        let end = offset
            .checked_add(length)
            .ok_or_else(|| anyhow::anyhow!("Writing past the end of memory."))?
            as usize;
        let end = std::cmp::min(end, constants::MAX_CONTRACT_STATE as usize) as u32;
        if rv.len() < end as usize {
            rv.resize(end as usize, 0u8);
        }
        let written = (&mut rv[offset..end as usize]).write(bytes)?;
        Ok(written as u32)
    }

    #[cfg_attr(not(feature = "fuzz-coverage"), inline)]
    pub fn write_return_value(
        memory: &mut Vec<u8>,
        stack: &mut machine::RuntimeStack,
        energy: &mut InterpreterEnergy,
        rv: &mut ReturnValue,
    ) -> machine::RunResult<()> {
        let offset = unsafe { stack.pop_u32() };
        let length = unsafe { stack.pop_u32() };
        let start = unsafe { stack.pop_u32() } as usize;
        // charge energy linearly in the amount of data written.
        energy.tick_energy(constants::copy_to_host_cost(length))?;
        let end = start + length as usize; // this cannot overflow on 64-bit machines.
        ensure!(end <= memory.len(), "Illegal memory access.");
        let res = write_return_value_helper(rv, offset, &memory[start..end])?;
        stack.push_value(res);
        Ok(())
    }

    #[cfg_attr(not(feature = "fuzz-coverage"), inline)]
    pub fn invoke(
        memory: &mut Vec<u8>,
        stack: &mut machine::RuntimeStack,
        energy: &mut InterpreterEnergy,
    ) -> machine::RunResult<Option<Interrupt>> {
        energy.tick_energy(constants::INVOKE_BASE_COST)?;
        let length = unsafe { stack.pop_u32() } as usize; // length of the instruction payload in memory
        let start = unsafe { stack.pop_u32() } as usize; // start of the instruction payload in memory
        let tag = unsafe { stack.pop_u32() }; // tag of the instruction
        match tag {
            TRANSFER_TAG => {
                ensure!(
                    length == ACCOUNT_ADDRESS_SIZE + 8,
                    "Transfers must have exactly 40 bytes of payload."
                );
                // Overflow is not possible in the next line on 64-bit machines.
                ensure!(start + length <= memory.len(), "Illegal memory access.");
                let mut addr_bytes = [0u8; ACCOUNT_ADDRESS_SIZE];
                addr_bytes.copy_from_slice(&memory[start..start + ACCOUNT_ADDRESS_SIZE]);
                let to = AccountAddress(addr_bytes);
                let mut amount_bytes = [0; 8];
                amount_bytes.copy_from_slice(
                    &memory[start + ACCOUNT_ADDRESS_SIZE..start + ACCOUNT_ADDRESS_SIZE + 8],
                );
                let amount = Amount {
                    micro_ccd: u64::from_le_bytes(amount_bytes),
                };
                Ok(Interrupt::Transfer {
                    to,
                    amount,
                }
                .into())
            }
            CALL_TAG => {
                ensure!(start + length <= memory.len(), "Illegal memory access.");
                let mut cursor = Cursor::new(&memory[start..start + length]);
                match parse_call_args(energy, &mut cursor) {
                    Ok(Ok(i)) => Ok(Some(i)),
                    Ok(Err(OutOfEnergy)) => bail!(OutOfEnergy),
                    Err(e) => bail!("Illegal call, cannot parse arguments: {:?}", e),
                }
            }
            c => bail!("Illegal instruction code {}.", c),
        }
    }

    #[cfg_attr(not(feature = "fuzz-coverage"), inline)]
    /// Get the parameter section. This differs from the v0 version in that it
    /// expects an argument on the stack to indicate which parameter to check.
    pub fn get_parameter_size(
        stack: &mut machine::RuntimeStack,
        parameters: &[impl AsRef<[u8]>],
    ) -> machine::RunResult<()> {
        // TODO: Verify cost below.
        // the cost of this function is adequately reflected by the base cost of a
        // function call so we do not charge extra.
        let param_num = unsafe { stack.pop_u32() } as usize;
        if let Some(param) = parameters.get(param_num as usize) {
            stack.push_value(param.as_ref().len() as u32);
        } else {
            stack.push_value(-1i32);
        }
        Ok(())
    }

    #[cfg_attr(not(feature = "fuzz-coverage"), inline)]
    pub fn get_parameter_section(
        memory: &mut Vec<u8>,
        stack: &mut machine::RuntimeStack,
        energy: &mut InterpreterEnergy,
        parameters: &[impl AsRef<[u8]>],
    ) -> machine::RunResult<()> {
        let offset = unsafe { stack.pop_u32() } as usize;
        let length = unsafe { stack.pop_u32() };
        let start = unsafe { stack.pop_u32() } as usize;
        let param_num = unsafe { stack.pop_u32() } as usize;
        // charge energy linearly in the amount of data written.
        energy.tick_energy(constants::copy_from_host_cost(length))?;
        if let Some(param) = parameters.get(param_num as usize) {
            let write_end = start + length as usize; // this cannot overflow on 64-bit machines.
            ensure!(write_end <= memory.len(), "Illegal memory access.");
            let end = std::cmp::min(offset + length as usize, param.as_ref().len());
            ensure!(offset <= end, "Attempting to read non-existent parameter.");
            let amt = (&mut memory[start..write_end]).write(&param.as_ref()[offset..end])?;
            stack.push_value(amt as u32);
        } else {
            stack.push_value(-1i32);
        }
        Ok(())
    }

    #[cfg_attr(not(feature = "fuzz-coverage"), inline)]
    pub fn state_lookup_entry(
        memory: &mut Vec<u8>,
        stack: &mut machine::RuntimeStack,
        energy: &mut InterpreterEnergy,
        state: &mut InstanceState,
    ) -> machine::RunResult<()> {
        let key_len = unsafe { stack.pop_u32() };
        let key_start = unsafe { stack.pop_u32() } as usize;
        let key_end = key_start + key_len as usize;
        energy.tick_energy(constants::traverse_key_cost(key_len))?;
        ensure!(key_end <= memory.len(), "Illegal memory access.");
        let key = &memory[key_start..key_end];
        let result = if let Some(entry_index) = state.lookup_entry(key) {
            i64::from(entry_index)
        } else {
            -1i64
        };
        stack.push_value(result);
        Ok(())
    }

    #[cfg_attr(not(feature = "fuzz-coverage"), inline)]
    pub fn state_create_entry(
        memory: &mut Vec<u8>,
        stack: &mut machine::RuntimeStack,
        energy: &mut InterpreterEnergy,
        state: &mut InstanceState,
    ) -> machine::RunResult<()> {
        let key_len = unsafe { stack.pop_u32() };
        let key_start = unsafe { stack.pop_u32() } as usize;
        let key_end = key_start + key_len as usize;
        energy.tick_energy(constants::modify_key_cost(key_len))?;
        ensure!(key_end <= memory.len(), "Illegal memory access.");
        let key = &memory[key_start..key_end];
        let entry_index = state.create_entry(key);
        stack.push_value(entry_index);
        Ok(())
    }

    #[cfg_attr(not(feature = "fuzz-coverage"), inline)]
    pub fn state_delete_entry(
        stack: &mut machine::RuntimeStack,
        energy: &mut InterpreterEnergy,
        state: &mut InstanceState,
    ) -> machine::RunResult<()> {
        let entry_index = unsafe { stack.pop_u32() };
        let key_len = state.entry_key_size(entry_index)?;
        energy.tick_energy(constants::modify_key_cost(key_len))?;
        let result = state.delete_entry(entry_index)?;
        stack.push_value(result);
        Ok(())
    }

    #[cfg_attr(not(feature = "fuzz-coverage"), inline)]
    pub fn state_delete_prefix(
        memory: &mut Vec<u8>,
        stack: &mut machine::RuntimeStack,
        energy: &mut InterpreterEnergy,
        state: &mut InstanceState,
    ) -> machine::RunResult<()> {
        let key_len = unsafe { stack.pop_u32() };
        let key_start = unsafe { stack.pop_u32() } as usize;
        let key_end = key_start + key_len as usize;
        energy.tick_energy(constants::modify_key_cost(key_len))?;
        ensure!(key_end <= memory.len(), "Illegal memory access.");
        let key = &memory[key_start..key_end];
        let result = state.delete_prefix(key);
        stack.push_value(result);
        Ok(())
    }

    #[cfg_attr(not(feature = "fuzz-coverage"), inline)]
    pub fn state_iterator(
        memory: &mut Vec<u8>,
        stack: &mut machine::RuntimeStack,
        energy: &mut InterpreterEnergy,
        state: &mut InstanceState,
    ) -> machine::RunResult<()> {
        let prefix_len = unsafe { stack.pop_u32() };
        let prefix_start = unsafe { stack.pop_u32() } as usize;
        let prefix_end = prefix_start + prefix_len as usize;
        energy.tick_energy(constants::traverse_key_cost(prefix_len))?;
        ensure!(prefix_end <= memory.len(), "Illegal memory access.");
        if prefix_end > memory.len() {}
        let prefix = &memory[prefix_start..prefix_end];
        let iterator_index = state.iterator(prefix);
        stack.push_value(iterator_index);
        Ok(())
    }

    #[cfg_attr(not(feature = "fuzz-coverage"), inline)]
    pub fn state_iterator_next(
        stack: &mut machine::RuntimeStack,
        energy: &mut InterpreterEnergy,
        state: &mut InstanceState,
    ) -> machine::RunResult<()> {
        let iter_index = unsafe { stack.pop_u32() };
        let result = if let Some(next_entry_index) = state.iterator_next(iter_index)? {
            let key_len = state.entry_key_size(next_entry_index)?;
            energy.tick_energy(constants::traverse_key_cost(key_len))?;
            next_entry_index.into()
        } else {
            -1i64
        };
        stack.push_value(result);
        Ok(())
    }

    #[cfg_attr(not(feature = "fuzz-coverage"), inline)]
    pub fn state_entry_read(
        memory: &mut Vec<u8>,
        stack: &mut machine::RuntimeStack,
        energy: &mut InterpreterEnergy,
        state: &mut InstanceState,
    ) -> machine::RunResult<()> {
        let offset = unsafe { stack.pop_u32() };
        let length = unsafe { stack.pop_u32() };
        let dest_start = unsafe { stack.pop_u32() } as usize;
        let entry_index = unsafe { stack.pop_u32() };
        energy.tick_energy(constants::copy_from_host_cost(length))?;
        let dest_end = dest_start + length as usize;
        ensure!(dest_end <= memory.len(), "Illegal memory access.");
        let dest = &mut memory[dest_start..dest_end];
        let result = state.entry_read(entry_index, dest, offset)?;
        stack.push_value(result);
        Ok(())
    }

    #[cfg_attr(not(feature = "fuzz-coverage"), inline)]
    pub fn state_entry_write(
        memory: &mut Vec<u8>,
        stack: &mut machine::RuntimeStack,
        energy: &mut InterpreterEnergy,
        state: &mut InstanceState,
    ) -> machine::RunResult<()> {
        let offset = unsafe { stack.pop_u32() };
        let length = unsafe { stack.pop_u32() };
        let source_start = unsafe { stack.pop_u32() } as usize;
        let entry_index = unsafe { stack.pop_u32() };
        energy.tick_energy(constants::copy_to_host_cost(length))?;
        let source_end = source_start + length as usize;
        ensure!(source_end <= memory.len(), "Illegal memory access.");
        let source = &memory[source_start..source_end];
        let result = state.entry_write(entry_index, source, offset)?;
        stack.push_value(result);
        Ok(())
    }

    #[cfg_attr(not(feature = "fuzz-coverage"), inline)]
    pub fn state_entry_size(
        stack: &mut machine::RuntimeStack,
        state: &mut InstanceState,
    ) -> machine::RunResult<()> {
        let entry_index = unsafe { stack.pop_u32() };
        let result = state.entry_size(entry_index)?;
        stack.push_value(result);
        Ok(())
    }

    #[cfg_attr(not(feature = "fuzz-coverage"), inline)]
    pub fn state_entry_resize(
        stack: &mut machine::RuntimeStack,
        energy: &mut InterpreterEnergy,
        state: &mut InstanceState,
    ) -> machine::RunResult<()> {
        let new_size = unsafe { stack.pop_u32() };
        let entry_index = unsafe { stack.pop_u32() };
        let current_size = state.entry_size(entry_index)?;
        if new_size > current_size {
            energy.tick_energy(constants::additional_state_size_cost(new_size - current_size))?;
        }
        let result = state.entry_resize(entry_index, new_size)?;
        stack.push_value(result);
        Ok(())
    }

    #[cfg_attr(not(feature = "fuzz-coverage"), inline)]
    pub fn state_entry_key_read(
        memory: &mut Vec<u8>,
        stack: &mut machine::RuntimeStack,
        energy: &mut InterpreterEnergy,
        state: &mut InstanceState,
    ) -> machine::RunResult<()> {
        let offset = unsafe { stack.pop_u32() };
        let length = unsafe { stack.pop_u32() };
        let dest_start = unsafe { stack.pop_u32() } as usize;
        let entry_index = unsafe { stack.pop_u32() };
        energy.tick_energy(constants::copy_from_host_cost(length))?;
        let dest_end = dest_start + length as usize;
        ensure!(dest_end <= memory.len(), "Illegal memory access.");
        let dest = &mut memory[dest_start..dest_end];
        let result = state.entry_key_read(entry_index, dest, offset)?;
        stack.push_value(result);
        Ok(())
    }

    #[cfg_attr(not(feature = "fuzz-coverage"), inline)]
    pub fn state_entry_key_size(
        stack: &mut machine::RuntimeStack,
        state: &mut InstanceState,
    ) -> machine::RunResult<()> {
        let entry_index = unsafe { stack.pop_u32() };
        let result = state.entry_key_size(entry_index)?;
        stack.push_value(result);
        Ok(())
    }
}

// The use of Vec<u8> is ugly, and we really should have [u8] there, but FFI
// prevents us doing that without ugly hacks.
impl<ParamType: AsRef<[u8]>, Ctx: HasInitContext> machine::Host<ProcessedImports>
    for InitHost<ParamType, Ctx>
{
    type Interrupt = NoInterrupt;

    #[cfg_attr(not(feature = "fuzz-coverage"), inline(always))]
    fn tick_initial_memory(&mut self, num_pages: u32) -> machine::RunResult<()> {
        self.energy.charge_memory_alloc(num_pages)
    }

    #[cfg_attr(not(feature = "fuzz-coverage"), inline)]
    fn call(
        &mut self,
        f: &ProcessedImports,
        memory: &mut Vec<u8>,
        stack: &mut machine::RuntimeStack,
    ) -> machine::RunResult<Option<Self::Interrupt>> {
        match f.tag {
            ImportFunc::ChargeEnergy => self.energy.tick_energy(unsafe { stack.pop_u64() })?,
            ImportFunc::TrackCall => v0::host::track_call(&mut self.activation_frames)?,
            ImportFunc::TrackReturn => v0::host::track_return(&mut self.activation_frames),
            ImportFunc::ChargeMemoryAlloc => {
                v0::host::charge_memory_alloc(stack, &mut self.energy)?
            }
            ImportFunc::Common(cf) => match cf {
                CommonFunc::WriteOutput => host::write_return_value(
                    memory,
                    stack,
                    &mut self.energy,
                    &mut self.return_value,
                ),
                CommonFunc::GetParameterSize => host::get_parameter_size(stack, &self.parameters),
                CommonFunc::GetParameterSection => {
                    host::get_parameter_section(memory, stack, &mut self.energy, &self.parameters)
                }
                CommonFunc::GetPolicySection => v0::host::get_policy_section(
                    memory,
                    stack,
                    &mut self.energy,
                    self.init_ctx.sender_policies(),
                ),
                CommonFunc::LogEvent => {
                    v0::host::log_event(memory, stack, &mut self.energy, &mut self.logs)
                }
                CommonFunc::GetSlotTime => v0::host::get_slot_time(stack, self.init_ctx.metadata()),
                CommonFunc::StateLookupEntry => {
                    host::state_lookup_entry(memory, stack, &mut self.energy, &mut self.state)
                }
                CommonFunc::StateCreateEntry => {
                    host::state_create_entry(memory, stack, &mut self.energy, &mut self.state)
                }
                CommonFunc::StateDeleteEntry => {
                    host::state_delete_entry(stack, &mut self.energy, &mut self.state)
                }
                CommonFunc::StateDeletePrefix => {
                    host::state_delete_prefix(memory, stack, &mut self.energy, &mut self.state)
                }
                CommonFunc::StateIterator => {
                    host::state_iterator(memory, stack, &mut self.energy, &mut self.state)
                }
                CommonFunc::StateIteratorNext => {
                    host::state_iterator_next(stack, &mut self.energy, &mut self.state)
                }
                CommonFunc::StateEntryRead => {
                    host::state_entry_read(memory, stack, &mut self.energy, &mut self.state)
                }
                CommonFunc::StateEntryWrite => {
                    host::state_entry_write(memory, stack, &mut self.energy, &mut self.state)
                }
                CommonFunc::StateEntrySize => host::state_entry_size(stack, &mut self.state),
                CommonFunc::StateEntryResize => {
                    host::state_entry_resize(stack, &mut self.energy, &mut self.state)
                }
                CommonFunc::StateEntryKeySize => host::state_entry_key_size(stack, &mut self.state),
                CommonFunc::StateEntryKeyRead => {
                    host::state_entry_key_read(memory, stack, &mut self.energy, &mut self.state)
                }
            }?,
            ImportFunc::InitOnly(InitOnlyFunc::GetInitOrigin) => {
                v0::host::get_init_origin(memory, stack, self.init_ctx.init_origin())?
            }
            ImportFunc::ReceiveOnly(_) => {
                bail!("Not implemented for init {:#?}.", f);
            }
        }
        Ok(None)
    }
}

impl<ParamType: AsRef<[u8]>, Ctx: HasReceiveContext> machine::Host<ProcessedImports>
    for ReceiveHost<ParamType, Ctx>
{
    type Interrupt = Interrupt;

    #[cfg_attr(not(feature = "fuzz-coverage"), inline(always))]
    fn tick_initial_memory(&mut self, num_pages: u32) -> machine::RunResult<()> {
        self.energy.charge_memory_alloc(num_pages)
    }

    #[cfg_attr(not(feature = "fuzz-coverage"), inline)]
    fn call(
        &mut self,
        f: &ProcessedImports,
        memory: &mut Vec<u8>,
        stack: &mut machine::RuntimeStack,
    ) -> machine::RunResult<Option<Self::Interrupt>> {
        match f.tag {
            ImportFunc::ChargeEnergy => self.energy.tick_energy(unsafe { stack.pop_u64() })?,
            ImportFunc::TrackCall => v0::host::track_call(&mut self.activation_frames)?,
            ImportFunc::TrackReturn => v0::host::track_return(&mut self.activation_frames),
            ImportFunc::ChargeMemoryAlloc => {
                v0::host::charge_memory_alloc(stack, &mut self.energy)?
            }
            ImportFunc::Common(cf) => match cf {
                CommonFunc::WriteOutput => host::write_return_value(
                    memory,
                    stack,
                    &mut self.energy,
                    &mut self.return_value,
                ),
                CommonFunc::GetParameterSize => host::get_parameter_size(stack, &self.parameters),
                CommonFunc::GetParameterSection => {
                    host::get_parameter_section(memory, stack, &mut self.energy, &self.parameters)
                }
                CommonFunc::GetPolicySection => v0::host::get_policy_section(
                    memory,
                    stack,
                    &mut self.energy,
                    self.receive_ctx.sender_policies(),
                ),
                CommonFunc::LogEvent => {
                    v0::host::log_event(memory, stack, &mut self.energy, &mut self.logs)
                }
                CommonFunc::GetSlotTime => {
                    v0::host::get_slot_time(stack, self.receive_ctx.metadata())
                }
                CommonFunc::StateLookupEntry => {
                    host::state_lookup_entry(memory, stack, &mut self.energy, &mut self.state)
                }
                CommonFunc::StateCreateEntry => {
                    host::state_create_entry(memory, stack, &mut self.energy, &mut self.state)
                }
                CommonFunc::StateDeleteEntry => {
                    host::state_delete_entry(stack, &mut self.energy, &mut self.state)
                }
                CommonFunc::StateDeletePrefix => {
                    host::state_delete_prefix(memory, stack, &mut self.energy, &mut self.state)
                }
                CommonFunc::StateIterator => {
                    host::state_iterator(memory, stack, &mut self.energy, &mut self.state)
                }
                CommonFunc::StateIteratorNext => {
                    host::state_iterator_next(stack, &mut self.energy, &mut self.state)
                }
                CommonFunc::StateEntryRead => {
                    host::state_entry_read(memory, stack, &mut self.energy, &mut self.state)
                }
                CommonFunc::StateEntryWrite => {
                    host::state_entry_write(memory, stack, &mut self.energy, &mut self.state)
                }
                CommonFunc::StateEntrySize => host::state_entry_size(stack, &mut self.state),
                CommonFunc::StateEntryResize => {
                    host::state_entry_resize(stack, &mut self.energy, &mut self.state)
                }
                CommonFunc::StateEntryKeySize => host::state_entry_key_size(stack, &mut self.state),
                CommonFunc::StateEntryKeyRead => {
                    host::state_entry_key_read(memory, stack, &mut self.energy, &mut self.state)
                }
            }?,
            ImportFunc::ReceiveOnly(rof) => match rof {
                ReceiveOnlyFunc::Invoke => {
                    return host::invoke(memory, stack, &mut self.energy);
                }
                ReceiveOnlyFunc::GetReceiveInvoker => {
                    v0::host::get_receive_invoker(memory, stack, self.receive_ctx.invoker())
                }
                ReceiveOnlyFunc::GetReceiveSelfAddress => v0::host::get_receive_self_address(
                    memory,
                    stack,
                    self.receive_ctx.self_address(),
                ),
                ReceiveOnlyFunc::GetReceiveSelfBalance => {
                    v0::host::get_receive_self_balance(stack, self.receive_ctx.self_balance())
                }
                ReceiveOnlyFunc::GetReceiveSender => {
                    v0::host::get_receive_sender(memory, stack, self.receive_ctx.sender())
                }
                ReceiveOnlyFunc::GetReceiveOwner => {
                    v0::host::get_receive_owner(memory, stack, self.receive_ctx.owner())
                }
            }?,
            ImportFunc::InitOnly(InitOnlyFunc::GetInitOrigin) => {
                bail!("Not implemented for receive.");
            }
        }
        Ok(None)
    }
}

/// Parameter whose ownership is tracked statically.
pub type ParameterRef<'a> = &'a [u8];
/// Parameter whose ownership is tracked dynamically.
/// This is needed, for example, when execution passes through Haskell and Rust.
/// Ideally this would be Arc<[u8]> but then this cannot be passed via the FFI
/// boundary directly since [u8] is not Sized. To avoid a third type we settle
/// on Vec<u8>.
pub type ParameterVec = Vec<u8>;

/// Invokes an init-function from a given artifact
pub fn invoke_init<Policy: AsRef<[u8]>, R: RunnableCode>(
    artifact: impl Borrow<Artifact<ProcessedImports, R>>,
    amount: u64,
    init_ctx: InitContext<Policy>,
    init_name: &str,
    param: ParameterRef,
    energy: u64,
    state: InstanceState,
) -> ExecResult<InitResult>
where
    InitContext<v0::OwnedPolicyBytes>: From<InitContext<Policy>>, {
    let mut host = InitHost {
        energy: InterpreterEnergy {
            energy,
        },
        activation_frames: constants::MAX_ACTIVATION_FRAMES,
        logs: v0::Logs::new(),
        state,
        return_value: Vec::new(),
        parameters: vec![param],
        init_ctx,
    };

    let result = artifact.borrow().run(&mut host, init_name, &[Value::I64(amount as i64)]);
    process_init_result(host, result)
}

fn process_init_result<Param, Policy: AsRef<[u8]>>(
    host: InitHost<Param, InitContext<Policy>>,
    result: machine::RunResult<ExecutionOutcome<NoInterrupt>>,
) -> ExecResult<InitResult>
where
    InitHost<ParameterVec, InitContext<v0::OwnedPolicyBytes>>:
        From<InitHost<Param, InitContext<Policy>>>, {
    match result {
        Ok(ExecutionOutcome::Success {
            result,
            ..
        }) => {
            let remaining_energy = host.energy.energy;
            // process the return value.
            // - 0 indicates success
            // - positive values are a protocol violation, so they lead to a runtime error
            // - negative values lead to a rejection with a specific reject reason.
            if let Some(Value::I32(n)) = result {
                if n == 0 {
                    Ok(InitResult::Success {
                        logs: host.logs,
                        return_value: host.return_value,
                        remaining_energy,
                    })
                } else {
                    Ok(InitResult::Reject {
                        reason: reason_from_wasm_error_code(n)?,
                        return_value: host.return_value,
                        remaining_energy,
                    })
                }
            } else {
                bail!("Wasm module should return a value.")
            }
        }
        Ok(ExecutionOutcome::Interrupted {
            reason,
            config: _,
        }) => match reason {},
        Err(e) => {
            if e.downcast_ref::<OutOfEnergy>().is_some() {
                Ok(InitResult::OutOfEnergy)
            } else {
                Err(e)
            }
        }
    }
}

/// Response from an invoke call.
pub enum InvokeResponse {
    /// Execution was successful, and the state potentially changed.
    Success {
<<<<<<< HEAD
        new_state: InstanceState,
        data:      ParameterVec,
=======
        /// New state, if it changed.
        new_state: Option<v0::State>,
        /// Some calls do not have any return values, such as transfers.
        data:      Option<ParameterVec>,
>>>>>>> 7eb1f87b
    },
    /// Execution was not successful. The state did not change
    /// and the contract responded with the given error code and data.
    Failure {
        code: u64,
        data: Option<ParameterVec>,
    },
}

/// Invokes an init-function from a given artifact *bytes*
#[cfg_attr(not(feature = "fuzz-coverage"), inline)]
pub fn invoke_init_from_artifact<'a, Policy: AsRef<[u8]>>(
    artifact_bytes: &'a [u8],
    amount: u64,
    init_ctx: InitContext<Policy>,
    init_name: &str,
    parameter: ParameterRef,
    energy: u64,
    state: InstanceState,
) -> ExecResult<InitResult>
where
    InitContext<v0::OwnedPolicyBytes>: From<InitContext<Policy>>, {
    let artifact = utils::parse_artifact(artifact_bytes)?;
    invoke_init(artifact, amount, init_ctx, init_name, parameter, energy, state)
}

/// Invokes an init-function from Wasm module bytes
#[cfg_attr(not(feature = "fuzz-coverage"), inline)]
pub fn invoke_init_from_source<Policy: AsRef<[u8]>>(
    source_bytes: &[u8],
    amount: u64,
    init_ctx: InitContext<Policy>,
    init_name: &str,
    parameter: ParameterRef,
    energy: u64,
    state: InstanceState,
) -> ExecResult<InitResult>
where
    InitContext<v0::OwnedPolicyBytes>: From<InitContext<Policy>>, {
    let artifact = utils::instantiate(&ConcordiumAllowedImports, source_bytes)?;
    invoke_init(artifact, amount, init_ctx, init_name, parameter, energy, state)
}

/// Same as `invoke_init_from_source`, except that the module has cost
/// accounting instructions inserted before the init function is called.
/// metering.
#[cfg_attr(not(feature = "fuzz-coverage"), inline)]
pub fn invoke_init_with_metering_from_source<Policy: AsRef<[u8]>>(
    source_bytes: &[u8],
    amount: u64,
    init_ctx: InitContext<Policy>,
    init_name: &str,
    parameter: ParameterRef,
    energy: u64,
    state: InstanceState,
) -> ExecResult<InitResult>
where
    InitContext<v0::OwnedPolicyBytes>: From<InitContext<Policy>>, {
    let artifact = utils::instantiate_with_metering(&ConcordiumAllowedImports, source_bytes)?;
    invoke_init(artifact, amount, init_ctx, init_name, parameter, energy, state)
}

fn process_receive_result<Param, R: RunnableCode, Policy>(
    artifact: Arc<Artifact<ProcessedImports, R>>,
    mut host: ReceiveHost<Param, ReceiveContext<Policy>>,
    result: machine::RunResult<ExecutionOutcome<Interrupt>>,
) -> ExecResult<ReceiveResult<R>>
where
    ReceiveHost<ParameterVec, ReceiveContext<v0::OwnedPolicyBytes>>:
        From<ReceiveHost<Param, ReceiveContext<Policy>>>, {
    match result {
        Ok(ExecutionOutcome::Success {
            result,
            ..
        }) => {
            let remaining_energy = host.energy.energy;
            if let Some(Value::I32(n)) = result {
                if n >= 0 {
                    Ok(ReceiveResult::Success {
                        logs: host.logs,
                        return_value: host.return_value,
                        remaining_energy,
                    })
                } else {
                    Ok(ReceiveResult::Reject {
                        reason: reason_from_wasm_error_code(n)?,
                        return_value: host.return_value,
                        remaining_energy,
                    })
                }
            } else {
                bail!(
                    "Invalid return. Expected a value, but receive nothing. This should not \
                     happen for well-formed modules"
                );
            }
        }
        Ok(ExecutionOutcome::Interrupted {
            reason,
            config,
        }) => {
            let remaining_energy = host.energy.energy;
            // logs are returned per section that is executed.
            // So here we set the host logs to empty and return any
            // existing logs.
            let logs = std::mem::take(&mut host.logs);
            Ok(ReceiveResult::Interrupt {
                remaining_energy,
                logs,
                config: Box::new(ReceiveInterruptedState {
                    host: host.into(),
                    artifact,
                    config,
                }),
                interrupt: reason,
            })
        }
        Err(e) => {
            if e.downcast_ref::<OutOfEnergy>().is_some() {
                Ok(ReceiveResult::OutOfEnergy)
            } else {
                Ok(ReceiveResult::Trap {
                    remaining_energy: host.energy.energy,
                })
            }
        }
    }
}

/// Invokes an receive-function from a given artifact
pub fn invoke_receive<R: RunnableCode, Policy: AsRef<[u8]>>(
    artifact: Arc<Artifact<ProcessedImports, R>>,
    amount: u64,
    receive_ctx: ReceiveContext<Policy>,
    receive_name: &str,
    param: ParameterRef,
    energy: u64,
    instance_state: InstanceState,
) -> ExecResult<ReceiveResult<R>>
where
    ReceiveContext<v0::OwnedPolicyBytes>: From<ReceiveContext<Policy>>, {
    let mut host = ReceiveHost {
        energy: InterpreterEnergy {
            energy,
        },
        activation_frames: constants::MAX_ACTIVATION_FRAMES,
        logs: v0::Logs::new(),
        state: instance_state,
        return_value: Vec::new(),
        parameters: vec![param],
        receive_ctx,
    };

    let result = artifact.run(&mut host, receive_name, &[Value::I64(amount as i64)]);
    process_receive_result(artifact, host, result)
}

pub fn resume_receive(
    mut interrupted_state: Box<ReceiveInterruptedState<CompiledFunction>>,
    response: InvokeResponse,  // response from the call
    energy: InterpreterEnergy, // remaining energy for execution
) -> ExecResult<ReceiveResult<CompiledFunction>> {
    interrupted_state.host.energy = energy;
    let response = match response {
        InvokeResponse::Success {
            new_state,
            data,
        } => {
            // the response value is constructed by setting the last 5 bytes to 0
            // for the first 3 bytes, the first bit is 1 if the state changed, and 0
            // otherwise the remaining bits are the index of the parameter.
            let tag = if let Some(new_state) = new_state {
                interrupted_state.host.state = new_state;
                0b1000_0000_0000_0000_0000_0000u64
            } else {
                0
            };
            if let Some(data) = data {
                let len = interrupted_state.host.parameters.len();
                if len > 0b0111_1111_1111_1111_1111_1111 {
                    bail!("Too many calls.")
                }
                interrupted_state.host.parameters.push(data);
                // return the index of the parameter to retrieve.
                (len as u64 | tag) << 40
            } else {
                // modulo the tag, 0 indicates that there is no new response. This works
                // because if there is a response
                // len must be at least 1 since every contract starts by being
                // called with a parameter
                tag << 40
            }
        }
        InvokeResponse::Failure {
            code,
            data,
        } => {
            // state did not change
            if let Some(data) = data {
                let len = interrupted_state.host.parameters.len();
                if len > 0b0111_1111_1111_1111_1111_1111 {
                    bail!("Too many calls.")
                }
                interrupted_state.host.parameters.push(data);
                // return the index of the parameter to retrieve.
                (len as u64) << 40 | code
            } else {
                code
            }
        }
    };
    // push the response from the invoke
    interrupted_state.config.push_value(response);
    let mut host = interrupted_state.host;
    let result = interrupted_state.artifact.run_config(&mut host, interrupted_state.config);
    process_receive_result(interrupted_state.artifact, host, result)
}

/// Returns the passed Wasm error code if it is negative.
/// This function should only be called on negative numbers.
fn reason_from_wasm_error_code(n: i32) -> ExecResult<i32> {
    ensure!(
        n < 0,
        "Wasm return value of {} is treated as an error. Only negative should be treated as error.",
        n
    );
    Ok(n)
}

/// Invokes an receive-function from a given artifact *bytes*
#[cfg_attr(not(feature = "fuzz-coverage"), inline)]
pub fn invoke_receive_from_artifact<'a, Policy: AsRef<[u8]>>(
    artifact_bytes: &'a [u8],
    amount: u64,
    receive_ctx: ReceiveContext<Policy>,
    receive_name: &str,
    parameter: ParameterRef,
    energy: u64,
    instance_state: InstanceState,
) -> ExecResult<ReceiveResult<CompiledFunctionBytes<'a>>>
where
    ReceiveContext<v0::OwnedPolicyBytes>: From<ReceiveContext<Policy>>, {
    let artifact = utils::parse_artifact(artifact_bytes)?;
    invoke_receive(
        Arc::new(artifact),
        amount,
        receive_ctx,
        receive_name,
        parameter,
        energy,
        instance_state,
    )
}

/// Invokes an receive-function from Wasm module bytes
#[cfg_attr(not(feature = "fuzz-coverage"), inline)]
pub fn invoke_receive_from_source<Policy: AsRef<[u8]>>(
    source_bytes: &[u8],
    amount: u64,
    receive_ctx: ReceiveContext<Policy>,
    receive_name: &str,
    parameter: ParameterRef,
    energy: u64,
    instance_state: InstanceState,
) -> ExecResult<ReceiveResult<CompiledFunction>>
where
    ReceiveContext<v0::OwnedPolicyBytes>: From<ReceiveContext<Policy>>, {
    let artifact = utils::instantiate(&ConcordiumAllowedImports, source_bytes)?;
    invoke_receive(
        Arc::new(artifact),
        amount,
        receive_ctx,
        receive_name,
        parameter,
        energy,
        instance_state,
    )
}

/// Invokes an receive-function from Wasm module bytes, injects the module with
/// metering.
#[cfg_attr(not(feature = "fuzz-coverage"), inline)]
pub fn invoke_receive_with_metering_from_source<Policy: AsRef<[u8]>>(
    source_bytes: &[u8],
    amount: u64,
    receive_ctx: ReceiveContext<Policy>,
    receive_name: &str,
    parameter: ParameterRef,
    energy: u64,
    instance_state: InstanceState,
) -> ExecResult<ReceiveResult<CompiledFunction>>
where
    ReceiveContext<v0::OwnedPolicyBytes>: From<ReceiveContext<Policy>>, {
    let artifact = utils::instantiate_with_metering(&ConcordiumAllowedImports, source_bytes)?;
    invoke_receive(
        Arc::new(artifact),
        amount,
        receive_ctx,
        receive_name,
        parameter,
        energy,
        instance_state,
    )
}<|MERGE_RESOLUTION|>--- conflicted
+++ resolved
@@ -918,15 +918,10 @@
 pub enum InvokeResponse {
     /// Execution was successful, and the state potentially changed.
     Success {
-<<<<<<< HEAD
-        new_state: InstanceState,
-        data:      ParameterVec,
-=======
         /// New state, if it changed.
-        new_state: Option<v0::State>,
+        new_state: Option<InstanceState>,
         /// Some calls do not have any return values, such as transfers.
         data:      Option<ParameterVec>,
->>>>>>> 7eb1f87b
     },
     /// Execution was not successful. The state did not change
     /// and the contract responded with the given error code and data.
