#[cfg(test)]
mod crypto_primitives_tests;
#[cfg(test)]
mod tests;

#[cfg(feature = "enable-ffi")]
mod ffi;
pub mod trie;
mod types;

use crate::{constants, v0, ExecResult, InterpreterEnergy, OutOfEnergy};
use anyhow::{bail, ensure};
use concordium_contracts_common::{
    AccountAddress, Address, Amount, ChainMetadata, ContractAddress, EntrypointName,
    ModuleReference, OwnedEntrypointName, ReceiveName,
};
use machine::Value;
use sha3::Digest;
use std::{borrow::Borrow, io::Write, sync::Arc};
use trie::BackingStoreLoad;
pub use types::*;
use wasm_transform::{
    artifact::{Artifact, CompiledFunction, CompiledFunctionBytes, RunnableCode},
    machine::{self, ExecutionOutcome, NoInterrupt},
    utils,
};

/// Interrupt triggered by the smart contract to execute an instruction on the
/// host, either an account transfer, a smart contract call or an upgrade
/// instruction.
#[derive(Debug)]
pub enum Interrupt {
    /// Transfer an amount of tokens to the **account**.
    Transfer {
        to:     AccountAddress,
        amount: Amount,
    },
    /// Invoke an entrypoint on the given contract.
    Call {
        address:   ContractAddress,
        parameter: ParameterVec,
        name:      OwnedEntrypointName,
        amount:    Amount,
    },
    /// Upgrade the smart contract code to the provided module.
    Upgrade {
        module_ref: ModuleReference,
    },
    /// Query the balance and staked balance of an account.
    QueryAccountBalance {
        address: AccountAddress,
    },
    /// Query the balance of a contract.
    QueryContractBalance {
        address: ContractAddress,
    },
    /// Query the CCD/EUR and EUR/NRG exchange rates.
    QueryExchangeRates,
}

impl Interrupt {
    pub fn to_bytes(&self, out: &mut Vec<u8>) -> anyhow::Result<()> {
        match self {
            Interrupt::Transfer {
                to,
                amount,
            } => {
                out.push(0u8);
                out.write_all(to.as_ref())?;
                out.write_all(&amount.micro_ccd.to_be_bytes())?;
                Ok(())
            }
            Interrupt::Call {
                address,
                parameter,
                name,
                amount,
            } => {
                out.push(1u8);
                out.write_all(&address.index.to_be_bytes())?;
                out.write_all(&address.subindex.to_be_bytes())?;
                out.write_all(&(parameter.len() as u16).to_be_bytes())?;
                out.write_all(parameter)?;
                let name_str: &str = name.as_entrypoint_name().into();
                out.write_all(&(name_str.as_bytes().len() as u16).to_be_bytes())?;
                out.write_all(name_str.as_bytes())?;
                out.write_all(&amount.micro_ccd.to_be_bytes())?;
                Ok(())
            }
            Interrupt::Upgrade {
                module_ref,
            } => {
                out.push(2u8);
                out.write_all(module_ref.as_ref().as_slice())?;
                Ok(())
            }
            Interrupt::QueryAccountBalance {
                address,
            } => {
                out.push(3u8);
                out.write_all(address.as_ref())?;
                Ok(())
            }
            Interrupt::QueryContractBalance {
                address,
            } => {
                out.push(4u8);
                out.write_all(&address.index.to_be_bytes())?;
                out.write_all(&address.subindex.to_be_bytes())?;
                Ok(())
            }
            Interrupt::QueryExchangeRates => {
                out.push(5u8);
                Ok(())
            }
        }
    }
}

#[derive(Debug)]
/// A host implementation that provides access to host information needed for
/// execution of contract initialization functions. The "host" in this context
/// refers to the Wasm concept of a host.
/// This keeps track of the current state and logs, gives access to the context,
/// and makes sure that execution stays within resource bounds dictated by
/// allocated energy.
pub struct InitHost<'a, BackingStore, ParamType, Ctx> {
    /// Remaining energy for execution.
    pub energy:            InterpreterEnergy,
    /// Remaining amount of activation frames.
    /// In other words, how many more functions can we call in a nested way.
    pub activation_frames: u32,
    /// Logs produced during execution.
    pub logs:              v0::Logs,
    /// The contract's state.
    pub state:             InstanceState<'a, BackingStore>,
    /// The response from the call.
    pub return_value:      ReturnValue,
    /// The parameter to the init method.
    pub parameter:         ParamType,
    /// The init context for this invocation.
    pub init_ctx:          Ctx,
    /// Whether there is a limit on the number of logs and sizes of return values. Limit removed in P5.
    limit_logs_and_return_values: bool,
}

impl<'a, 'b, BackingStore, Ctx2, Ctx1: Into<Ctx2>>
    From<InitHost<'b, BackingStore, ParameterRef<'a>, Ctx1>>
    for InitHost<'b, BackingStore, ParameterVec, Ctx2>
{
    fn from(host: InitHost<'b, BackingStore, ParameterRef<'a>, Ctx1>) -> Self {
        Self {
            energy:            host.energy,
            activation_frames: host.activation_frames,
            logs:              host.logs,
            state:             host.state,
            return_value:      host.return_value,
            parameter:         host.parameter.into(),
            init_ctx:          host.init_ctx.into(),
            limit_logs_and_return_values: host.limit_logs_and_return_values,
        }
    }
}

#[derive(Debug)]
/// A host implementation that provides access to host information needed for
/// execution of contract receive methods. The "host" in this context
/// refers to the Wasm concept of a host.
/// This keeps track of the current state and logs, gives access to the context,
/// and makes sure that execution stays within resource bounds dictated by
/// allocated energy.
pub struct ReceiveHost<'a, BackingStore, ParamType, Ctx> {
    pub energy:    InterpreterEnergy,
    pub stateless: StateLessReceiveHost<ParamType, Ctx>,
    pub state:     InstanceState<'a, BackingStore>,
}

#[derive(Debug)]
/// Part of the receive host that is stored to handle the interrupt.
/// This part is not changed during the handling of the interrupt, however
/// before execution resumes, after returning from handling of the interrupt,
/// the logs and parameters are set appropriately.
pub struct StateLessReceiveHost<ParamType, Ctx> {
    /// Remaining amount of activation frames.
    /// In other words, how many more functions can we call in a nested way.
    pub activation_frames: u32,
    /// Logs produced during execution.
    pub logs:              v0::Logs,
    /// Return value from execution.
    pub return_value:      ReturnValue,
    /// The parameter to the receive method, as well as any responses from
    /// calls to other contracts during execution.
    pub parameters:        Vec<ParamType>,
    /// The receive context for this call.
    pub receive_ctx:       Ctx,
<<<<<<< HEAD
    /// The maximum parameter size allowed. Is constant for a given protocol version.
    max_parameter_size: usize,
    /// Whether there is a limit on the number of logs and sizes of return values. Limit removed in P5.
    limit_logs_and_return_values: bool,
=======
    /// Whether the host should support queries or not. Queries are introduced
    /// in protocol version 5.
    pub support_queries:   bool,
>>>>>>> 8b8295d7
}

impl<'a, Ctx2, Ctx1: Into<Ctx2>> From<StateLessReceiveHost<ParameterRef<'a>, Ctx1>>
    for StateLessReceiveHost<ParameterVec, Ctx2>
{
    fn from(host: StateLessReceiveHost<ParameterRef<'a>, Ctx1>) -> Self {
        Self {
            activation_frames: host.activation_frames,
            logs:              host.logs,
            return_value:      host.return_value,
            parameters:        host.parameters.into_iter().map(|x| x.to_vec()).collect(),
            receive_ctx:       host.receive_ctx.into(),
<<<<<<< HEAD
            max_parameter_size: host.max_parameter_size,
            limit_logs_and_return_values: host.limit_logs_and_return_values,
=======
            support_queries:   host.support_queries,
>>>>>>> 8b8295d7
        }
    }
}

mod host {
    //! v1 host function implementations. Functions in this inner module are
    //! mostly just wrappers. They parse relevant arguments from the
    //! machine, e.g., read values from the stack or memory, and push values to
    //! the stack and update the memory, and account for some energy use.
    //! The main logic (e.g., updating state) is usually handed over to the
    //! relevant component (e.g., the state), except when the logic is very
    //! simple. For this reason the functions generally don't have much
    //! documentation on their own, and one should look at underlying
    //! function to determine detailed behaviour.
    //!
    //! These functions are safety-critical, and must withstand malicious use.
    //! Thus they are written in a very defensive way to make sure no out of
    //! bounds accesses occur.
    use std::convert::TryFrom;

    use super::*;
    use concordium_contracts_common::{
        Cursor, EntrypointName, Get, ParseError, ParseResult, ACCOUNT_ADDRESS_SIZE,
    };

    const TRANSFER_TAG: u32 = 0;
    const CALL_TAG: u32 = 1;
    const QUERY_ACCOUNT_BALANCE_TAG: u32 = 2;
    const QUERY_CONTRACT_BALANCE_TAG: u32 = 3;
    const QUERY_EXCHANGE_RATE_TAG: u32 = 4;

    /// Parse the call arguments. This is using the serialization as defined in
    /// the smart contracts code since the arguments will be written by a
    /// smart contract. Returns `Ok(Err(OutOfEnergy))` if there is
    /// insufficient energy.
    fn parse_call_args(
        energy: &mut InterpreterEnergy,
        cursor: &mut Cursor<&[u8]>,
        max_parameter_size: usize,
    ) -> ParseResult<Result<Interrupt, OutOfEnergy>> {
        let address = cursor.get()?;
        let parameter_len: u16 = cursor.get()?;
        if usize::from(parameter_len) > max_parameter_size {
            return Err(ParseError {});
        }
        if energy.tick_energy(constants::copy_parameter_cost(parameter_len.into())).is_err() {
            return Ok(Err(OutOfEnergy));
        }
        let start = cursor.offset;
        let end = cursor.offset + parameter_len as usize;
        if end > cursor.data.len() {
            return Err(ParseError {});
        }
        let parameter: ParameterVec = cursor.data[start..end].to_vec();
        cursor.offset = end;
        let name = cursor.get()?;
        let amount = cursor.get()?;
        Ok(Ok(Interrupt::Call {
            address,
            parameter,
            name,
            amount,
        }))
    }

    /// Write to the return value.
    fn write_return_value_helper(
        rv: &mut ReturnValue,
        energy: &mut InterpreterEnergy,
        offset: u32,
        bytes: &[u8],
        limit_return_value_size: bool,
    ) -> ExecResult<u32> {
        let length = bytes.len();
        ensure!(offset as usize <= rv.len(), "Cannot write past the offset.");
        let offset = offset as usize;
        let end = offset
            .checked_add(length)
            .ok_or_else(|| anyhow::anyhow!("Writing past the end of memory."))?
            as usize;
        let end = if limit_return_value_size {
            std::cmp::min(end, constants::MAX_CONTRACT_STATE as usize) as u32
        } else {
            end as u32
        };
        if rv.len() < end as usize {
            energy.tick_energy(constants::additional_output_size_cost(
                u64::from(end) - rv.len() as u64,
            ))?;
            rv.resize(end as usize, 0u8);
        }
        let written = (&mut rv[offset..end as usize]).write(bytes)?;
        Ok(written as u32)
    }

    #[cfg_attr(not(feature = "fuzz-coverage"), inline)]
    pub fn write_return_value(
        memory: &mut Vec<u8>,
        stack: &mut machine::RuntimeStack,
        energy: &mut InterpreterEnergy,
        rv: &mut ReturnValue,
        limit_return_value_size: bool,
    ) -> machine::RunResult<()> {
        let offset = unsafe { stack.pop_u32() };
        let length = unsafe { stack.pop_u32() };
        let start = unsafe { stack.pop_u32() } as usize;
        // charge energy linearly in the amount of data written.
        energy.tick_energy(constants::write_output_cost(length))?;
        let end = start + length as usize; // this cannot overflow on 64-bit machines.
        ensure!(end <= memory.len(), "Illegal memory access.");
        let res = write_return_value_helper(rv, energy, offset, &memory[start..end], limit_return_value_size)?;
        stack.push_value(res);
        Ok(())
    }

    #[cfg_attr(not(feature = "fuzz-coverage"), inline)]
    /// Handle the `invoke` host function.
    pub fn invoke(
        support_queries: bool,
        memory: &mut Vec<u8>,
        stack: &mut machine::RuntimeStack,
        energy: &mut InterpreterEnergy,
        max_parameter_size: usize,
    ) -> machine::RunResult<Option<Interrupt>> {
        energy.tick_energy(constants::INVOKE_BASE_COST)?;
        let length = unsafe { stack.pop_u32() } as usize; // length of the instruction payload in memory
        let start = unsafe { stack.pop_u32() } as usize; // start of the instruction payload in memory
        let tag = unsafe { stack.pop_u32() }; // tag of the instruction
        match tag {
            TRANSFER_TAG => {
                ensure!(
                    length == ACCOUNT_ADDRESS_SIZE + 8,
                    "Transfers must have exactly 40 bytes of payload, but was {}",
                    length
                );
                // Overflow is not possible in the next line on 64-bit machines.
                ensure!(start + length <= memory.len(), "Illegal memory access.");
                let mut addr_bytes = [0u8; ACCOUNT_ADDRESS_SIZE];
                addr_bytes.copy_from_slice(&memory[start..start + ACCOUNT_ADDRESS_SIZE]);
                let to = AccountAddress(addr_bytes);
                let mut amount_bytes = [0; 8];
                amount_bytes.copy_from_slice(
                    &memory[start + ACCOUNT_ADDRESS_SIZE..start + ACCOUNT_ADDRESS_SIZE + 8],
                );
                let amount = Amount {
                    micro_ccd: u64::from_le_bytes(amount_bytes),
                };
                Ok(Interrupt::Transfer {
                    to,
                    amount,
                }
                .into())
            }
            CALL_TAG => {
                ensure!(start + length <= memory.len(), "Illegal memory access.");
                let mut cursor = Cursor::new(&memory[start..start + length]);
                match parse_call_args(energy, &mut cursor, max_parameter_size) {
                    Ok(Ok(i)) => Ok(Some(i)),
                    Ok(Err(OutOfEnergy)) => bail!(OutOfEnergy),
                    Err(e) => bail!("Illegal call, cannot parse arguments: {:?}", e),
                }
            }
            QUERY_ACCOUNT_BALANCE_TAG if support_queries => {
                ensure!(
                    length == ACCOUNT_ADDRESS_SIZE,
                    "Account balance queries must have exactly 32 bytes of payload, but was {}",
                    length
                );
                // Overflow is not possible in the next line on 64-bit machines.
                ensure!(start + length <= memory.len(), "Illegal memory access.");
                let mut addr_bytes = [0u8; ACCOUNT_ADDRESS_SIZE];
                addr_bytes.copy_from_slice(&memory[start..start + ACCOUNT_ADDRESS_SIZE]);
                let address = AccountAddress(addr_bytes);
                Ok(Interrupt::QueryAccountBalance {
                    address,
                }
                .into())
            }
            QUERY_CONTRACT_BALANCE_TAG if support_queries => {
                ensure!(
                    length == 8 + 8,
                    "Contract balance queries must have exactly 16 bytes of payload, but was {}",
                    length
                );
                // Overflow is not possible in the next line on 64-bit machines.
                ensure!(start + length <= memory.len(), "Illegal memory access.");
                let mut buf = [0u8; 8];
                buf.copy_from_slice(&memory[start..start + 8]);
                let index = u64::from_le_bytes(buf);
                buf.copy_from_slice(&memory[start + 8..start + 16]);
                let subindex = u64::from_le_bytes(buf);
                let address = ContractAddress {
                    index,
                    subindex,
                };
                Ok(Interrupt::QueryContractBalance {
                    address,
                }
                .into())
            }
            QUERY_EXCHANGE_RATE_TAG if support_queries => {
                ensure!(
                    length == 0,
                    "Exchange rate query must have no payload, but was {}",
                    length
                );
                Ok(Interrupt::QueryExchangeRates.into())
            }
            c => bail!("Illegal instruction code {}.", c),
        }
    }

    #[cfg_attr(not(feature = "fuzz-coverage"), inline)]
    /// Get the parameter size. This differs from the v0 version in that it
    /// expects an argument on the stack to indicate which parameter to use.
    pub fn get_parameter_size(
        stack: &mut machine::RuntimeStack,
        parameters: &[impl AsRef<[u8]>],
    ) -> machine::RunResult<()> {
        // the cost of this function is adequately reflected by the base cost of a
        // function call so we do not charge extra.
        let param_num = unsafe { stack.pop_u32() } as usize;
        if let Some(param) = parameters.get(param_num as usize) {
            stack.push_value(param.as_ref().len() as u32);
        } else {
            stack.push_value(-1i32);
        }
        Ok(())
    }

    #[cfg_attr(not(feature = "fuzz-coverage"), inline)]
    /// Get the parameter section. This differs from the v0 version in that it
    /// expects an argument on the stack to indicate which parameter to use.
    pub fn get_parameter_section(
        memory: &mut Vec<u8>,
        stack: &mut machine::RuntimeStack,
        energy: &mut InterpreterEnergy,
        parameters: &[impl AsRef<[u8]>],
    ) -> machine::RunResult<()> {
        let offset = unsafe { stack.pop_u32() } as usize;
        let length = unsafe { stack.pop_u32() };
        let start = unsafe { stack.pop_u32() } as usize;
        let param_num = unsafe { stack.pop_u32() } as usize;
        // charge energy linearly in the amount of data written.
        energy.tick_energy(constants::copy_parameter_cost(length))?;
        if let Some(param) = parameters.get(param_num as usize) {
            let write_end = start + length as usize; // this cannot overflow on 64-bit machines.
            ensure!(write_end <= memory.len(), "Illegal memory access.");
            let end = std::cmp::min(offset + length as usize, param.as_ref().len());
            ensure!(offset <= end, "Attempting to read non-existent parameter.");
            let amt = (&mut memory[start..write_end]).write(&param.as_ref()[offset..end])?;
            stack.push_value(amt as u32);
        } else {
            stack.push_value(-1i32);
        }
        Ok(())
    }

    #[cfg_attr(not(feature = "fuzz-coverage"), inline)]
    /// Handle the `state_lookup_entry` host function. See
    /// [InstanceState::lookup_entry] for detailed documentation.
    pub fn state_lookup_entry<BackingStore: BackingStoreLoad>(
        memory: &mut Vec<u8>,
        stack: &mut machine::RuntimeStack,
        energy: &mut InterpreterEnergy,
        state: &mut InstanceState<BackingStore>,
    ) -> machine::RunResult<()> {
        let key_len = unsafe { stack.pop_u32() };
        let key_start = unsafe { stack.pop_u32() } as usize;
        let key_end = key_start + key_len as usize;
        energy.tick_energy(constants::lookup_entry_cost(key_len))?;
        ensure!(key_end <= memory.len(), "Illegal memory access.");
        let key = &memory[key_start..key_end];
        let result = state.lookup_entry(key);
        stack.push_value(u64::from(result));
        Ok(())
    }

    #[cfg_attr(not(feature = "fuzz-coverage"), inline)]
    /// Handle the `state_create_entry` host function. See
    /// [InstanceState::create_entry] for detailed documentation.
    pub fn state_create_entry<BackingStore: BackingStoreLoad>(
        memory: &mut Vec<u8>,
        stack: &mut machine::RuntimeStack,
        energy: &mut InterpreterEnergy,
        state: &mut InstanceState<BackingStore>,
    ) -> machine::RunResult<()> {
        let key_len = unsafe { stack.pop_u32() };
        let key_start = unsafe { stack.pop_u32() } as usize;
        let key_end = key_start + key_len as usize;
        energy.tick_energy(constants::create_entry_cost(key_len))?;
        ensure!(key_end <= memory.len(), "Illegal memory access.");
        let key = &memory[key_start..key_end];
        let entry_index = state.create_entry(key)?;
        stack.push_value(u64::from(entry_index));
        Ok(())
    }

    #[cfg_attr(not(feature = "fuzz-coverage"), inline)]
    /// Handle the `state_delete_entry` host function. See
    /// [InstanceState::delete_entry] for detailed documentation.
    pub fn state_delete_entry<BackingStore: BackingStoreLoad>(
        memory: &mut Vec<u8>,
        stack: &mut machine::RuntimeStack,
        energy: &mut InterpreterEnergy,
        state: &mut InstanceState<BackingStore>,
    ) -> machine::RunResult<()> {
        let key_len = unsafe { stack.pop_u32() };
        let key_start = unsafe { stack.pop_u32() } as usize;
        let key_end = key_start + key_len as usize;
        energy.tick_energy(constants::delete_entry_cost(key_len))?;
        ensure!(key_end <= memory.len(), "Illegal memory access.");
        let key = &memory[key_start..key_end];
        let result = state.delete_entry(key)?;
        stack.push_value(result);
        Ok(())
    }

    #[cfg_attr(not(feature = "fuzz-coverage"), inline)]
    /// Handle the `state_delete_prefix` host function. See
    /// [InstanceState::delete_prefix] for detailed documentation.
    pub fn state_delete_prefix<BackingStore: BackingStoreLoad>(
        memory: &mut Vec<u8>,
        stack: &mut machine::RuntimeStack,
        energy: &mut InterpreterEnergy,
        state: &mut InstanceState<BackingStore>,
    ) -> machine::RunResult<()> {
        let key_len = unsafe { stack.pop_u32() };
        let key_start = unsafe { stack.pop_u32() } as usize;
        let key_end = key_start + key_len as usize;
        // this cannot overflow on 64-bit platforms, so it is safe to just add
        ensure!(key_end <= memory.len(), "Illegal memory access.");
        let key = &memory[key_start..key_end];
        energy.tick_energy(constants::delete_prefix_find_cost(key_len))?;
        let result = state.delete_prefix(energy, key)?;
        stack.push_value(result);
        Ok(())
    }

    #[cfg_attr(not(feature = "fuzz-coverage"), inline)]
    /// Handle the `state_iterator` host function. See
    /// [InstanceState::iterator] for detailed documentation.
    pub fn state_iterator<BackingStore: BackingStoreLoad>(
        memory: &mut Vec<u8>,
        stack: &mut machine::RuntimeStack,
        energy: &mut InterpreterEnergy,
        state: &mut InstanceState<BackingStore>,
    ) -> machine::RunResult<()> {
        let prefix_len = unsafe { stack.pop_u32() };
        let prefix_start = unsafe { stack.pop_u32() } as usize;
        let prefix_end = prefix_start + prefix_len as usize;
        ensure!(prefix_end <= memory.len(), "Illegal memory access.");
        energy.tick_energy(constants::new_iterator_cost(prefix_len))?;
        let prefix = &memory[prefix_start..prefix_end];
        let iterator_index = state.iterator(prefix);
        stack.push_value(u64::from(iterator_index));
        Ok(())
    }

    #[cfg_attr(not(feature = "fuzz-coverage"), inline)]
    /// Handle the `state_iterator_next` host function. See
    /// [InstanceState::iterator_next] for detailed documentation.
    pub fn state_iterator_next<BackingStore: BackingStoreLoad>(
        stack: &mut machine::RuntimeStack,
        energy: &mut InterpreterEnergy,
        state: &mut InstanceState<BackingStore>,
    ) -> machine::RunResult<()> {
        let iter_index = unsafe { stack.pop_u64() };
        let entry_option = state.iterator_next(energy, InstanceStateIterator::from(iter_index))?;
        stack.push_value(u64::from(entry_option));
        Ok(())
    }

    /// Handle the `state_iterator_delete` host function. See
    /// [InstanceState::iterator_delete] for detailed documentation.
    pub fn state_iterator_delete<BackingStore: BackingStoreLoad>(
        stack: &mut machine::RuntimeStack,
        energy: &mut InterpreterEnergy,
        state: &mut InstanceState<BackingStore>,
    ) -> machine::RunResult<()> {
        let iter = unsafe { stack.pop_u64() };
        let result = state.iterator_delete(energy, InstanceStateIterator::from(iter))?;
        stack.push_value(result);
        Ok(())
    }

    /// Handle the `state_iterator_key_size` host function. See
    /// [InstanceState::iterator_key_size] for detailed documentation.
    #[cfg_attr(not(feature = "fuzz-coverage"), inline)]
    pub fn state_iterator_key_size<BackingStore: BackingStoreLoad>(
        stack: &mut machine::RuntimeStack,
        energy: &mut InterpreterEnergy,
        state: &mut InstanceState<BackingStore>,
    ) -> machine::RunResult<()> {
        energy.tick_energy(constants::ITERATOR_KEY_SIZE_COST)?;
        // the cost of this function is adequately reflected by the base cost of a
        // function call so we do not charge extra.
        let iter = unsafe { stack.pop_u64() };
        let result = state.iterator_key_size(InstanceStateIterator::from(iter));
        stack.push_value(result);
        Ok(())
    }

    /// Handle the `state_iterator_key_read` host function. See
    /// [InstanceState::iterator_key_read] for detailed documentation.
    pub fn state_iterator_key_read<BackingStore: BackingStoreLoad>(
        memory: &mut Vec<u8>,
        stack: &mut machine::RuntimeStack,
        energy: &mut InterpreterEnergy,
        state: &mut InstanceState<BackingStore>,
    ) -> machine::RunResult<()> {
        let offset = unsafe { stack.pop_u32() };
        let length = unsafe { stack.pop_u32() };
        let start = unsafe { stack.pop_u32() } as usize;
        let iter = unsafe { stack.pop_u64() };
        energy.tick_energy(constants::copy_from_host_cost(length))?;
        let dest_end = start + length as usize;
        ensure!(dest_end <= memory.len(), "Illegal memory access.");
        let dest = &mut memory[start..dest_end];
        let result = state.iterator_key_read(InstanceStateIterator::from(iter), dest, offset);
        stack.push_value(result);
        Ok(())
    }

    /// Handle the `state_entry_read` host function. See
    /// [InstanceState::entry_read] for detailed documentation.
    pub fn state_entry_read<BackingStore: BackingStoreLoad>(
        memory: &mut Vec<u8>,
        stack: &mut machine::RuntimeStack,
        energy: &mut InterpreterEnergy,
        state: &mut InstanceState<BackingStore>,
    ) -> machine::RunResult<()> {
        let offset = unsafe { stack.pop_u32() };
        let length = unsafe { stack.pop_u32() };
        let dest_start = unsafe { stack.pop_u32() } as usize;
        let entry_index = unsafe { stack.pop_u64() };
        energy.tick_energy(constants::read_entry_cost(length))?;
        let dest_end = dest_start + length as usize;
        ensure!(dest_end <= memory.len(), "Illegal memory access.");
        let dest = &mut memory[dest_start..dest_end];
        let result = state.entry_read(InstanceStateEntry::from(entry_index), dest, offset);
        stack.push_value(result);
        Ok(())
    }

    /// Handle the `state_entry_write` host function. See
    /// [InstanceState::entry_write] for detailed documentation.
    pub fn state_entry_write<BackingStore: BackingStoreLoad>(
        memory: &mut Vec<u8>,
        stack: &mut machine::RuntimeStack,
        energy: &mut InterpreterEnergy,
        state: &mut InstanceState<BackingStore>,
    ) -> machine::RunResult<()> {
        let offset = unsafe { stack.pop_u32() };
        let length = unsafe { stack.pop_u32() };
        let source_start = unsafe { stack.pop_u32() } as usize;
        let entry_index = unsafe { stack.pop_u64() };
        energy.tick_energy(constants::write_entry_cost(length))?;
        let source_end = source_start + length as usize;
        ensure!(source_end <= memory.len(), "Illegal memory access.");
        let source = &memory[source_start..source_end];
        let result =
            state.entry_write(energy, InstanceStateEntry::from(entry_index), source, offset)?;
        stack.push_value(result);
        Ok(())
    }

    #[cfg_attr(not(feature = "fuzz-coverage"), inline)]
    /// Handle the `state_entry_size` host function. See
    /// [InstanceState::entry_size] for detailed documentation.
    pub fn state_entry_size<BackingStore: BackingStoreLoad>(
        stack: &mut machine::RuntimeStack,
        energy: &mut InterpreterEnergy,
        state: &mut InstanceState<BackingStore>,
    ) -> machine::RunResult<()> {
        let entry_index = unsafe { stack.pop_u64() };
        energy.tick_energy(constants::ENTRY_SIZE_COST)?;
        let result = state.entry_size(InstanceStateEntry::from(entry_index));
        stack.push_value(result);
        Ok(())
    }

    #[cfg_attr(not(feature = "fuzz-coverage"), inline)]
    /// Handle the `state_entry_resize` host function. See
    /// [InstanceState::entry_resize] for detailed documentation.
    pub fn state_entry_resize<BackingStore: BackingStoreLoad>(
        stack: &mut machine::RuntimeStack,
        energy: &mut InterpreterEnergy,
        state: &mut InstanceState<BackingStore>,
    ) -> machine::RunResult<()> {
        energy.tick_energy(constants::RESIZE_ENTRY_BASE_COST)?;
        let new_size = unsafe { stack.pop_u32() };
        let entry_index = unsafe { stack.pop_u64() };
        let result = state.entry_resize(energy, InstanceStateEntry::from(entry_index), new_size)?;
        stack.push_value(result);
        Ok(())
    }

    #[cfg_attr(not(feature = "fuzz-coverage"), inline)]
    /// Handle the `get_receive_entrypoint_size` host function.
    pub fn get_receive_entrypoint_size(
        stack: &mut machine::RuntimeStack,
        entrypoint: EntrypointName,
    ) -> machine::RunResult<()> {
        let size: u32 = entrypoint.size();
        stack.push_value(size);
        Ok(())
    }

    #[cfg_attr(not(feature = "fuzz-coverage"), inline)]
    /// Handle the `get_receive_entrypoint` host function.
    pub fn get_receive_entrypoint(
        memory: &mut Vec<u8>,
        stack: &mut machine::RuntimeStack,
        entrypoint: EntrypointName,
    ) -> machine::RunResult<()> {
        let start = unsafe { stack.pop_u32() };
        let size = entrypoint.size();
        // overflow here is not possible on 64-bit machines
        let end: usize = start as usize + size as usize;
        ensure!(end <= memory.len(), "Illegal memory access.");
        let entrypoint_str: &str = entrypoint.into();
        memory[start as usize..end].copy_from_slice(entrypoint_str.as_bytes());
        Ok(())
    }

    #[cfg_attr(not(feature = "fuzz-coverage"), inline)]
    pub fn verify_ed25519_signature(
        memory: &mut Vec<u8>,
        stack: &mut machine::RuntimeStack,
        energy: &mut InterpreterEnergy,
    ) -> machine::RunResult<()> {
        let message_len = unsafe { stack.pop_u32() };
        let message_start = unsafe { stack.pop_u32() };
        let signature_start = unsafe { stack.pop_u32() };
        let public_key_start = unsafe { stack.pop_u32() };
        let message_end = message_start as usize + message_len as usize;
        ensure!(message_end <= memory.len(), "Illegal memory access.");
        let public_key_end = public_key_start as usize + 32;
        ensure!(public_key_end <= memory.len(), "Illegal memory access.");
        let signature_end = signature_start as usize + 64;
        ensure!(signature_end <= memory.len(), "Illegal memory access.");
        // expensive operations start now.
        energy.tick_energy(constants::verify_ed25519_cost(message_len))?;
        let signature =
            ed25519_zebra::Signature::try_from(&memory[signature_start as usize..signature_end]);
        let message = &memory[message_start as usize..message_end];
        let public_key = ed25519_zebra::VerificationKey::try_from(
            &memory[public_key_start as usize..public_key_end],
        );
        match (signature, public_key) {
            (Ok(ref signature), Ok(public_key)) => {
                if public_key.verify(signature, message).is_ok() {
                    stack.push_value(1u32);
                } else {
                    stack.push_value(0u32);
                }
            }
            _ => stack.push_value(0u32),
        }
        Ok(())
    }

    #[cfg_attr(not(feature = "fuzz-coverage"), inline)]
    pub fn verify_ecdsa_secp256k1_signature(
        memory: &mut Vec<u8>,
        stack: &mut machine::RuntimeStack,
        energy: &mut InterpreterEnergy,
    ) -> machine::RunResult<()> {
        let message_start = unsafe { stack.pop_u32() };
        let signature_start = unsafe { stack.pop_u32() };
        let public_key_start = unsafe { stack.pop_u32() };
        let message_end = message_start as usize + 32;
        ensure!(message_end <= memory.len(), "Illegal memory access.");
        let public_key_end = public_key_start as usize + 33;
        ensure!(public_key_end <= memory.len(), "Illegal memory access.");
        let signature_end = signature_start as usize + 64;
        ensure!(signature_end <= memory.len(), "Illegal memory access.");
        // expensive operations start now.
        energy.tick_energy(constants::VERIFY_ECDSA_SECP256K1_COST)?;
        let signature = secp256k1::ecdsa::Signature::from_compact(
            &memory[signature_start as usize..signature_end],
        );
        let message = secp256k1::Message::from_slice(&memory[message_start as usize..message_end]);
        let public_key =
            secp256k1::PublicKey::from_slice(&memory[public_key_start as usize..public_key_end]);
        match (signature, message, public_key) {
            (Ok(signature), Ok(message), Ok(public_key)) => {
                let verifier = secp256k1::Secp256k1::verification_only();
                if verifier.verify_ecdsa(&message, &signature, &public_key).is_ok() {
                    stack.push_value(1u32);
                } else {
                    stack.push_value(0u32);
                }
            }
            _ => stack.push_value(0u32),
        }
        Ok(())
    }

    #[cfg_attr(not(feature = "fuzz-coverage"), inline)]
    pub fn hash_sha2_256(
        memory: &mut Vec<u8>,
        stack: &mut machine::RuntimeStack,
        energy: &mut InterpreterEnergy,
    ) -> machine::RunResult<()> {
        let output_start = unsafe { stack.pop_u32() };
        let data_len = unsafe { stack.pop_u32() };
        let data_start = unsafe { stack.pop_u32() };
        let data_end = data_start as usize + data_len as usize;
        ensure!(data_end <= memory.len(), "Illegal memory access.");
        let output_end = output_start as usize + 32;
        ensure!(output_end <= memory.len(), "Illegal memory access.");
        // expensive operations start here
        energy.tick_energy(constants::hash_sha2_256_cost(data_len))?;
        let hash = sha2::Sha256::digest(&memory[data_start as usize..data_end]);
        memory[output_start as usize..output_end].copy_from_slice(&hash);
        Ok(())
    }

    #[cfg_attr(not(feature = "fuzz-coverage"), inline)]
    pub fn hash_sha3_256(
        memory: &mut Vec<u8>,
        stack: &mut machine::RuntimeStack,
        energy: &mut InterpreterEnergy,
    ) -> machine::RunResult<()> {
        let output_start = unsafe { stack.pop_u32() };
        let data_len = unsafe { stack.pop_u32() };
        let data_start = unsafe { stack.pop_u32() };
        let data_end = data_start as usize + data_len as usize;
        ensure!(data_end <= memory.len(), "Illegal memory access.");
        let output_end = output_start as usize + 32;
        ensure!(output_end <= memory.len(), "Illegal memory access.");
        // expensive operations start here
        energy.tick_energy(constants::hash_sha3_256_cost(data_len))?;
        let hash = sha3::Sha3_256::digest(&memory[data_start as usize..data_end]);
        memory[output_start as usize..output_end].copy_from_slice(&hash);
        Ok(())
    }

    #[cfg_attr(not(feature = "fuzz-coverage"), inline)]
    pub fn hash_keccak_256(
        memory: &mut Vec<u8>,
        stack: &mut machine::RuntimeStack,
        energy: &mut InterpreterEnergy,
    ) -> machine::RunResult<()> {
        let output_start = unsafe { stack.pop_u32() };
        let data_len = unsafe { stack.pop_u32() };
        let data_start = unsafe { stack.pop_u32() };
        let data_end = data_start as usize + data_len as usize;
        ensure!(data_end <= memory.len(), "Illegal memory access.");
        let output_end = output_start as usize + 32;
        ensure!(output_end <= memory.len(), "Illegal memory access.");
        // expensive operations start here
        energy.tick_energy(constants::hash_keccak_256_cost(data_len))?;
        let hash = sha3::Keccak256::digest(&memory[data_start as usize..data_end]);
        memory[output_start as usize..output_end].copy_from_slice(&hash);
        Ok(())
    }

    #[cfg_attr(not(feature = "fuzz-coverage"), inline)]
    /// Handle the `upgrade` host function.
    pub fn upgrade(
        memory: &mut Vec<u8>,
        stack: &mut machine::RuntimeStack,
        energy: &mut InterpreterEnergy,
    ) -> machine::RunResult<Option<Interrupt>> {
        let module_ref_start = unsafe { stack.pop_u32() } as usize;
        let module_ref_end = module_ref_start + 32;
        ensure!(module_ref_end <= memory.len(), "Illegal memory access.");
        let mut module_reference_bytes = [0u8; 32];
        module_reference_bytes.copy_from_slice(&memory[module_ref_start..module_ref_end]);
        let module_ref = ModuleReference::from(module_reference_bytes);
        // We tick a base action cost here and
        // tick the remaining cost in the 'Scheduler' as it knows the size
        // of the new module.
        energy.tick_energy(constants::INVOKE_BASE_COST)?;
        Ok(Some(Interrupt::Upgrade {
            module_ref,
        }))
    }
}

// The use of Vec<u8> is ugly, and we really should have [u8] there, but FFI
// prevents us doing that without ugly hacks.
impl<'a, BackingStore: BackingStoreLoad, ParamType: AsRef<[u8]>, Ctx: v0::HasInitContext>
    machine::Host<ProcessedImports> for InitHost<'a, BackingStore, ParamType, Ctx>
{
    type Interrupt = NoInterrupt;

    #[cfg_attr(not(feature = "fuzz-coverage"), inline(always))]
    fn tick_initial_memory(&mut self, num_pages: u32) -> machine::RunResult<()> {
        self.energy.charge_memory_alloc(num_pages)
    }

    #[cfg_attr(not(feature = "fuzz-coverage"), inline)]
    fn call(
        &mut self,
        f: &ProcessedImports,
        memory: &mut Vec<u8>,
        stack: &mut machine::RuntimeStack,
    ) -> machine::RunResult<Option<Self::Interrupt>> {
        match f.tag {
            ImportFunc::ChargeEnergy => self.energy.tick_energy(unsafe { stack.pop_u64() })?,
            ImportFunc::TrackCall => v0::host::track_call(&mut self.activation_frames)?,
            ImportFunc::TrackReturn => v0::host::track_return(&mut self.activation_frames),
            ImportFunc::ChargeMemoryAlloc => {
                v0::host::charge_memory_alloc(stack, &mut self.energy)?
            }
            ImportFunc::Common(cf) => match cf {
                CommonFunc::WriteOutput => host::write_return_value(
                    memory,
                    stack,
                    &mut self.energy,
                    &mut self.return_value,
                    self.limit_logs_and_return_values,
                ),
                CommonFunc::GetParameterSize => host::get_parameter_size(stack, &[&self.parameter]),
                CommonFunc::GetParameterSection => {
                    host::get_parameter_section(memory, stack, &mut self.energy, &[&self.parameter])
                }
                CommonFunc::GetPolicySection => v0::host::get_policy_section(
                    memory,
                    stack,
                    &mut self.energy,
                    self.init_ctx.sender_policies(),
                ),
                CommonFunc::LogEvent => {
                    v0::host::log_event(memory, stack, &mut self.energy, &mut self.logs, self.limit_logs_and_return_values)
                }
                CommonFunc::GetSlotTime => v0::host::get_slot_time(stack, self.init_ctx.metadata()),
                CommonFunc::StateLookupEntry => {
                    host::state_lookup_entry(memory, stack, &mut self.energy, &mut self.state)
                }
                CommonFunc::StateCreateEntry => {
                    host::state_create_entry(memory, stack, &mut self.energy, &mut self.state)
                }
                CommonFunc::StateDeleteEntry => {
                    host::state_delete_entry(memory, stack, &mut self.energy, &mut self.state)
                }
                CommonFunc::StateDeletePrefix => {
                    host::state_delete_prefix(memory, stack, &mut self.energy, &mut self.state)
                }
                CommonFunc::StateIteratePrefix => {
                    host::state_iterator(memory, stack, &mut self.energy, &mut self.state)
                }
                CommonFunc::StateIteratorNext => {
                    host::state_iterator_next(stack, &mut self.energy, &mut self.state)
                }
                CommonFunc::StateIteratorDelete => {
                    host::state_iterator_delete(stack, &mut self.energy, &mut self.state)
                }
                CommonFunc::StateIteratorKeySize => {
                    host::state_iterator_key_size(stack, &mut self.energy, &mut self.state)
                }
                CommonFunc::StateIteratorKeyRead => {
                    host::state_iterator_key_read(memory, stack, &mut self.energy, &mut self.state)
                }
                CommonFunc::StateEntryRead => {
                    host::state_entry_read(memory, stack, &mut self.energy, &mut self.state)
                }
                CommonFunc::StateEntryWrite => {
                    host::state_entry_write(memory, stack, &mut self.energy, &mut self.state)
                }
                CommonFunc::StateEntrySize => {
                    host::state_entry_size(stack, &mut self.energy, &mut self.state)
                }
                CommonFunc::StateEntryResize => {
                    host::state_entry_resize(stack, &mut self.energy, &mut self.state)
                }
                CommonFunc::VerifyEd25519 => {
                    host::verify_ed25519_signature(memory, stack, &mut self.energy)
                }
                CommonFunc::VerifySecp256k1 => {
                    host::verify_ecdsa_secp256k1_signature(memory, stack, &mut self.energy)
                }
                CommonFunc::HashSHA2_256 => host::hash_sha2_256(memory, stack, &mut self.energy),
                CommonFunc::HashSHA3_256 => host::hash_sha3_256(memory, stack, &mut self.energy),
                CommonFunc::HashKeccak256 => host::hash_keccak_256(memory, stack, &mut self.energy),
            }?,
            ImportFunc::InitOnly(InitOnlyFunc::GetInitOrigin) => {
                v0::host::get_init_origin(memory, stack, self.init_ctx.init_origin())?
            }
            ImportFunc::ReceiveOnly(_) => {
                bail!("Not implemented for init {:#?}.", f);
            }
        }
        Ok(None)
    }
}

/// A receive context for V1 contracts.
pub trait HasReceiveContext: v0::HasReceiveContext {
    /// Get the name of the entrypoint that was actually invoked.
    /// This may differ from the name of the entrypoint that is actually invoked
    /// in case the entrypoint that is invoked is the fallback one.
    fn entrypoint(&self) -> ExecResult<EntrypointName>;
}

impl<X: AsRef<[u8]>> v0::HasReceiveContext for ReceiveContext<X> {
    type MetadataType = ChainMetadata;

    fn metadata(&self) -> &Self::MetadataType { &self.common.metadata }

    fn invoker(&self) -> ExecResult<&AccountAddress> { Ok(&self.common.invoker) }

    fn self_address(&self) -> ExecResult<&ContractAddress> { Ok(&self.common.self_address) }

    fn self_balance(&self) -> ExecResult<Amount> { Ok(self.common.self_balance) }

    fn sender(&self) -> ExecResult<&Address> { Ok(&self.common.sender) }

    fn owner(&self) -> ExecResult<&AccountAddress> { Ok(&self.common.owner) }

    fn sender_policies(&self) -> ExecResult<&[u8]> { Ok(self.common.sender_policies.as_ref()) }
}

impl<X: AsRef<[u8]>> HasReceiveContext for ReceiveContext<X> {
    #[inline(always)]
    fn entrypoint(&self) -> ExecResult<EntrypointName> { Ok(self.entrypoint.as_entrypoint_name()) }
}

impl<'a, X: HasReceiveContext> HasReceiveContext for &'a X {
    #[inline(always)]
    fn entrypoint(&self) -> ExecResult<EntrypointName> { (*self).entrypoint() }
}

impl<'a, BackingStore: BackingStoreLoad, ParamType: AsRef<[u8]>, Ctx: HasReceiveContext>
    machine::Host<ProcessedImports> for ReceiveHost<'a, BackingStore, ParamType, Ctx>
{
    type Interrupt = Interrupt;

    #[cfg_attr(not(feature = "fuzz-coverage"), inline(always))]
    fn tick_initial_memory(&mut self, num_pages: u32) -> machine::RunResult<()> {
        self.energy.charge_memory_alloc(num_pages)
    }

    #[cfg_attr(not(feature = "fuzz-coverage"), inline)]
    fn call(
        &mut self,
        f: &ProcessedImports,
        memory: &mut Vec<u8>,
        stack: &mut machine::RuntimeStack,
    ) -> machine::RunResult<Option<Self::Interrupt>> {
        match f.tag {
            ImportFunc::ChargeEnergy => self.energy.tick_energy(unsafe { stack.pop_u64() })?,
            ImportFunc::TrackCall => v0::host::track_call(&mut self.stateless.activation_frames)?,
            ImportFunc::TrackReturn => {
                v0::host::track_return(&mut self.stateless.activation_frames)
            }
            ImportFunc::ChargeMemoryAlloc => {
                v0::host::charge_memory_alloc(stack, &mut self.energy)?
            }
            ImportFunc::Common(cf) => match cf {
                CommonFunc::WriteOutput => host::write_return_value(
                    memory,
                    stack,
                    &mut self.energy,
                    &mut self.stateless.return_value,
                    self.stateless.limit_logs_and_return_values,
                ),
                CommonFunc::GetParameterSize => {
                    host::get_parameter_size(stack, &self.stateless.parameters)
                }
                CommonFunc::GetParameterSection => host::get_parameter_section(
                    memory,
                    stack,
                    &mut self.energy,
                    &self.stateless.parameters,
                ),
                CommonFunc::GetPolicySection => v0::host::get_policy_section(
                    memory,
                    stack,
                    &mut self.energy,
                    self.stateless.receive_ctx.sender_policies(),
                ),
                CommonFunc::LogEvent => {
                    v0::host::log_event(memory, stack, &mut self.energy, &mut self.stateless.logs, self.stateless.limit_logs_and_return_values)
                }
                CommonFunc::GetSlotTime => {
                    v0::host::get_slot_time(stack, self.stateless.receive_ctx.metadata())
                }
                CommonFunc::StateLookupEntry => {
                    host::state_lookup_entry(memory, stack, &mut self.energy, &mut self.state)
                }
                CommonFunc::StateCreateEntry => {
                    host::state_create_entry(memory, stack, &mut self.energy, &mut self.state)
                }
                CommonFunc::StateDeleteEntry => {
                    host::state_delete_entry(memory, stack, &mut self.energy, &mut self.state)
                }
                CommonFunc::StateDeletePrefix => {
                    host::state_delete_prefix(memory, stack, &mut self.energy, &mut self.state)
                }
                CommonFunc::StateIteratePrefix => {
                    host::state_iterator(memory, stack, &mut self.energy, &mut self.state)
                }
                CommonFunc::StateIteratorNext => {
                    host::state_iterator_next(stack, &mut self.energy, &mut self.state)
                }
                CommonFunc::StateIteratorDelete => {
                    host::state_iterator_delete(stack, &mut self.energy, &mut self.state)
                }
                CommonFunc::StateIteratorKeySize => {
                    host::state_iterator_key_size(stack, &mut self.energy, &mut self.state)
                }
                CommonFunc::StateIteratorKeyRead => {
                    host::state_iterator_key_read(memory, stack, &mut self.energy, &mut self.state)
                }
                CommonFunc::StateEntryRead => {
                    host::state_entry_read(memory, stack, &mut self.energy, &mut self.state)
                }
                CommonFunc::StateEntryWrite => {
                    host::state_entry_write(memory, stack, &mut self.energy, &mut self.state)
                }
                CommonFunc::StateEntrySize => {
                    host::state_entry_size(stack, &mut self.energy, &mut self.state)
                }
                CommonFunc::StateEntryResize => {
                    host::state_entry_resize(stack, &mut self.energy, &mut self.state)
                }
                CommonFunc::VerifyEd25519 => {
                    host::verify_ed25519_signature(memory, stack, &mut self.energy)
                }
                CommonFunc::VerifySecp256k1 => {
                    host::verify_ecdsa_secp256k1_signature(memory, stack, &mut self.energy)
                }
                CommonFunc::HashSHA2_256 => host::hash_sha2_256(memory, stack, &mut self.energy),
                CommonFunc::HashSHA3_256 => host::hash_sha3_256(memory, stack, &mut self.energy),
                CommonFunc::HashKeccak256 => host::hash_keccak_256(memory, stack, &mut self.energy),
            }?,
            ImportFunc::ReceiveOnly(rof) => match rof {
                ReceiveOnlyFunc::Invoke => {
<<<<<<< HEAD
                    return host::invoke(memory, stack, &mut self.energy, self.stateless.max_parameter_size);
=======
                    return host::invoke(
                        self.stateless.support_queries,
                        memory,
                        stack,
                        &mut self.energy,
                    );
>>>>>>> 8b8295d7
                }
                ReceiveOnlyFunc::GetReceiveInvoker => v0::host::get_receive_invoker(
                    memory,
                    stack,
                    self.stateless.receive_ctx.invoker(),
                ),
                ReceiveOnlyFunc::GetReceiveSelfAddress => v0::host::get_receive_self_address(
                    memory,
                    stack,
                    self.stateless.receive_ctx.self_address(),
                ),
                ReceiveOnlyFunc::GetReceiveSelfBalance => v0::host::get_receive_self_balance(
                    stack,
                    self.stateless.receive_ctx.self_balance(),
                ),
                ReceiveOnlyFunc::GetReceiveSender => {
                    v0::host::get_receive_sender(memory, stack, self.stateless.receive_ctx.sender())
                }
                ReceiveOnlyFunc::GetReceiveOwner => {
                    v0::host::get_receive_owner(memory, stack, self.stateless.receive_ctx.owner())
                }
                ReceiveOnlyFunc::GetReceiveEntrypointSize => host::get_receive_entrypoint_size(
                    stack,
                    self.stateless.receive_ctx.entrypoint()?,
                ),
                ReceiveOnlyFunc::GetReceiveEntryPoint => host::get_receive_entrypoint(
                    memory,
                    stack,
                    self.stateless.receive_ctx.entrypoint()?,
                ),
                ReceiveOnlyFunc::Upgrade => {
                    return host::upgrade(memory, stack, &mut self.energy);
                }
            }?,
            ImportFunc::InitOnly(InitOnlyFunc::GetInitOrigin) => {
                bail!("Not implemented for receive.");
            }
        }
        Ok(None)
    }
}

/// Parameter whose ownership is tracked statically.
pub type ParameterRef<'a> = &'a [u8];
/// Parameter whose ownership is tracked dynamically.
/// This is needed, for example, when execution passes through Haskell and Rust.
/// Ideally this would be Arc<[u8]> but then this cannot be passed via the FFI
/// boundary directly since [u8] is not Sized. To avoid a third type we settle
/// on Vec<u8>.
pub type ParameterVec = Vec<u8>;

/// Invokes an init-function from a given artifact
pub fn invoke_init<BackingStore: BackingStoreLoad, R: RunnableCode>(
    artifact: impl Borrow<Artifact<ProcessedImports, R>>,
    amount: Amount,
    init_ctx: impl v0::HasInitContext,
    init_name: &str,
    parameter: ParameterRef,
    limit_logs_and_return_values: bool,
    energy: InterpreterEnergy,
    mut loader: BackingStore,
) -> ExecResult<InitResult> {
    let mut initial_state = trie::MutableState::initial_state();
    let inner = initial_state.get_inner(&mut loader);
    let state_ref = InstanceState::new(loader, inner);
    let mut host = InitHost {
        energy,
        activation_frames: constants::MAX_ACTIVATION_FRAMES,
        logs: v0::Logs::new(),
        state: state_ref,
        return_value: Vec::new(),
        parameter,
        limit_logs_and_return_values,
        init_ctx,
    };
    let result =
        artifact.borrow().run(&mut host, init_name, &[Value::I64(amount.micro_ccd() as i64)]);
    let return_value = std::mem::take(&mut host.return_value);
    let remaining_energy = host.energy.energy;
    let logs = std::mem::take(&mut host.logs);
    // release lock on the state
    drop(host);
    match result {
        Ok(ExecutionOutcome::Success {
            result,
            ..
        }) => {
            // process the return value.
            // - 0 indicates success
            // - positive values are a protocol violation, so they lead to a runtime error
            // - negative values lead to a rejection with a specific reject reason.
            if let Some(Value::I32(n)) = result {
                if n == 0 {
                    Ok(InitResult::Success {
                        logs,
                        return_value,
                        remaining_energy,
                        state: initial_state,
                    })
                } else {
                    Ok(InitResult::Reject {
                        reason: reason_from_wasm_error_code(n)?,
                        return_value,
                        remaining_energy,
                    })
                }
            } else {
                bail!("Wasm module should return a value.")
            }
        }
        Ok(ExecutionOutcome::Interrupted {
            reason,
            config: _,
        }) => match reason {},
        Err(error) => {
            if error.downcast_ref::<OutOfEnergy>().is_some() {
                Ok(InitResult::OutOfEnergy)
            } else {
                Ok(InitResult::Trap {
                    error,
                    remaining_energy,
                })
            }
        }
    }
}

#[derive(Debug, Clone)]
/// The kind of errors that may occur during handling of contract `invoke` or
/// `upgrade`.
pub enum InvokeFailure {
    /// The V1 contract rejected the call with the specific code. The code is
    /// always negative.
    ContractReject {
        code: i32,
        data: ParameterVec,
    },
    /// A transfer was attempted, but the sender did not have sufficient funds.
    InsufficientAmount,
    /// The receiving account of the transfer did not exist.
    NonExistentAccount,
    /// Contract to invoke did not exist (i.e., there is no contract on the
    /// supplied address).
    NonExistentContract,
    /// The contract existed, but the entrypoint did not.
    NonExistentEntrypoint,
    /// Sending a message to a V0 contact failed.
    SendingV0Failed,
    /// Invoking a contract failed with a runtime error.
    RuntimeError,
    UpgradeInvalidModuleRef,
    UpgradeInvalidContractName,
    UpgradeInvalidVersion,
}

impl InvokeFailure {
    /// Encode the failure kind in a format that is expected from a host
    /// function. If the return value is present it is pushed to the supplied
    /// vector of parameters.
    pub(crate) fn encode_as_u64(self, parameters: &mut Vec<ParameterVec>) -> anyhow::Result<u64> {
        Ok(match self {
            InvokeFailure::ContractReject {
                code,
                data,
            } => {
                let len = parameters.len();
                if len > 0b0111_1111_1111_1111_1111_1111 {
                    bail!("Too many calls.")
                }
                parameters.push(data);
                (len as u64) << 40 | (code as u32 as u64)
            }
            InvokeFailure::InsufficientAmount => 0x01_0000_0000,
            InvokeFailure::NonExistentAccount => 0x02_0000_0000,
            InvokeFailure::NonExistentContract => 0x03_0000_0000,
            InvokeFailure::NonExistentEntrypoint => 0x04_0000_0000,
            InvokeFailure::SendingV0Failed => 0x05_0000_0000,
            InvokeFailure::RuntimeError => 0x06_0000_0000,
            InvokeFailure::UpgradeInvalidModuleRef => 0x07_0000_0000,
            InvokeFailure::UpgradeInvalidContractName => 0x08_0000_0000,
            InvokeFailure::UpgradeInvalidVersion => 0x09_0000_0000,
        })
    }
}

/// Response from an invoke call.
pub enum InvokeResponse {
    /// Execution was successful, and the state potentially changed.
    Success {
        /// Balance after the execution of the interrupt.
        new_balance: Amount,
        /// Some calls do not have any return values, such as transfers.
        data:        Option<ParameterVec>,
    },
    /// Execution was not successful. The state did not change
    /// and the contract or environment responded with the given error.
    Failure {
        kind: InvokeFailure,
    },
}

#[cfg(feature = "enable-ffi")]
impl InvokeResponse {
    // NB: This must match the response encoding in V1.hs in consensus
    pub(crate) fn try_from_ffi_response(
        response_status: u64,
        new_balance: Amount,
        data: Option<ParameterVec>,
    ) -> anyhow::Result<Self> {
        // If the first 3 bytes are all set that indicates an error.
        let response = if response_status & 0xffff_ff00_0000_0000 == 0xffff_ff00_0000_0000 {
            let kind = match response_status & 0x0000_00ff_0000_0000 {
                0x0000_0000_0000_0000 => {
                    // The return value is present since this was a logic error.
                    if response_status & 0x0000_0000_ffff_ffff == 0 {
                        // Host violated precondition. There must be a non-zero error code.
                        bail!("Host violated precondition.")
                    }
                    let code = (response_status & 0x0000_0000_ffff_ffff) as u32 as i32;
                    if let Some(data) = data {
                        InvokeFailure::ContractReject {
                            code,
                            data,
                        }
                    } else {
                        bail!("Return value should be present in case of logic error.")
                    }
                }
                0x0000_0001_0000_0000 => InvokeFailure::InsufficientAmount,
                0x0000_0002_0000_0000 => InvokeFailure::NonExistentAccount,
                0x0000_0003_0000_0000 => InvokeFailure::NonExistentContract,
                0x0000_0004_0000_0000 => InvokeFailure::NonExistentEntrypoint,
                0x0000_0005_0000_0000 => InvokeFailure::SendingV0Failed,
                0x0000_0006_0000_0000 => InvokeFailure::RuntimeError,
                0x0000_0007_0000_0000 => InvokeFailure::UpgradeInvalidModuleRef,
                0x0000_0008_0000_0000 => InvokeFailure::UpgradeInvalidContractName,
                0x0000_0009_0000_0000 => InvokeFailure::UpgradeInvalidVersion,
                x => bail!("Unrecognized error code: {}", x),
            };
            InvokeResponse::Failure {
                kind,
            }
        } else {
            InvokeResponse::Success {
                new_balance,
                data,
            }
        };
        Ok(response)
    }
}

#[derive(Copy, Clone, Debug)]
/// Common data used by the `invoke_*_from_artifact` family of functions.
pub struct InvokeFromArtifactCtx<'a> {
    /// The source of the artifact, serialized in the format specified by the
    /// `wasm_transform` crate.
    pub artifact:  &'a [u8],
    /// Amount to invoke with.
    pub amount:    Amount,
    /// Parameter to supply to the call.
    pub parameter: ParameterRef<'a>,
    /// Energy to allow for execution.
    pub energy:    InterpreterEnergy,
}

/// Invokes an init-function from a given artifact *bytes*
#[cfg_attr(not(feature = "fuzz-coverage"), inline)]
pub fn invoke_init_from_artifact<BackingStore: BackingStoreLoad>(
    ctx: InvokeFromArtifactCtx,
    init_ctx: impl v0::HasInitContext,
    init_name: &str,
    loader: BackingStore,
    limit_logs_and_return_values: bool,
) -> ExecResult<InitResult> {
    let artifact = utils::parse_artifact(ctx.artifact)?;
    invoke_init(artifact, ctx.amount, init_ctx, init_name, ctx.parameter, limit_logs_and_return_values, ctx.energy, loader)
}

#[derive(Copy, Clone, Debug)]
/// Common data used by the `invoke_*_from_source` family of functions.
pub struct InvokeFromSourceCtx<'a> {
    /// The source Wasm module.
    pub source:          &'a [u8],
    /// Amount to invoke with.
    pub amount:          Amount,
    /// Parameter to supply to the call.
    pub parameter:       ParameterRef<'a>,
    /// Energy to allow for execution.
    pub energy:          InterpreterEnergy,
    /// Whether the module should be processed to allow upgrades or not.
    /// Upgrades are only allowed in protocol P5 and later. If this is set to
    /// `false` then parsing and validation will reject modules that use the
    /// `upgrade` function.
    pub support_upgrade: bool,
}

/// Invokes an init-function from Wasm module bytes
#[cfg_attr(not(feature = "fuzz-coverage"), inline)]
pub fn invoke_init_from_source<BackingStore: BackingStoreLoad>(
    ctx: InvokeFromSourceCtx,
    init_ctx: impl v0::HasInitContext,
    init_name: &str,
    loader: BackingStore,
    limit_logs_and_return_values: bool,
) -> ExecResult<InitResult> {
    let artifact = utils::instantiate(
        &ConcordiumAllowedImports {
            support_upgrade: ctx.support_upgrade,
        },
        ctx.source,
    )?;
    invoke_init(artifact, ctx.amount, init_ctx, init_name, ctx.parameter, limit_logs_and_return_values, ctx.energy, loader)
}

/// Same as `invoke_init_from_source`, except that the module has cost
/// accounting instructions inserted before the init function is called.
#[cfg_attr(not(feature = "fuzz-coverage"), inline)]
pub fn invoke_init_with_metering_from_source<BackingStore: BackingStoreLoad>(
    ctx: InvokeFromSourceCtx,
    init_ctx: impl v0::HasInitContext,
    init_name: &str,
    loader: BackingStore,
    limit_logs_and_return_values: bool,
) -> ExecResult<InitResult> {
    let artifact = utils::instantiate_with_metering(
        &ConcordiumAllowedImports {
            support_upgrade: ctx.support_upgrade,
        },
        ctx.source,
    )?;
    invoke_init(artifact, ctx.amount, init_ctx, init_name, ctx.parameter, limit_logs_and_return_values, ctx.energy, loader)
}

fn process_receive_result<
    BackingStore,
    Param,
    R: RunnableCode,
    Art: Into<Arc<Artifact<ProcessedImports, R>>>,
    Ctx1,
    Ctx2,
>(
    artifact: Art,
    host: ReceiveHost<'_, BackingStore, Param, Ctx1>,
    result: machine::RunResult<ExecutionOutcome<Interrupt>>,
) -> ExecResult<ReceiveResult<R, Ctx2>>
where
    StateLessReceiveHost<ParameterVec, Ctx2>: From<StateLessReceiveHost<Param, Ctx1>>, {
    let mut stateless = host.stateless;
    match result {
        Ok(ExecutionOutcome::Success {
            result,
            ..
        }) => {
            let remaining_energy = host.energy.energy;
            if let Some(Value::I32(n)) = result {
                if n >= 0 {
                    Ok(ReceiveResult::Success {
                        logs: stateless.logs,
                        state_changed: host.state.changed,
                        return_value: stateless.return_value,
                        remaining_energy,
                    })
                } else {
                    Ok(ReceiveResult::Reject {
                        reason: reason_from_wasm_error_code(n)?,
                        return_value: stateless.return_value,
                        remaining_energy,
                    })
                }
            } else {
                bail!(
                    "Invalid return. Expected a value, but receive nothing. This should not \
                     happen for well-formed modules"
                );
            }
        }
        Ok(ExecutionOutcome::Interrupted {
            reason,
            config,
        }) => {
            let remaining_energy = host.energy.energy;
            // Logs are returned per section that is executed.
            // So here we set the host logs to empty and return any
            // existing logs.
            let logs = std::mem::take(&mut stateless.logs);
            let state_changed = host.state.changed;
            let host = SavedHost {
                stateless:          stateless.into(),
                current_generation: host.state.current_generation,
                entry_mapping:      host.state.entry_mapping,
                iterators:          host.state.iterators,
            };
            Ok(ReceiveResult::Interrupt {
                remaining_energy,
                state_changed,
                logs,
                config: Box::new(ReceiveInterruptedState {
                    host,
                    artifact: artifact.into(),
                    config,
                }),
                interrupt: reason,
            })
        }
        Err(error) => {
            if error.downcast_ref::<OutOfEnergy>().is_some() {
                Ok(ReceiveResult::OutOfEnergy)
            } else {
                Ok(ReceiveResult::Trap {
                    error,
                    remaining_energy: host.energy.energy,
                })
            }
        }
    }
}

/// Collection of information relevant to invoke a receive-function.
#[derive(Debug)]
pub struct ReceiveInvocation<'a> {
    /// The amount included in the transaction.
    pub amount:       Amount,
    /// The name of the receive function to invoke.
    pub receive_name: ReceiveName<'a>,
    /// A parameter to provide the receive function.
    pub parameter:    ParameterRef<'a>,
    /// The limit on the energy to be used for execution.
    pub energy:       InterpreterEnergy,
}

/// Invokes an receive-function from a given artifact
pub fn invoke_receive<
    BackingStore: BackingStoreLoad,
    R1: RunnableCode,
    R2: RunnableCode,
    Art: Borrow<Artifact<ProcessedImports, R1>> + Into<Arc<Artifact<ProcessedImports, R2>>>,
    Ctx1: HasReceiveContext,
    Ctx2: From<Ctx1>,
>(
    artifact: Art,
    receive_ctx: Ctx1,
<<<<<<< HEAD
    receive_name: ReceiveName,
    param: ParameterRef,
    max_parameter_size: usize,
    limit_logs_and_return_values: bool,
    energy: InterpreterEnergy,
=======
    receive_invocation: ReceiveInvocation,
>>>>>>> 8b8295d7
    instance_state: InstanceState<BackingStore>,
    support_queries: bool,
) -> ExecResult<ReceiveResult<R2, Ctx2>> {
    let mut host = ReceiveHost {
        energy:    receive_invocation.energy,
        stateless: StateLessReceiveHost {
            activation_frames: constants::MAX_ACTIVATION_FRAMES,
            logs: v0::Logs::new(),
            return_value: Vec::new(),
            parameters: vec![receive_invocation.parameter],
            receive_ctx,
<<<<<<< HEAD
            max_parameter_size,
            limit_logs_and_return_values,
=======
            support_queries,
>>>>>>> 8b8295d7
        },
        state:     instance_state,
    };

    let result =
        artifact.borrow().run(&mut host, receive_invocation.receive_name.get_chain_name(), &[
            Value::I64(receive_invocation.amount.micro_ccd() as i64),
        ]);
    process_receive_result(artifact, host, result)
}

/// Resume execution of the receive method after handling the interrupt.
/// The arguments
///
/// - `interrupted_state` is the state of execution that is captured when we
///   started handling the interrupt
/// - `response` is the response from the operation that was invoked
/// - `energy` is the remaning energy left for execution
/// - `state_trie` is the current state of the contract instance, **after**
///   handling the interrupt
/// - `state_updated` indicates whether the state of the instance has changed
///   during handling of the operation This can currently only happen if there
///   is re-entrancy, i.e., if during handling of the interrupt the instance
///   that invoked it is itself again invoked.
/// - `backing_store` gives access to any on-disk storage for the instance
///   state.
pub fn resume_receive<BackingStore: BackingStoreLoad>(
    interrupted_state: Box<ReceiveInterruptedState<CompiledFunction>>,
    response: InvokeResponse,  // response from the call
    energy: InterpreterEnergy, // remaining energy for execution
    state_trie: &mut trie::MutableState,
    state_updated: bool,
    mut backing_store: BackingStore,
) -> ExecResult<ReceiveResult<CompiledFunction>> {
    let inner = state_trie.get_inner(&mut backing_store);
    let state = InstanceState::migrate(
        state_updated,
        interrupted_state.host.current_generation,
        interrupted_state.host.entry_mapping,
        interrupted_state.host.iterators,
        backing_store,
        inner,
    );
    let mut host = ReceiveHost {
        stateless: interrupted_state.host.stateless,
        energy,
        state,
    };
    let response = match response {
        InvokeResponse::Success {
            new_balance,
            data,
        } => {
            host.stateless.receive_ctx.common.self_balance = new_balance;
            // the response value is constructed by setting the last 5 bytes to 0
            // for the first 3 bytes, the first bit is 1 if the state changed, and 0
            // otherwise the remaining bits are the index of the parameter.
            let tag = if state_updated {
                0b1000_0000_0000_0000_0000_0000u64
            } else {
                0
            };
            if let Some(data) = data {
                let len = host.stateless.parameters.len();
                if len > 0b0111_1111_1111_1111_1111_1111 {
                    bail!("Too many calls.")
                }
                host.stateless.parameters.push(data);
                // return the index of the parameter to retrieve.
                (len as u64 | tag) << 40
            } else {
                // modulo the tag, 0 indicates that there is no new response. This works
                // because if there is a response
                // len must be at least 1 since every contract starts by being
                // called with a parameter
                tag << 40
            }
        }
        InvokeResponse::Failure {
            kind,
        } => kind.encode_as_u64(&mut host.stateless.parameters)?,
    };
    // push the response from the invoke
    let mut config = interrupted_state.config;
    config.push_value(response);
    let result = interrupted_state.artifact.run_config(&mut host, config);
    process_receive_result(interrupted_state.artifact, host, result)
}

/// Returns the passed Wasm error code if it is negative.
/// This function should only be called on negative numbers.
fn reason_from_wasm_error_code(n: i32) -> ExecResult<i32> {
    ensure!(
        n < 0,
        "Wasm return value of {} is treated as an error. Only negative should be treated as error.",
        n
    );
    Ok(n)
}

/// Invokes an receive-function from a given artifact *bytes*
#[cfg_attr(not(feature = "fuzz-coverage"), inline)]
pub fn invoke_receive_from_artifact<
    'a,
    BackingStore: BackingStoreLoad,
    Ctx1: HasReceiveContext,
    Ctx2: From<Ctx1>,
>(
    ctx: InvokeFromArtifactCtx<'a>,
    receive_ctx: Ctx1,
    receive_name: ReceiveName,
    instance_state: InstanceState<BackingStore>,
<<<<<<< HEAD
    max_parameter_size: usize,
    limit_logs_and_return_values: bool,
=======
    support_queries: bool,
>>>>>>> 8b8295d7
) -> ExecResult<ReceiveResult<CompiledFunctionBytes<'a>, Ctx2>> {
    let artifact = utils::parse_artifact(ctx.artifact)?;
    invoke_receive(
        Arc::new(artifact),
        receive_ctx,
<<<<<<< HEAD
        receive_name,
        ctx.parameter,
        max_parameter_size,
        limit_logs_and_return_values,
        ctx.energy,
=======
        ReceiveInvocation {
            energy: ctx.energy,
            parameter: ctx.parameter,
            receive_name,
            amount: ctx.amount,
        },
>>>>>>> 8b8295d7
        instance_state,
        support_queries,
    )
}

/// Invokes an receive-function from Wasm module bytes.
#[cfg_attr(not(feature = "fuzz-coverage"), inline)]
pub fn invoke_receive_from_source<
    BackingStore: BackingStoreLoad,
    Ctx1: HasReceiveContext,
    Ctx2: From<Ctx1>,
>(
    ctx: InvokeFromSourceCtx,
    receive_ctx: Ctx1,
    receive_name: ReceiveName,
    instance_state: InstanceState<BackingStore>,
<<<<<<< HEAD
    max_parameter_size: usize,
    limit_logs_and_return_values: bool,
=======
    support_queries: bool,
>>>>>>> 8b8295d7
) -> ExecResult<ReceiveResult<CompiledFunction, Ctx2>> {
    let artifact = utils::instantiate(
        &ConcordiumAllowedImports {
            support_upgrade: ctx.support_upgrade,
        },
        ctx.source,
    )?;
    invoke_receive(
        Arc::new(artifact),
        receive_ctx,
<<<<<<< HEAD
        receive_name,
        ctx.parameter,
        max_parameter_size,
        limit_logs_and_return_values,
        ctx.energy,
=======
        ReceiveInvocation {
            amount: ctx.amount,
            receive_name,
            parameter: ctx.parameter,
            energy: ctx.energy,
        },
>>>>>>> 8b8295d7
        instance_state,
        support_queries,
    )
}

/// Invokes an receive-function from Wasm module bytes, injects the module with
/// metering.
#[cfg_attr(not(feature = "fuzz-coverage"), inline)]
pub fn invoke_receive_with_metering_from_source<
    BackingStore: BackingStoreLoad,
    Ctx1: HasReceiveContext,
    Ctx2: From<Ctx1>,
>(
    ctx: InvokeFromSourceCtx,
    receive_ctx: Ctx1,
    receive_name: ReceiveName,
    instance_state: InstanceState<BackingStore>,
<<<<<<< HEAD
    max_parameter_size: usize,
    limit_logs_and_return_values: bool,
=======
    support_queries: bool,
>>>>>>> 8b8295d7
) -> ExecResult<ReceiveResult<CompiledFunction, Ctx2>> {
    let artifact = utils::instantiate_with_metering(
        &ConcordiumAllowedImports {
            support_upgrade: ctx.support_upgrade,
        },
        ctx.source,
    )?;
    invoke_receive(
        Arc::new(artifact),
        receive_ctx,
<<<<<<< HEAD
        receive_name,
        ctx.parameter,
        max_parameter_size,
        limit_logs_and_return_values,
        ctx.energy,
=======
        ReceiveInvocation {
            amount: ctx.amount,
            receive_name,
            parameter: ctx.parameter,
            energy: ctx.energy,
        },
>>>>>>> 8b8295d7
        instance_state,
        support_queries,
    )
}<|MERGE_RESOLUTION|>--- conflicted
+++ resolved
@@ -126,21 +126,22 @@
 /// allocated energy.
 pub struct InitHost<'a, BackingStore, ParamType, Ctx> {
     /// Remaining energy for execution.
-    pub energy:            InterpreterEnergy,
+    pub energy:                   InterpreterEnergy,
     /// Remaining amount of activation frames.
     /// In other words, how many more functions can we call in a nested way.
-    pub activation_frames: u32,
+    pub activation_frames:        u32,
     /// Logs produced during execution.
-    pub logs:              v0::Logs,
+    pub logs:                     v0::Logs,
     /// The contract's state.
-    pub state:             InstanceState<'a, BackingStore>,
+    pub state:                    InstanceState<'a, BackingStore>,
     /// The response from the call.
-    pub return_value:      ReturnValue,
+    pub return_value:             ReturnValue,
     /// The parameter to the init method.
-    pub parameter:         ParamType,
+    pub parameter:                ParamType,
     /// The init context for this invocation.
-    pub init_ctx:          Ctx,
-    /// Whether there is a limit on the number of logs and sizes of return values. Limit removed in P5.
+    pub init_ctx:                 Ctx,
+    /// Whether there is a limit on the number of logs and sizes of return
+    /// values. Limit removed in P5.
     limit_logs_and_return_values: bool,
 }
 
@@ -150,13 +151,13 @@
 {
     fn from(host: InitHost<'b, BackingStore, ParameterRef<'a>, Ctx1>) -> Self {
         Self {
-            energy:            host.energy,
+            energy: host.energy,
             activation_frames: host.activation_frames,
-            logs:              host.logs,
-            state:             host.state,
-            return_value:      host.return_value,
-            parameter:         host.parameter.into(),
-            init_ctx:          host.init_ctx.into(),
+            logs: host.logs,
+            state: host.state,
+            return_value: host.return_value,
+            parameter: host.parameter.into(),
+            init_ctx: host.init_ctx.into(),
             limit_logs_and_return_values: host.limit_logs_and_return_values,
         }
     }
@@ -183,26 +184,25 @@
 pub struct StateLessReceiveHost<ParamType, Ctx> {
     /// Remaining amount of activation frames.
     /// In other words, how many more functions can we call in a nested way.
-    pub activation_frames: u32,
+    pub activation_frames:        u32,
     /// Logs produced during execution.
-    pub logs:              v0::Logs,
+    pub logs:                     v0::Logs,
     /// Return value from execution.
-    pub return_value:      ReturnValue,
+    pub return_value:             ReturnValue,
     /// The parameter to the receive method, as well as any responses from
     /// calls to other contracts during execution.
-    pub parameters:        Vec<ParamType>,
+    pub parameters:               Vec<ParamType>,
     /// The receive context for this call.
-    pub receive_ctx:       Ctx,
-<<<<<<< HEAD
-    /// The maximum parameter size allowed. Is constant for a given protocol version.
-    max_parameter_size: usize,
-    /// Whether there is a limit on the number of logs and sizes of return values. Limit removed in P5.
-    limit_logs_and_return_values: bool,
-=======
+    pub receive_ctx:              Ctx,
     /// Whether the host should support queries or not. Queries are introduced
     /// in protocol version 5.
-    pub support_queries:   bool,
->>>>>>> 8b8295d7
+    pub support_queries:          bool,
+    /// The maximum parameter size allowed. Is constant for a given protocol
+    /// version.
+    max_parameter_size:           usize,
+    /// Whether there is a limit on the number of logs and sizes of return
+    /// values. Limit removed in protocol version 5.
+    limit_logs_and_return_values: bool,
 }
 
 impl<'a, Ctx2, Ctx1: Into<Ctx2>> From<StateLessReceiveHost<ParameterRef<'a>, Ctx1>>
@@ -211,16 +211,13 @@
     fn from(host: StateLessReceiveHost<ParameterRef<'a>, Ctx1>) -> Self {
         Self {
             activation_frames: host.activation_frames,
-            logs:              host.logs,
-            return_value:      host.return_value,
-            parameters:        host.parameters.into_iter().map(|x| x.to_vec()).collect(),
-            receive_ctx:       host.receive_ctx.into(),
-<<<<<<< HEAD
+            logs: host.logs,
+            return_value: host.return_value,
+            parameters: host.parameters.into_iter().map(|x| x.to_vec()).collect(),
+            receive_ctx: host.receive_ctx.into(),
+            support_queries: host.support_queries,
             max_parameter_size: host.max_parameter_size,
             limit_logs_and_return_values: host.limit_logs_and_return_values,
-=======
-            support_queries:   host.support_queries,
->>>>>>> 8b8295d7
         }
     }
 }
@@ -331,7 +328,13 @@
         energy.tick_energy(constants::write_output_cost(length))?;
         let end = start + length as usize; // this cannot overflow on 64-bit machines.
         ensure!(end <= memory.len(), "Illegal memory access.");
-        let res = write_return_value_helper(rv, energy, offset, &memory[start..end], limit_return_value_size)?;
+        let res = write_return_value_helper(
+            rv,
+            energy,
+            offset,
+            &memory[start..end],
+            limit_return_value_size,
+        )?;
         stack.push_value(res);
         Ok(())
     }
@@ -948,9 +951,13 @@
                     &mut self.energy,
                     self.init_ctx.sender_policies(),
                 ),
-                CommonFunc::LogEvent => {
-                    v0::host::log_event(memory, stack, &mut self.energy, &mut self.logs, self.limit_logs_and_return_values)
-                }
+                CommonFunc::LogEvent => v0::host::log_event(
+                    memory,
+                    stack,
+                    &mut self.energy,
+                    &mut self.logs,
+                    self.limit_logs_and_return_values,
+                ),
                 CommonFunc::GetSlotTime => v0::host::get_slot_time(stack, self.init_ctx.metadata()),
                 CommonFunc::StateLookupEntry => {
                     host::state_lookup_entry(memory, stack, &mut self.energy, &mut self.state)
@@ -1097,9 +1104,13 @@
                     &mut self.energy,
                     self.stateless.receive_ctx.sender_policies(),
                 ),
-                CommonFunc::LogEvent => {
-                    v0::host::log_event(memory, stack, &mut self.energy, &mut self.stateless.logs, self.stateless.limit_logs_and_return_values)
-                }
+                CommonFunc::LogEvent => v0::host::log_event(
+                    memory,
+                    stack,
+                    &mut self.energy,
+                    &mut self.stateless.logs,
+                    self.stateless.limit_logs_and_return_values,
+                ),
                 CommonFunc::GetSlotTime => {
                     v0::host::get_slot_time(stack, self.stateless.receive_ctx.metadata())
                 }
@@ -1154,16 +1165,13 @@
             }?,
             ImportFunc::ReceiveOnly(rof) => match rof {
                 ReceiveOnlyFunc::Invoke => {
-<<<<<<< HEAD
-                    return host::invoke(memory, stack, &mut self.energy, self.stateless.max_parameter_size);
-=======
                     return host::invoke(
                         self.stateless.support_queries,
                         memory,
                         stack,
                         &mut self.energy,
+                        self.stateless.max_parameter_size,
                     );
->>>>>>> 8b8295d7
                 }
                 ReceiveOnlyFunc::GetReceiveInvoker => v0::host::get_receive_invoker(
                     memory,
@@ -1440,7 +1448,16 @@
     limit_logs_and_return_values: bool,
 ) -> ExecResult<InitResult> {
     let artifact = utils::parse_artifact(ctx.artifact)?;
-    invoke_init(artifact, ctx.amount, init_ctx, init_name, ctx.parameter, limit_logs_and_return_values, ctx.energy, loader)
+    invoke_init(
+        artifact,
+        ctx.amount,
+        init_ctx,
+        init_name,
+        ctx.parameter,
+        limit_logs_and_return_values,
+        ctx.energy,
+        loader,
+    )
 }
 
 #[derive(Copy, Clone, Debug)]
@@ -1476,7 +1493,16 @@
         },
         ctx.source,
     )?;
-    invoke_init(artifact, ctx.amount, init_ctx, init_name, ctx.parameter, limit_logs_and_return_values, ctx.energy, loader)
+    invoke_init(
+        artifact,
+        ctx.amount,
+        init_ctx,
+        init_name,
+        ctx.parameter,
+        limit_logs_and_return_values,
+        ctx.energy,
+        loader,
+    )
 }
 
 /// Same as `invoke_init_from_source`, except that the module has cost
@@ -1495,7 +1521,16 @@
         },
         ctx.source,
     )?;
-    invoke_init(artifact, ctx.amount, init_ctx, init_name, ctx.parameter, limit_logs_and_return_values, ctx.energy, loader)
+    invoke_init(
+        artifact,
+        ctx.amount,
+        init_ctx,
+        init_name,
+        ctx.parameter,
+        limit_logs_and_return_values,
+        ctx.energy,
+        loader,
+    )
 }
 
 fn process_receive_result<
@@ -1606,17 +1641,11 @@
 >(
     artifact: Art,
     receive_ctx: Ctx1,
-<<<<<<< HEAD
-    receive_name: ReceiveName,
-    param: ParameterRef,
+    receive_invocation: ReceiveInvocation,
+    instance_state: InstanceState<BackingStore>,
+    support_queries: bool,
     max_parameter_size: usize,
     limit_logs_and_return_values: bool,
-    energy: InterpreterEnergy,
-=======
-    receive_invocation: ReceiveInvocation,
->>>>>>> 8b8295d7
-    instance_state: InstanceState<BackingStore>,
-    support_queries: bool,
 ) -> ExecResult<ReceiveResult<R2, Ctx2>> {
     let mut host = ReceiveHost {
         energy:    receive_invocation.energy,
@@ -1626,12 +1655,9 @@
             return_value: Vec::new(),
             parameters: vec![receive_invocation.parameter],
             receive_ctx,
-<<<<<<< HEAD
+            support_queries,
             max_parameter_size,
             limit_logs_and_return_values,
-=======
-            support_queries,
->>>>>>> 8b8295d7
         },
         state:     instance_state,
     };
@@ -1744,33 +1770,24 @@
     receive_ctx: Ctx1,
     receive_name: ReceiveName,
     instance_state: InstanceState<BackingStore>,
-<<<<<<< HEAD
+    support_queries: bool,
     max_parameter_size: usize,
     limit_logs_and_return_values: bool,
-=======
-    support_queries: bool,
->>>>>>> 8b8295d7
 ) -> ExecResult<ReceiveResult<CompiledFunctionBytes<'a>, Ctx2>> {
     let artifact = utils::parse_artifact(ctx.artifact)?;
     invoke_receive(
         Arc::new(artifact),
         receive_ctx,
-<<<<<<< HEAD
-        receive_name,
-        ctx.parameter,
-        max_parameter_size,
-        limit_logs_and_return_values,
-        ctx.energy,
-=======
         ReceiveInvocation {
             energy: ctx.energy,
             parameter: ctx.parameter,
             receive_name,
             amount: ctx.amount,
         },
->>>>>>> 8b8295d7
         instance_state,
         support_queries,
+        max_parameter_size,
+        limit_logs_and_return_values,
     )
 }
 
@@ -1785,12 +1802,9 @@
     receive_ctx: Ctx1,
     receive_name: ReceiveName,
     instance_state: InstanceState<BackingStore>,
-<<<<<<< HEAD
+    support_queries: bool,
     max_parameter_size: usize,
     limit_logs_and_return_values: bool,
-=======
-    support_queries: bool,
->>>>>>> 8b8295d7
 ) -> ExecResult<ReceiveResult<CompiledFunction, Ctx2>> {
     let artifact = utils::instantiate(
         &ConcordiumAllowedImports {
@@ -1801,22 +1815,16 @@
     invoke_receive(
         Arc::new(artifact),
         receive_ctx,
-<<<<<<< HEAD
-        receive_name,
-        ctx.parameter,
-        max_parameter_size,
-        limit_logs_and_return_values,
-        ctx.energy,
-=======
         ReceiveInvocation {
             amount: ctx.amount,
             receive_name,
             parameter: ctx.parameter,
             energy: ctx.energy,
         },
->>>>>>> 8b8295d7
         instance_state,
         support_queries,
+        max_parameter_size,
+        limit_logs_and_return_values,
     )
 }
 
@@ -1832,12 +1840,9 @@
     receive_ctx: Ctx1,
     receive_name: ReceiveName,
     instance_state: InstanceState<BackingStore>,
-<<<<<<< HEAD
+    support_queries: bool,
     max_parameter_size: usize,
     limit_logs_and_return_values: bool,
-=======
-    support_queries: bool,
->>>>>>> 8b8295d7
 ) -> ExecResult<ReceiveResult<CompiledFunction, Ctx2>> {
     let artifact = utils::instantiate_with_metering(
         &ConcordiumAllowedImports {
@@ -1848,21 +1853,15 @@
     invoke_receive(
         Arc::new(artifact),
         receive_ctx,
-<<<<<<< HEAD
-        receive_name,
-        ctx.parameter,
-        max_parameter_size,
-        limit_logs_and_return_values,
-        ctx.energy,
-=======
         ReceiveInvocation {
             amount: ctx.amount,
             receive_name,
             parameter: ctx.parameter,
             energy: ctx.energy,
         },
->>>>>>> 8b8295d7
         instance_state,
         support_queries,
+        max_parameter_size,
+        limit_logs_and_return_values,
     )
 }