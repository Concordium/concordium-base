# Changelog

## Unreleased changes

<<<<<<< HEAD
## concordium-contracts-common 4.1.0 (Unreleased)

=======
>>>>>>> ab70a3aa
- Add support for smart contract v3 schemas.
- Add type `ModuleReference` representing a module reference.
- Implement `SchemaType` for `OwnedEntrypointName` and `OwnedParameter`.
- Add type `ExchangeRate` representing an exchange rate between two quantities.

## concordium-contracts-common 4.0.0 (2022-08-24)

- Add type aliases for `ContractIndex` and `ContractSubIndex`.
- Add `micro_ccd` getter for `Amount`.
- Add `AccountAddress::get_alias` function for finding account aliases.
- Implement converters to string for `ContractName`, `OwnedContractName` and a `serde` implementation when `derive-serde` is enabled.
- Implement `Ord` for `OwnedReceiveName`.
- Change the `serde` implementation for `Address` to use `AddressAccount` and `AddressContract` for the tag, matching the one used by Concordium Node.
- Make `AccountAddressParseError` public when `derive-serde` is enabled.
- Implement `Display` and `FromStr` for `ContractAddress` when `derive-serde` is enabled. The formatting is `<index, subindex>`, E.g `<145,0>` .
- Implement `Display` and `FromStr` for `Address` when `derive-serde` is enabled. The latter attempts to parse a contract address. If this fails it will attempt to parse an `AccountAddress`.
- Implement `FromStr` for `OwnedReceiveName`.
- Add `cursor_position` method to the `Seek` trait.
- Rework attribute values types (breaking change)
  - Change `AttributeValue` from a slice to a struct.
  - Remove `OwnedAttributeValue` type.
- Add support for smart contract v2 schemas.

## concordium-contracts-common 3.1.0 (2022-08-04)

- Extend schema type with `ULeb128`, `ILeb128`, `ByteList` and `ByteArray`.
  - `ULeb128` and `ILeb128` allow for integers of arbitrary size and are represented in JSON as a string containing the integer.
  - `ByteList` and `ByteArray` are byte specialized versions of `List` and `Array` and are represented in JSON as lowercase hex encoded strings.
- Add new schema version which include the versioning in the serialization.
- Use `schema::Type::ByteList` for `[u8]` implementation of `SchemaType`.
- Introduce `HasSize` trait.
- Implement `Seek` for `Cursor<T>` when `T` implements `HasSize`.
- Add traits `Serial`, `Deserial`, `SerialCtx` and `DeserialCtx`.
- Add procedural macros for deriving `Serial` and `Deserial`.
- Implement `std::error:Error` for error types, when `std` feature is enabled.

## concordium-contracts-common 3.0.0 (2022-05-17)

- Introduce Entrypoint and Parameter types, and their owned versions.
- Add a new schema version for V1 smart contracts.
  This adds schema for return values of init and receive functions, and removes the state schema.
- `get_chain_name`, `get_name_parts` have been moved from `OwnedReceiveName` to
  `ReceiveName`. The method `get_func_name` of `OwnedReceiveName` became
  `get_entrypoint_name` of `ReceiveName`.

## concordium-contracts-common 2.0.0 (2022-01-05)

- Update references to token to match token name (CCD).

## concordium-contracts-common 1.0.1 (2021-10-08)
- Fix deserialization of arrays.

## concordium-contracts-common 1.0.0 (2021-10-05)
- Add public validation functions to contract and receive names.
- Add new cases for NewContractNameError and NewReceiveNameError.
- Remove the needless reference in `to_owned` and `get_chain_name` methods.
- Implement `SchemaType` for `Address`.
- Derive `PartialOrd` and `Ord` for `ContractAddress` and `Address`.
- Derive `Hash` for `Amount`, `Timestamp`, `Duration`, `AccountAddress`, `ContractAddress`, `Address`, `ContractName`, `OwnedContractName`, `ReceiveName` and `OwnedReceiveName`.
- Add `HashMap` and `HashSet` from the `hashbrown` crate to support `no-std`.
- Make `HashMap` and `HashSet` default to the `fnv` hasher.
- Add functions for serializing and deserializing `HashMap` and `HashSet` without the length (`serial_hashmap_no_length`, `deserial_hashmap_no_length`, `deserial_hashset_no_length`, `deserial_hashset_no_length`).
- Use const generics in Serial, Deserial and SchemaType implementation for arrays.
- Bump minimum supported Rust version to 1.51.

## concordium-contracts-common 0.4.0 (2021-05-12)

- Add String to the schema.
- Add ContractName and ReceiveName to schema.
- Add ContractName and ReceiveName types for added type safety.<|MERGE_RESOLUTION|>--- conflicted
+++ resolved
@@ -2,11 +2,6 @@
 
 ## Unreleased changes
 
-<<<<<<< HEAD
-## concordium-contracts-common 4.1.0 (Unreleased)
-
-=======
->>>>>>> ab70a3aa
 - Add support for smart contract v3 schemas.
 - Add type `ModuleReference` representing a module reference.
 - Implement `SchemaType` for `OwnedEntrypointName` and `OwnedParameter`.
