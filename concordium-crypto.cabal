--- conflicted
+++ resolved
@@ -56,11 +56,8 @@
                 , base58string >= 0.10.0
                 , QuickCheck >= 2.10
                 , vector >= 0.12
-<<<<<<< HEAD
                 , template-haskell >= 2.14
-=======
                 , text >= 1.2.3.1
->>>>>>> e9f4e446
 
   extra-libraries: ec_vrf_ed25519
                    sha_2, 
@@ -68,13 +65,12 @@
                    dodis_yampolskiy_prf
                    pedersen_scheme
                    elgamal
-<<<<<<< HEAD
                    ps_sig
-=======
+
   if os(windows)
         extra-libraries: ws2_32
                          userenv
->>>>>>> e9f4e446
+
 
 Test-Suite tests
   default-language: Haskell2010
