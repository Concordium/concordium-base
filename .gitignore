--- conflicted
+++ resolved
@@ -20,12 +20,7 @@
 *.lock
 dist/
 
-<<<<<<< HEAD
-rust-src/target/
-rust-src/*/target/
-=======
 **/target/
->>>>>>> d4341692
 *.json
 /.dir-locals.el
 *.bin
