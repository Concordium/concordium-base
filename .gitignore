--- conflicted
+++ resolved
@@ -20,12 +20,7 @@
 *.lock
 dist/
 
-<<<<<<< HEAD
-rust-src/target/
-rust-src/*/target/
-=======
 **/target/
->>>>>>> 8446be65
 *.json
 /.dir-locals.el
 *.bin
