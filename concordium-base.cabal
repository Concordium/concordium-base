--- conflicted
+++ resolved
@@ -4,11 +4,7 @@
 --
 -- see: https://github.com/sol/hpack
 --
-<<<<<<< HEAD
--- hash: dd9e84fbef0edb7530c4f9f7793f559053ace763108104e52cc967db1d38655c
-=======
 -- hash: df981d0b53eaf25f809878e4f4a629ade3503268311dad43dcd0e0045a69a94f
->>>>>>> 1332e24c
 
 name:           concordium-base
 version:        0.1.0.0
