cabal-version: 1.24

-- This file has been generated from package.yaml by hpack version 0.34.4.
--
-- see: https://github.com/sol/hpack

name:           concordium-base
version:        0.1.0.0
description:    See README
author:         Concordium AG
maintainer:     developers@concordium.com
copyright:      Concordium AG
license:        MPL-2.0
license-file:   LICENSE
build-type:     Custom
extra-source-files:
    README.md
    LICENSE

custom-setup
  setup-depends:
      Cabal >=2.2
    , base >=4.7
    , directory >=1.3

flag static
  description: Use static linking.
  manual: True
  default: False

library
  exposed-modules:
      Concordium.Common.Amount
      Concordium.Common.Time
      Concordium.Common.Version
      Concordium.Constants
      Concordium.Cost
      Concordium.Crypto.BlockSignature
      Concordium.Crypto.BlsSignature
      Concordium.Crypto.ByteStringHelpers
      Concordium.Crypto.DummyData
      Concordium.Crypto.Ed25519Signature
      Concordium.Crypto.EncryptedTransfers
      Concordium.Crypto.FFIDataTypes
      Concordium.Crypto.FFIHelpers
      Concordium.Crypto.Proofs
      Concordium.Crypto.SHA256
      Concordium.Crypto.SignatureScheme
      Concordium.Crypto.VRF
      Concordium.Genesis.Account
      Concordium.Genesis.Data
      Concordium.Genesis.Data.Base
      Concordium.Genesis.Data.P1
      Concordium.Genesis.Data.P2
      Concordium.Genesis.Data.P3
      Concordium.Genesis.Data.P4
      Concordium.Genesis.Parameters
      Concordium.ID.Account
      Concordium.ID.AnonymityRevoker
      Concordium.ID.DummyData
      Concordium.ID.IdentityProvider
      Concordium.ID.Parameters
      Concordium.ID.Types
      Concordium.Logger
      Concordium.SQL.AccountTransactionIndex
      Concordium.SQL.Helpers
      Concordium.Types
      Concordium.Types.Accounts
      Concordium.Types.Accounts.Releases
      Concordium.Types.AnonymityRevokers
      Concordium.Types.Block
      Concordium.Types.DummyData
      Concordium.Types.Execution
      Concordium.Types.Execution.TH
      Concordium.Types.HashableTo
      Concordium.Types.IdentityProviders
<<<<<<< HEAD
      Concordium.Types.Migration
=======
      Concordium.Types.InvokeContract
>>>>>>> eae29f2a
      Concordium.Types.Parameters
      Concordium.Types.ProtocolVersion
      Concordium.Types.ProtocolVersion.JustForCPV1
      Concordium.Types.ProtocolVersion.TH
      Concordium.Types.Queries
      Concordium.Types.SeedState
      Concordium.Types.SmartContracts
      Concordium.Types.Transactions
      Concordium.Types.UpdateQueues
      Concordium.Types.Updates
      Concordium.Utils
      Concordium.Utils.BinarySearch
      Concordium.Utils.Encryption
      Concordium.Utils.Serialization
      Concordium.Utils.Serialization.Put
      Concordium.Wasm
      Data.Base58Encoding
      Data.Base58Encoding.TH
      Data.FixedByteString
  other-modules:
      Paths_concordium_base
  hs-source-dirs:
      haskell-src
  default-extensions:
      FlexibleContexts
      FlexibleInstances
      FunctionalDependencies
      GeneralizedNewtypeDeriving
      LambdaCase
      MultiParamTypeClasses
      RecordWildCards
      TupleSections
  ghc-options: -Wall -Wcompat -Werror=missing-fields -Werror=missing-methods -Wredundant-constraints -fno-ignore-asserts
  extra-libraries:
      aggregate_sig
      ecvrf
      eddsa_ed25519
      encrypted_transfers
      ffi_helpers
      id
      sha_2
  build-depends:
      QuickCheck >=2.12
    , aeson >=1.4.2
    , base >=4.7 && <5
    , base16-bytestring >=0.1.1.6
    , base64-bytestring >=1.1.0.0
    , binary >=0.8
    , bytestring >=0.10
    , cereal >=0.5
    , containers >=0.6
    , cryptonite >=0.27
    , deepseq >=1.4
    , exceptions >=0.10
    , ghc-prim >=0.5.3
    , hashable >=1.2
    , microlens >=0.3
    , microlens-platform >=0.3
    , mtl >=2.2
    , persistent >=2.10
    , persistent-postgresql >=2.10
    , persistent-template >=2.8
    , pqueue >=1.4.1
    , prettyprinter >=1.2
    , primitive >=0.7
    , random >=1.1
    , scientific >=0.3.2
    , template-haskell >=2.14
    , text >=1.2
    , time >=1.8
    , transformers >=0.5
    , unordered-containers >=0.2
    , vector >=0.12
  if os(windows)
    extra-libraries:
        userenv
        ws2_32
  default-language: Haskell2010

executable generate-update-keys
  main-is: Main.hs
  other-modules:
      Paths_concordium_base
  hs-source-dirs:
      haskell-bins/generate-update-keys
  default-extensions:
      FlexibleContexts
      FlexibleInstances
      FunctionalDependencies
      GeneralizedNewtypeDeriving
      LambdaCase
      MultiParamTypeClasses
      RecordWildCards
      TupleSections
  ghc-options: -Wall -Wcompat -Werror=missing-fields -Werror=missing-methods -Wredundant-constraints -fno-ignore-asserts
  build-depends:
      QuickCheck >=2.12
    , aeson >=1.4.2
    , aeson-pretty >=0.8
    , base >=4.7 && <5
    , base16-bytestring >=0.1.1.6
    , base64-bytestring >=1.1.0.0
    , binary >=0.8
    , bytestring >=0.10
    , cereal >=0.5
    , concordium-base
    , containers >=0.6
    , cryptonite >=0.27
    , deepseq >=1.4
    , exceptions >=0.10
    , filepath >=1.4
    , ghc-prim >=0.5.3
    , hashable >=1.2
    , microlens >=0.3
    , microlens-platform >=0.3
    , mtl >=2.2
    , optparse-applicative >=0.15
    , persistent >=2.10
    , persistent-postgresql >=2.10
    , persistent-template >=2.8
    , pqueue >=1.4.1
    , prettyprinter >=1.2
    , primitive >=0.7
    , random >=1.1
    , scientific >=0.3.2
    , template-haskell >=2.14
    , text >=1.2
    , time >=1.8
    , transformers >=0.5
    , unordered-containers >=0.2
    , vector >=0.12
  default-language: Haskell2010

executable genesis
  main-is: Genesis.hs
  other-modules:
      Paths_concordium_base
  hs-source-dirs:
      haskell-bins/genesis
  default-extensions:
      FlexibleContexts
      FlexibleInstances
      FunctionalDependencies
      GeneralizedNewtypeDeriving
      LambdaCase
      MultiParamTypeClasses
      RecordWildCards
      TupleSections
  ghc-options: -Wall -Wcompat -fno-ignore-asserts
  build-depends:
      QuickCheck >=2.12
    , aeson >=1.4.2
    , aeson-pretty >=0.8
    , base >=4.7 && <5
    , base16-bytestring >=0.1.1.6
    , base64-bytestring >=1.1.0.0
    , binary >=0.8
    , bytestring >=0.10
    , cereal >=0.5
    , cmdargs >=0.10
    , concordium-base
    , containers >=0.6
    , cryptonite >=0.27
    , deepseq >=1.4
    , exceptions >=0.10
    , filepath >=1.4
    , ghc-prim >=0.5.3
    , hashable >=1.2
    , microlens >=0.3
    , microlens-platform >=0.3
    , mtl >=2.2
    , persistent >=2.10
    , persistent-postgresql >=2.10
    , persistent-template >=2.8
    , pqueue >=1.4.1
    , prettyprinter >=1.2
    , primitive >=0.7
    , random >=1.1
    , scientific >=0.3.2
    , template-haskell >=2.14
    , text >=1.2
    , time >=1.8
    , transformers >=0.5
    , unordered-containers >=0.2
    , vector >=0.12
  default-language: Haskell2010

test-suite test
  type: exitcode-stdio-1.0
  main-is: Spec.hs
  other-modules:
      ConcordiumTests.Common.Version
      ConcordiumTests.Crypto.BlsSignature
      ConcordiumTests.Crypto.Ed25519DlogProofs
      ConcordiumTests.Crypto.Ed25519Signature
      ConcordiumTests.Crypto.EncryptedTransfers
      ConcordiumTests.Crypto.FFIDataTypes
      ConcordiumTests.Crypto.FFIVerify
      ConcordiumTests.Crypto.SHA256
      ConcordiumTests.Crypto.VRF
      ConcordiumTests.Data.Base58Encoding
      ConcordiumTests.ID.Types
      ConcordiumTests.Utils.Encryption
      Generators
      Genesis.ParametersSpec
      Types.AccountEncryptedAmountSpec
      Types.AddressesSpec
      Types.AmountFraction
      Types.AmountSpec
      Types.ParametersSpec
      Types.PayloadSerializationSpec
      Types.TransactionSerializationSpec
      Types.TransactionSummarySpec
      Types.UpdatesSpec
      Paths_concordium_base
  hs-source-dirs:
      haskell-tests
  default-extensions:
      FlexibleContexts
      FlexibleInstances
      FunctionalDependencies
      GeneralizedNewtypeDeriving
      LambdaCase
      MultiParamTypeClasses
      RecordWildCards
      TupleSections
  ghc-options: -threaded -with-rtsopts=-N -Wall -Wno-deprecations
  build-depends:
      HUnit >=1.6
    , QuickCheck >=2.12
    , aeson >=1.4.2
    , base >=4.7 && <5
    , base16-bytestring >=0.1.1.6
    , base64-bytestring >=1.1.0.0
    , binary >=0.8
    , bytestring >=0.10
    , cereal >=0.5
    , concordium-base
    , containers
    , cryptonite >=0.27
    , deepseq >=1.4
    , exceptions >=0.10
    , ghc-prim >=0.5.3
    , hashable >=1.2
    , hspec >=2.6
    , hspec-expectations >=0.8
    , microlens >=0.3
    , microlens-platform >=0.3
    , mtl >=2.2
    , persistent >=2.10
    , persistent-postgresql >=2.10
    , persistent-template >=2.8
    , pqueue >=1.4.1
    , prettyprinter >=1.2
    , primitive >=0.7
    , random
    , scientific >=0.3.2
    , template-haskell >=2.14
    , text >=1.2
    , time >=1.8
    , transformers >=0.5
    , unordered-containers >=0.2
    , vector >=0.12
  if flag(static)
    ld-options: -static
  if !os(windows)
    ghc-options: -dynamic
  default-language: Haskell2010

benchmark bls-perf
  type: exitcode-stdio-1.0
  main-is: haskell-bench/BlsPerf.hs
  other-modules:
      Paths_concordium_base
  default-extensions:
      FlexibleContexts
      FlexibleInstances
      FunctionalDependencies
      GeneralizedNewtypeDeriving
      LambdaCase
      MultiParamTypeClasses
      RecordWildCards
      TupleSections
  build-depends:
      QuickCheck >=2.12
    , aeson >=1.4.2
    , base >=4.7 && <5
    , base16-bytestring >=0.1.1.6
    , base64-bytestring >=1.1.0.0
    , binary >=0.8
    , bytestring >=0.10
    , cereal >=0.5
    , concordium-base
    , containers >=0.6
    , criterion >=1.5
    , cryptonite >=0.27
    , deepseq >=1.4
    , exceptions >=0.10
    , ghc-prim >=0.5.3
    , hashable >=1.2
    , microlens >=0.3
    , microlens-platform >=0.3
    , mtl >=2.2
    , persistent >=2.10
    , persistent-postgresql >=2.10
    , persistent-template >=2.8
    , pqueue >=1.4.1
    , prettyprinter >=1.2
    , primitive >=0.7
    , random >=1.1
    , scientific >=0.3.2
    , template-haskell >=2.14
    , text >=1.2
    , time >=1.8
    , transformers >=0.5
    , unordered-containers >=0.2
    , vector >=0.12
  if !os(windows)
    ghc-options: -dynamic
  default-language: Haskell2010

benchmark ed25519-perf
  type: exitcode-stdio-1.0
  main-is: haskell-bench/Ed25519Perf.hs
  other-modules:
      Paths_concordium_base
  default-extensions:
      FlexibleContexts
      FlexibleInstances
      FunctionalDependencies
      GeneralizedNewtypeDeriving
      LambdaCase
      MultiParamTypeClasses
      RecordWildCards
      TupleSections
  build-depends:
      QuickCheck >=2.12
    , aeson >=1.4.2
    , base >=4.7 && <5
    , base16-bytestring >=0.1.1.6
    , base64-bytestring >=1.1.0.0
    , binary >=0.8
    , bytestring >=0.10
    , cereal >=0.5
    , concordium-base
    , containers >=0.6
    , criterion >=1.5
    , cryptonite >=0.27
    , deepseq >=1.4
    , exceptions >=0.10
    , ghc-prim >=0.5.3
    , hashable >=1.2
    , microlens >=0.3
    , microlens-platform >=0.3
    , mtl >=2.2
    , persistent >=2.10
    , persistent-postgresql >=2.10
    , persistent-template >=2.8
    , pqueue >=1.4.1
    , prettyprinter >=1.2
    , primitive >=0.7
    , random >=1.1
    , scientific >=0.3.2
    , template-haskell >=2.14
    , text >=1.2
    , time >=1.8
    , transformers >=0.5
    , unordered-containers >=0.2
    , vector >=0.12
  if !os(windows)
    ghc-options: -dynamic
  default-language: Haskell2010

benchmark ed25519dlog-perf
  type: exitcode-stdio-1.0
  main-is: haskell-bench/Ed25519DlogPerf.hs
  other-modules:
      Paths_concordium_base
  default-extensions:
      FlexibleContexts
      FlexibleInstances
      FunctionalDependencies
      GeneralizedNewtypeDeriving
      LambdaCase
      MultiParamTypeClasses
      RecordWildCards
      TupleSections
  build-depends:
      QuickCheck >=2.12
    , aeson >=1.4.2
    , base >=4.7 && <5
    , base16-bytestring >=0.1.1.6
    , base64-bytestring >=1.1.0.0
    , binary >=0.8
    , bytestring >=0.10
    , cereal >=0.5
    , concordium-base
    , containers >=0.6
    , criterion >=1.5
    , cryptonite >=0.27
    , deepseq >=1.4
    , exceptions >=0.10
    , ghc-prim >=0.5.3
    , hashable >=1.2
    , microlens >=0.3
    , microlens-platform >=0.3
    , mtl >=2.2
    , persistent >=2.10
    , persistent-postgresql >=2.10
    , persistent-template >=2.8
    , pqueue >=1.4.1
    , prettyprinter >=1.2
    , primitive >=0.7
    , random >=1.1
    , scientific >=0.3.2
    , template-haskell >=2.14
    , text >=1.2
    , time >=1.8
    , transformers >=0.5
    , unordered-containers >=0.2
    , vector >=0.12
  if !os(windows)
    ghc-options: -dynamic
  default-language: Haskell2010

benchmark sha256-perf
  type: exitcode-stdio-1.0
  main-is: haskell-bench/SHA256Perf.hs
  other-modules:
      Paths_concordium_base
  default-extensions:
      FlexibleContexts
      FlexibleInstances
      FunctionalDependencies
      GeneralizedNewtypeDeriving
      LambdaCase
      MultiParamTypeClasses
      RecordWildCards
      TupleSections
  build-depends:
      QuickCheck >=2.12
    , aeson >=1.4.2
    , base >=4.7 && <5
    , base16-bytestring >=0.1.1.6
    , base64-bytestring >=1.1.0.0
    , binary >=0.8
    , bytestring >=0.10
    , cereal >=0.5
    , concordium-base
    , containers >=0.6
    , criterion >=1.5
    , cryptonite >=0.27
    , deepseq >=1.4
    , exceptions >=0.10
    , ghc-prim >=0.5.3
    , hashable >=1.2
    , microlens >=0.3
    , microlens-platform >=0.3
    , mtl >=2.2
    , persistent >=2.10
    , persistent-postgresql >=2.10
    , persistent-template >=2.8
    , pqueue >=1.4.1
    , prettyprinter >=1.2
    , primitive >=0.7
    , random >=1.1
    , scientific >=0.3.2
    , template-haskell >=2.14
    , text >=1.2
    , time >=1.8
    , transformers >=0.5
    , unordered-containers >=0.2
    , vector >=0.12
  if !os(windows)
    ghc-options: -dynamic
  default-language: Haskell2010

benchmark verify-credential-perf
  type: exitcode-stdio-1.0
  main-is: haskell-bench/VerifyCredentialPerf.hs
  other-modules:
      Paths_concordium_base
  default-extensions:
      FlexibleContexts
      FlexibleInstances
      FunctionalDependencies
      GeneralizedNewtypeDeriving
      LambdaCase
      MultiParamTypeClasses
      RecordWildCards
      TupleSections
  build-depends:
      QuickCheck >=2.12
    , aeson >=1.4.2
    , base >=4.7 && <5
    , base16-bytestring >=0.1.1.6
    , base64-bytestring >=1.1.0.0
    , binary >=0.8
    , bytestring >=0.10
    , cereal >=0.5
    , concordium-base
    , containers >=0.6
    , criterion >=1.5
    , cryptonite >=0.27
    , deepseq >=1.4
    , exceptions >=0.10
    , ghc-prim >=0.5.3
    , hashable >=1.2
    , microlens >=0.3
    , microlens-platform >=0.3
    , mtl >=2.2
    , persistent >=2.10
    , persistent-postgresql >=2.10
    , persistent-template >=2.8
    , pqueue >=1.4.1
    , prettyprinter >=1.2
    , primitive >=0.7
    , random >=1.1
    , scientific >=0.3.2
    , template-haskell >=2.14
    , text >=1.2
    , time >=1.8
    , transformers >=0.5
    , unordered-containers >=0.2
    , vector >=0.12
  if !os(windows)
    ghc-options: -dynamic
  default-language: Haskell2010<|MERGE_RESOLUTION|>--- conflicted
+++ resolved
@@ -74,11 +74,8 @@
       Concordium.Types.Execution.TH
       Concordium.Types.HashableTo
       Concordium.Types.IdentityProviders
-<<<<<<< HEAD
+      Concordium.Types.InvokeContract
       Concordium.Types.Migration
-=======
-      Concordium.Types.InvokeContract
->>>>>>> eae29f2a
       Concordium.Types.Parameters
       Concordium.Types.ProtocolVersion
       Concordium.Types.ProtocolVersion.JustForCPV1
