--- conflicted
+++ resolved
@@ -5,12 +5,7 @@
 edition = "2018"
 
 [dependencies]
-<<<<<<< HEAD
-pairing = "0"
-failure       = "0"
-=======
 failure       = "0.1"
->>>>>>> 27189e89
 rand    = "0.4"
 rand_core = "0"
 clear_on_drop = "0"
