--- conflicted
+++ resolved
@@ -19,13 +19,11 @@
 path = "../curve_arithmetic"
 version = "0"
 
-<<<<<<< HEAD
 [dependencies.pairing]
 path = "../pairing"
-=======
+
 [dependencies.ffi_helpers]
 path = "../ffi_helpers"
->>>>>>> 4615cecc
 version = "0"
 
 [dev-dependencies]
