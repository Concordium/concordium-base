[package]
name = "id"
version = "0.1.0"
authors = ["Concordium AG <info@concordium.com>"]
edition = "2018"

[dependencies]
<<<<<<< HEAD
ff = "0.4"
=======
pairing = "0.14"
>>>>>>> de0aa4c4
sha2      = "0.8"
failure       = "0.1"
rand    = "0.4"
rand_core = "0.5"
clear_on_drop = "0.2"
serde         = "1.0"
libc = "0.2"
chrono = "0.4.7"
ed25519-dalek = "1.0.0-pre.1"
byteorder = "1.3"

[dependencies.eddsa_ed25519]
path = "../eddsa_ed25519"
version = "0"
[dependencies.curve_arithmetic]
path = "../curve_arithmetic"
version = "0"
<<<<<<< HEAD
[dependencies.pairing]
path = "../pairing"
version = "0"
=======
>>>>>>> de0aa4c4
[dependencies.sigma_protocols]
path = "../sigma_protocols"
version = "0"
[dependencies.ps_sig]
path = "../ps_sig"
version = "0"
[dependencies.elgamal]
path = "../elgamal"
version = "0"
[dependencies.dodis_yampolskiy_prf]
path = "../dodis_yampolskiy_prf"
version = "0"
[dependencies.pedersen_scheme]
path = "../pedersen_scheme"
version = "0"
[dependencies.ffi_helpers]
path = "../ffi_helpers"
version = "0"

[dev-dependencies]
criterion = "0.2"

[lib]
name = "id"
crate-type = ["rlib", "staticlib", "cdylib" ]

[[bench]]
name = "verify_cdi"
harness = false<|MERGE_RESOLUTION|>--- conflicted
+++ resolved
@@ -5,11 +5,7 @@
 edition = "2018"
 
 [dependencies]
-<<<<<<< HEAD
 ff = "0.4"
-=======
-pairing = "0.14"
->>>>>>> de0aa4c4
 sha2      = "0.8"
 failure       = "0.1"
 rand    = "0.4"
@@ -27,12 +23,9 @@
 [dependencies.curve_arithmetic]
 path = "../curve_arithmetic"
 version = "0"
-<<<<<<< HEAD
 [dependencies.pairing]
 path = "../pairing"
 version = "0"
-=======
->>>>>>> de0aa4c4
 [dependencies.sigma_protocols]
 path = "../sigma_protocols"
 version = "0"
