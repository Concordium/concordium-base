[package]
name = "id"
version = "0.1.0"
authors = ["Concordium AG <info@concordium.com>"]
edition = "2018"

[dependencies]
pairing = "0"
sha2      = "0"
failure       = "0"
rand    = "0.4"
rand_core = "0.3.0"
clear_on_drop = "0"
serde         = "1"
libc = "0.2.58"
chrono = "0.4.7"
<<<<<<< HEAD
either = "1.5.2"
=======
>>>>>>> 67fd4b0f
ed25519-dalek = "1.0.0-pre.1"

[dependencies.curve_arithmetic]
path = "../curve_arithmetic"
version = "0" 
[dependencies.sigma_protocols]
path = "../sigma_protocols"
version = "0"
[dependencies.ps_sig]
path = "../ps_sig"
version = "0"
[dependencies.elgamal]
path = "../elgamal"
version = "0"
[dependencies.dodis_yampolskiy_prf]
path = "../dodis_yampolskiy_prf"
version = "0"
[dependencies.pedersen_scheme]
path = "../pedersen_scheme"
version = "0"


[lib]
name = "id"
crate-type = ["rlib", "staticlib", "cdylib" ]<|MERGE_RESOLUTION|>--- conflicted
+++ resolved
@@ -14,10 +14,6 @@
 serde         = "1"
 libc = "0.2.58"
 chrono = "0.4.7"
-<<<<<<< HEAD
-either = "1.5.2"
-=======
->>>>>>> 67fd4b0f
 ed25519-dalek = "1.0.0-pre.1"
 
 [dependencies.curve_arithmetic]
