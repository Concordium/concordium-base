--- conflicted
+++ resolved
@@ -10,12 +10,8 @@
 use pairing::bls12_381::{Bls12, G1};
 use pedersen_scheme::{key as pedersen_key, Value as PedersenValue};
 use ps_sig;
-<<<<<<< HEAD
+use rand::*;
 use std::{collections::btree_map::BTreeMap, convert::TryFrom};
-=======
-use rand::*;
-use std::collections::btree_map::BTreeMap;
->>>>>>> 16faaf80
 
 #[cfg(target_arch = "wasm32")]
 use wasm_bindgen_test::*;
@@ -46,8 +42,8 @@
         let ar_info = ArInfo::<ExampleCurve> {
             ar_identity: ArIdentity(i as u32),
             ar_description: Description {
-                name:        format!("AnonymityRevoker{}", i),
-                url:         format!("AnonymityRevoker{}.com", i),
+                name: format!("AnonymityRevoker{}", i),
+                url: format!("AnonymityRevoker{}.com", i),
                 description: format!("AnonymityRevoker{}", i),
             },
             ar_public_key,
@@ -82,14 +78,14 @@
     (
         IpData {
             public_ip_info: IpInfo {
-                ip_identity:    IpIdentity(0),
+                ip_identity: IpIdentity(0),
                 ip_description: Description {
-                    name:        "IP0".to_owned(),
-                    url:         "IP0.com".to_owned(),
+                    name: "IP0".to_owned(),
+                    url: "IP0.com".to_owned(),
                     description: "IP0".to_owned(),
                 },
-                ip_verify_key:  ip_public_key,
-                ip_ars:         IpAnonymityRevokers {
+                ip_verify_key: ip_public_key,
+                ip_ars: IpAnonymityRevokers {
                     ars: ar_infos,
                     ar_cmm_key: ar_ck,
                     ar_base,
@@ -98,7 +94,7 @@
             ip_secret_key,
             metadata: IpMetadata {
                 issuance_start: "URL.com".to_owned(),
-                icon:           "BeautifulIcon.ico".to_owned(),
+                icon: "BeautifulIcon.ico".to_owned(),
             },
         },
         ar_keys,
@@ -137,10 +133,13 @@
     let ars: Vec<ArIdentity> = (0..threshold).map(ArIdentity).collect::<Vec<_>>();
 
     // Create context
-    let context = make_context_from_ip_info(ip_info.clone(), ChoiceArParameters {
-        ar_identities: ars,
-        threshold:     Threshold(threshold),
-    })
+    let context = make_context_from_ip_info(
+        ip_info.clone(),
+        ChoiceArParameters {
+            ar_identities: ars,
+            threshold: Threshold(threshold),
+        },
+    )
     .expect("The constructed ARs are invalid.");
 
     // Create and return PIO
@@ -155,11 +154,11 @@
     alist.insert(AttributeTag::from(0u8), AttributeKind::from(55));
     alist.insert(AttributeTag::from(8u8), AttributeKind::from(31));
 
-    let expiry = YearMonth::try_from(2022 << 8 | 5).unwrap(); // May 2022
-    let creation_time = YearMonth::try_from(2020 << 8 | 5).unwrap(); // May 2020
+    let valid_to = YearMonth::try_from(2022 << 8 | 5).unwrap(); // May 2022
+    let created_at = YearMonth::try_from(2020 << 8 | 5).unwrap(); // May 2020
     ExampleAttributeList {
-        expiry,
-        creation_time,
+        valid_to,
+        created_at,
         alist,
         _phantom: Default::default(),
     }
@@ -196,11 +195,11 @@
         signature: ip_sig,
     };
     let id_use_data = IdObjectUseData { aci, randomness };
-    let expiry = YearMonth::try_from(2022 << 8 | 5).unwrap(); // May 2022
-    let creation_time = YearMonth::try_from(2020 << 8 | 5).unwrap(); // May 2020
+    let valid_to = YearMonth::try_from(2022 << 8 | 5).unwrap(); // May 2022
+    let created_at = YearMonth::try_from(2020 << 8 | 5).unwrap(); // May 2020
     let policy = Policy {
-        expiry,
-        creation_time,
+        valid_to,
+        created_at,
         policy_vec: {
             let mut tree = BTreeMap::new();
             tree.insert(AttributeTag::from(8u8), AttributeKind::from(31));
@@ -209,7 +208,7 @@
         _phantom: Default::default(),
     };
     let acc_data = AccountData {
-        keys:     {
+        keys: {
             let mut keys = BTreeMap::new();
             keys.insert(KeyIndex(0), ed25519::Keypair::generate(&mut csprng));
             keys.insert(KeyIndex(1), ed25519::Keypair::generate(&mut csprng));
@@ -309,4 +308,6 @@
 pub fn run_pipeline_wasm() {}
 
 #[test]
-pub fn run_pipeline() { test_pipeline(); }+pub fn run_pipeline() {
+    test_pipeline();
+}