use crate::{
    secret_sharing::*,
    sigma_protocols::{
        com_enc_eq, com_eq, com_eq_different_groups, com_eq_sig, com_mult, common::*, dlog,
    },
    types::*,
    utils,
};
use bulletproofs::{
    inner_product_proof::inner_product,
    range_proof::{prove_given_scalars as bulletprove, prove_less_than_or_equal},
};
use curve_arithmetic::{Curve, Pairing};
use dodis_yampolskiy_prf::secret as prf;
use ed25519_dalek as ed25519;
use either::Either;
use elgamal::{multicombine, Cipher};
use failure::Fallible;
use ff::Field;
use pedersen_scheme::{
    commitment::Commitment, key::CommitmentKey as PedersenKey,
    randomness::Randomness as PedersenRandomness, value::Value,
};
use rand::*;
use random_oracle::RandomOracle;
use std::collections::{btree_map::BTreeMap, hash_map::HashMap, BTreeSet};

/// Generate PreIdentityObject out of the account holder information,
/// the chosen anonymity revoker information, and the necessary contextual
/// information (group generators, shared commitment keys, etc).
/// NB: In this method we assume that all the anonymity revokers in context
/// are to be used.
pub fn generate_pio<P: Pairing, C: Curve<Scalar = P::ScalarField>>(
    context: &IPContext<P, C>,
    threshold: Threshold,
    aci: &AccCredentialInfo<C>,
) -> Option<(PreIdentityObject<P, C>, ps_sig::SigRetrievalRandomness<P>)> {
    let mut csprng = thread_rng();
    let id_cred_pub = context
        .global_context
        .generator
        .mul_by_scalar(&aci.cred_holder_info.id_cred.id_cred_sec);

    // PRF related computation
    let prf_key = &aci.prf_key;
    // FIXME: The next item will change to encrypt by chunks to enable anonymity
    // revocation.
    // sharing data, commitments to sharing coefficients, and randomness of the
    // commitments sharing data is a list of SingleArData
    let prf_value = aci.prf_key.to_value();

    let ar_commitment_key = &context.global_context.on_chain_commitment_key;

    let (prf_key_data, cmm_prf_sharing_coeff, cmm_coeff_randomness) = compute_sharing_data_prf(
        &prf_value,
        &context.ars_infos,
        threshold,
        ar_commitment_key,
        &context.global_context,
    );
    let number_of_ars = context.ars_infos.len();
    let mut ip_ar_data = Vec::with_capacity(number_of_ars);

    // Commit and prove knowledge of id_cred_sec
    let id_cred_sec = &aci.cred_holder_info.id_cred.id_cred_sec;
    let sc_ck = PedersenKey {
        g: context.ip_info.ip_verify_key.ys[0],
        h: context.ip_info.ip_verify_key.g,
    };

    let (cmm_sc, cmm_sc_rand) = sc_ck.commit(&id_cred_sec, &mut csprng);
    let cmm_sc_rand = cmm_sc_rand;
    // We now construct all the zero-knowledge proofs.
    // Since all proofs must be bound together, we
    // first construct inputs to all the proofs, and only at the end
    // do we produce all the different witnesses.

    // First the proof that we know id_cred_sec.
    let prover = dlog::Dlog::<C> {
        public: id_cred_pub,
        coeff:  context.global_context.generator,
    };
    let secret = dlog::DlogSecret {
        secret: id_cred_sec.clone(),
    };

    // Next the proof that id_cred_sec is the same both in id_cred_pub
    // and in the commitment to id_cred_sec (cmm_sc).
    let prover = AndAdapter {
        first:  prover,
        second: com_eq::ComEq {
            commitment: cmm_sc,
            y:          id_cred_pub,
            cmm_key:    sc_ck,
            g:          context.global_context.generator,
        },
    };
    let secret = (secret, com_eq::ComEqSecret::<P::G1> {
        r: cmm_sc_rand.clone(),
        a: id_cred_sec.view(),
    });

    // Commit to the PRF key for the IP and prove equality for the secret-shared PRF
    // key
    let commitment_key_prf = PedersenKey {
        g: context.ip_info.ip_verify_key.ys[1],
        h: context.ip_info.ip_verify_key.g,
    };
    let (cmm_prf, rand_cmm_prf) = commitment_key_prf.commit(prf_key, &mut csprng);
    let rand_cmm_prf = rand_cmm_prf;
    let snd_cmm_prf = cmm_prf_sharing_coeff.first()?;
    let rand_snd_cmm_prf = cmm_coeff_randomness.first()?.clone();

    // Next the proof that the two commitments to the prf key are the same.
    let prover = prover.add_prover(com_eq_different_groups::ComEqDiffGroups {
        commitment_1: cmm_prf,
        commitment_2: *snd_cmm_prf,
        cmm_key_1:    commitment_key_prf,
        cmm_key_2:    *ar_commitment_key,
    });
    let secret = (secret, com_eq_different_groups::ComEqDiffGroupsSecret {
        value:      prf_key.to_value(),
        rand_cmm_1: rand_cmm_prf.clone(),
        rand_cmm_2: rand_snd_cmm_prf,
    });

    // Now we produce a list of proofs relating to the encryption to the anonymity
    // revoker of all the shares.
    // Fill IpArData with data for each anonymity revoker
    //   - The AR id
    //   - An encryption under AR publickey of his share of the PRF key
    //   - The ARs share number (x-coordinate of polynomial)
    //   - ZK-proof that the encryption has same value as corresponding commitment

    let mut replicated_provers = Vec::with_capacity(prf_key_data.len());
    let mut replicated_secrets = Vec::with_capacity(prf_key_data.len());
    let mut bulletproofs = Vec::with_capacity(prf_key_data.len());
    // Extract identities of the chosen ARs for use in PIO
    let ar_identities = context.ars_infos.keys().copied().collect();
    let choice_ar_parameters = ChoiceArParameters {
        ar_identities,
        threshold,
    };
    let mut transcript = RandomOracle::domain("PreIdentityProof");
    transcript.append_message(b"ctx", &context.global_context);
    transcript.append_message(b"choice_ar_parameters", &choice_ar_parameters);
    transcript.append_message(b"cmm_sc", &cmm_sc);
    transcript.append_message(b"cmm_prf", &cmm_prf);
    transcript.append_message(b"cmm_prf_sharing_coeff", &cmm_prf_sharing_coeff);

    for item in prf_key_data.iter() {
        let u8_chunk_size = u8::from(CHUNK_SIZE);
        let two_chunksize = C::scalar_from_u64(1 << u8_chunk_size);
        let mut power_of_two = C::Scalar::one();
        let mut scalars = Vec::with_capacity(item.encrypted_share.len());
        for _ in 0..item.encrypted_share.len() {
            scalars.push(power_of_two);
            power_of_two.mul_assign(&two_chunksize);
        }
        let combined_ciphers = multicombine(&item.encrypted_share, &scalars);
        let rands_as_scalars: Vec<C::Scalar> = item
            .encryption_randomness
            .iter()
            .map(|x| **x)
            .collect::<Vec<_>>();
        let combined_rands = inner_product::<C::Scalar>(&rands_as_scalars, &scalars);
        let combined_encryption_randomness = elgamal::Randomness::new(combined_rands);
        let secret = com_enc_eq::ComEncEqSecret {
            value:         item.share.clone(),
            elgamal_rand:  combined_encryption_randomness,
            pedersen_rand: item.randomness_cmm_to_share.clone(),
        };
        // FIXME: Need some context in the challenge computation.
        let h_in_exponent = *context.global_context.encryption_in_exponent_generator();
        let item_prover = com_enc_eq::ComEncEq {
            cipher: combined_ciphers,
            commitment: item.cmm_to_share,
            pub_key: item.ar_public_key,
            cmm_key: *ar_commitment_key,
            encryption_in_exponent_generator: h_in_exponent,
        };
        replicated_provers.push(item_prover);
        replicated_secrets.push(secret);
        ip_ar_data.push((item.ar.ar_identity, move |proof_com_enc_eq| IpArData {
            enc_prf_key_share: item.encrypted_share,
            proof_com_enc_eq,
        }));
        transcript.append_message(b"encrypted_share", &item.encrypted_share);

        let cmm_key_bulletproof = PedersenKey {
            g: h_in_exponent,
            h: item.ar_public_key.key,
        };
        let rand_bulletproof = item
            .encryption_randomness
            .iter()
            .map(|x| PedersenRandomness::new(*x.as_ref()))
            .collect::<Vec<_>>();
        let bulletproof = bulletprove(
            &mut transcript,
            &mut csprng,
            u8::from(CHUNK_SIZE),
            item.share_in_chunks.len() as u8,
            &item.share_in_chunks,
            &context.global_context.bulletproof_generators().take(32 * 8),
            &cmm_key_bulletproof,
            &rand_bulletproof,
        )?;
        bulletproofs.push(bulletproof);
    }

    let prover = prover.add_prover(ReplicateAdapter {
        protocols: replicated_provers,
    });

    let secret = (secret, replicated_secrets);
    transcript.append_message(b"bulletproofs", &bulletproofs);
    let proof = prove(transcript, &prover, secret, &mut csprng)?;

    let ip_ar_data = ip_ar_data
        .iter()
        .zip(proof.witness.w2.witnesses.into_iter())
        .map(|(&(ar_id, f), w)| (ar_id, f(w)))
        .collect::<BTreeMap<ArIdentity, _>>();
    let poks = PreIdentityProof {
        challenge: proof.challenge,
        id_cred_sec_witness: proof.witness.w1.w1.w1,
        commitments_same_proof: proof.witness.w1.w1.w2,
        commitments_prf_same: proof.witness.w1.w2,
        bulletproofs,
    };
    // attribute list
    let prio = PreIdentityObject {
        id_cred_pub,
        ip_ar_data,
        choice_ar_parameters,
        cmm_sc,
        cmm_prf,
        cmm_prf_sharing_coeff,
        poks,
    };

    // Randomness to retrieve the signature
    // We add randomness from both of the commitments.
    // See specification of ps_sig and id layer for why this is so.
    let mut sig_retrieval_rand = P::ScalarField::zero();
    sig_retrieval_rand.add_assign(&cmm_sc_rand);
    sig_retrieval_rand.add_assign(&rand_cmm_prf);
    Some((
        prio,
        ps_sig::SigRetrievalRandomness::new(sig_retrieval_rand),
    ))
}

/// Convenient data structure to collect data related to a single AR
pub struct SingleArData<'a, C: Curve> {
    ar: &'a ArInfo<C>,
    share: Value<C>,
    encrypted_share: Cipher<C>,
    encryption_randomness: elgamal::Randomness<C>,
    cmm_to_share: Commitment<C>,
    randomness_cmm_to_share: PedersenRandomness<C>,
    // ar_public_key: elgamal::PublicKey<C>,
}

type SharingData<'a, C> = (
    Vec<SingleArData<'a, C>>,
    Vec<Commitment<C>>, /* Commitments to the coefficients of sharing polynomial S + b1 X + b2
                         * X^2... */
    Vec<PedersenRandomness<C>>,
);

/// A function to compute sharing data for a single value.
pub fn compute_sharing_data<'a, C: Curve>(
    shared_scalar: &Value<C>,                           // Value to be shared.
    ar_parameters: &'a BTreeMap<ArIdentity, ArInfo<C>>, // Chosen anonimity revokers.
    threshold: Threshold,                               // Anonymity revocation threshold.
    commitment_key: &PedersenKey<C>,                    // commitment key
) -> SharingData<'a, C> {
    let n = ar_parameters.len() as u32;
    let mut csprng = thread_rng();
    // first commit to the scalar
    let (cmm_scalar, cmm_scalar_rand) = commitment_key.commit(&shared_scalar, &mut csprng);
    // We evaluate the polynomial at ar_identities.
    let share_points = ar_parameters.keys().copied();
    // share the scalar on ar_identity points.
    let sharing_data = share::<C, _, _, _>(&shared_scalar, share_points, threshold, &mut csprng);
    // commitments to the sharing coefficients
    let mut cmm_sharing_coefficients: Vec<Commitment<C>> = Vec::with_capacity(threshold.into());
    // first coefficient is the shared scalar
    cmm_sharing_coefficients.push(cmm_scalar);
    // randomness values corresponding to the commitments
    let mut cmm_coeff_randomness = Vec::with_capacity(threshold.into());
    // first randomness is the one used in commiting to the scalar
    cmm_coeff_randomness.push(cmm_scalar_rand);
    // fill the rest
    for coeff in sharing_data.coefficients.iter() {
        let (cmm, rnd) = commitment_key.commit(coeff, &mut csprng);
        cmm_sharing_coefficients.push(cmm);
        cmm_coeff_randomness.push(rnd);
    }
    // a vector of Ar data
    let mut ar_data: Vec<SingleArData<C>> = Vec::with_capacity(n as usize);
    // The correctness of this relies on the invariant that the map of anonymity
    // revokers has an anonymity revoker with ArIdentity = x at key x.
    for (ar, share) in izip!(ar_parameters.values(), sharing_data.shares.into_iter()) {
        let si = ar.ar_identity;
        let pk = ar.ar_public_key;
        // encrypt the share
        let (cipher, rnd2) = pk.encrypt_exponent_rand(&mut csprng, &share);
        // compute the commitment to this share from the commitment to the coeff
        let (cmm, rnd) =
            commitment_to_share_and_rand(si, &cmm_sharing_coefficients, &cmm_coeff_randomness);
        // fill Ar data
        let single_ar_data = SingleArData {
            ar,
            share,
            encrypted_share: cipher,
            encryption_randomness: rnd2,
            cmm_to_share: cmm,
            randomness_cmm_to_share: rnd,
            // ar_public_key: pk,
        };
        ar_data.push(single_ar_data)
    }
    (ar_data, cmm_sharing_coefficients, cmm_coeff_randomness)
}

/// Convenient data structure to collect data related to a single AR
/// when encrypting the prf key in chunks
pub struct SingleArDataPrf<'a, C: Curve> {
    /// The relevant AR
    ar: &'a ArInfo<C>,
    /// The AR's share of the PRF key
    share: Value<C>,
    /// The share split in 8 chunks (written in little-endian)
    share_in_chunks: [C::Scalar; 8],
    /// Encryption of the share in chunks
    encrypted_share: [Cipher<C>; 8],
    /// Encryption randomness used to encrypt the share
    encryption_randomness: [elgamal::Randomness<C>; 8],
    /// Commitment to the share
    cmm_to_share: Commitment<C>,
    /// Randomness used in commitment to share
    randomness_cmm_to_share: PedersenRandomness<C>,
    /// AR's public key used to encrypt share
    ar_public_key: elgamal::PublicKey<C>,
}

type SharingDataPrf<'a, C> = (
    Vec<SingleArDataPrf<'a, C>>,
    Vec<Commitment<C>>, /* Commitments to the coefficients of sharing polynomial S + b1 X + b2
                         * X^2... */
    Vec<PedersenRandomness<C>>,
);

/// A function to compute sharing data for a single value.
pub fn compute_sharing_data_prf<'a, C: Curve>(
    shared_scalar: &Value<C>,                           // Value to be shared.
    ar_parameters: &'a BTreeMap<ArIdentity, ArInfo<C>>, // Chosen anonimity revokers.
    threshold: Threshold,                               // Anonymity revocation threshold.
    commitment_key: &PedersenKey<C>,
    global_context: &GlobalContext<C>, // commitment key
) -> SharingDataPrf<'a, C> {
    let n = ar_parameters.len() as u32;
    let mut csprng = thread_rng();
    // first commit to the scalar
    let (cmm_scalar, cmm_scalar_rand) = commitment_key.commit(&shared_scalar, &mut csprng);
    // We evaluate the polynomial at ar_identities.
    let share_points = ar_parameters.keys().copied();
    // share the scalar on ar_identity points.
    let sharing_data = share::<C, _, _, _>(&shared_scalar, share_points, threshold, &mut csprng);
    // commitments to the sharing coefficients
    let mut cmm_sharing_coefficients: Vec<Commitment<C>> = Vec::with_capacity(threshold.into());
    // first coefficient is the shared scalar
    cmm_sharing_coefficients.push(cmm_scalar);
    // randomness values corresponding to the commitments
    let mut cmm_coeff_randomness = Vec::with_capacity(threshold.into());
    // first randomness is the one used in commiting to the scalar
    cmm_coeff_randomness.push(cmm_scalar_rand);
    // fill the rest
    for coeff in sharing_data.coefficients.iter() {
        let (cmm, rnd) = commitment_key.commit(coeff, &mut csprng);
        cmm_sharing_coefficients.push(cmm);
        cmm_coeff_randomness.push(rnd);
    }
    // a vector of Ar data
    let mut ar_data: Vec<SingleArDataPrf<C>> = Vec::with_capacity(n as usize);
    // The correctness of this relies on the invariant that the map of anonymity
    // revokers has an anonymity revoker with ArIdentity = x at key x.
    for (ar, share) in izip!(ar_parameters.values(), sharing_data.shares.into_iter()) {
        let si = ar.ar_identity;
        let pk = ar.ar_public_key;
        // encrypt the share
        // let (cipher, rnd2) = pk.encrypt_exponent_rand(&mut csprng, &share);
        let (ciphers, rnd2, share_in_chunks) =
            utils::encrypt_prf_share(global_context, &pk, &share, &mut csprng);
        // compute the commitment to this share from the commitment to the coeff
        let (cmm, rnd) =
            commitment_to_share_and_rand(si, &cmm_sharing_coefficients, &cmm_coeff_randomness);
        // fill Ar data
        let single_ar_data = SingleArDataPrf {
            ar,
            share,
            share_in_chunks,
            encrypted_share: ciphers,
            encryption_randomness: rnd2,
            cmm_to_share: cmm,
            randomness_cmm_to_share: rnd,
            ar_public_key: pk,
        };
        ar_data.push(single_ar_data)
    }
    (ar_data, cmm_sharing_coefficients, cmm_coeff_randomness)
}

/// Computing the commitment to single share from the commitments to
/// the coefficients of the polynomial.
pub fn commitment_to_share_and_rand<C: Curve>(
    share_number: ArIdentity,
    coeff_commitments: &[Commitment<C>],
    coeff_randomness: &[PedersenRandomness<C>],
) -> (Commitment<C>, PedersenRandomness<C>) {
    assert_eq!(coeff_commitments.len(), coeff_randomness.len());

    let cmm = utils::commitment_to_share(&share_number.to_scalar::<C>(), coeff_commitments);

    let cmm_share_randomness_scalar =
        utils::evaluate_poly(coeff_randomness, &share_number.to_scalar::<C>());
    let rnd = PedersenRandomness::new(cmm_share_randomness_scalar);
    (cmm, rnd)
}

/// Generates a credential deployment info.
/// The information is meant to be valid in the context of a given identity
/// provider, and global parameter.
/// The 'cred_counter' is used to generate a new credential ID.
pub fn create_credential<
    'a,
    P: Pairing,
    C: Curve<Scalar = P::ScalarField>,
    AttributeType: Attribute<C::Scalar>,
>(
    context: IPContext<'a, P, C>,
    id_object: &IdentityObject<P, C, AttributeType>,
    id_object_use_data: &IdObjectUseData<P, C>,
    cred_counter: u8,
    policy: Policy<C, AttributeType>,
    acc_data: &AccountData,
) -> Fallible<CredentialDeploymentInfo<P, C, AttributeType>>
where
    AttributeType: Clone, {
    let mut csprng = thread_rng();

    let ip_sig = &id_object.signature;
    let sig_retrieval_rand = &id_object_use_data.randomness;
    let aci = &id_object_use_data.aci;
    let prio = &id_object.pre_identity_object;
    let alist = &id_object.alist;

    let prf_key = &aci.prf_key;
    let id_cred_sec = &aci.cred_holder_info.id_cred.id_cred_sec;
    let reg_id_exponent = match aci.prf_key.prf_exponent(cred_counter) {
        Ok(exp) => exp,
        Err(_) => bail!(
            "Cannot create CDI with this account number because K + {} = 0.",
            cred_counter
        ),
    };

    // RegId as well as Prf key commitments must be computed
    // with the same generators as in the commitment key.
    let reg_id = context
        .global_context
        .on_chain_commitment_key
        .hide(
            &Value::<C>::new(reg_id_exponent),
            &PedersenRandomness::zero(),
        )
        .0;

    // Check that all the chosen identity providers (in the pre-identity object) are
    // available in the given context, and remove the ones that are not.
    let chosen_ars = {
        let mut chosen_ars = BTreeMap::new();
        for ar_id in id_object
            .pre_identity_object
            .choice_ar_parameters
            .ar_identities
            .iter()
        {
            if let Some(info) = context.ars_infos.get(ar_id) {
                // FIXME: We could get rid of this clone if we passed in a map of references.
                let _ = chosen_ars.insert(*ar_id, info.clone()); // since we are
                                                                 // iterating over
                                                                 // a set, this
                                                                 // will always
                                                                 // be Some
            } else {
                bail!("Cannot find anonymity revoker {} in the context.", ar_id)
            }
        }
        chosen_ars
    };

    // sharing data for id cred sec
    let (id_cred_data, cmm_id_cred_sec_sharing_coeff, cmm_coeff_randomness) = compute_sharing_data(
        id_cred_sec,
        &chosen_ars,
        prio.choice_ar_parameters.threshold,
        &context.global_context.on_chain_commitment_key,
    );

    let number_of_ars = prio.choice_ar_parameters.ar_identities.len();
    // filling ar data
    let ar_data = id_cred_data
        .iter()
        .map(|item| {
            (item.ar.ar_identity, ChainArData {
                enc_id_cred_pub_share: item.encrypted_share,
            })
        })
        .collect::<BTreeMap<_, _>>();

    let ip_pub_key = &context.ip_info.ip_verify_key;

    // retrieve the signature on the underlying idcredsec + prf_key + attribute_list
    let retrieved_sig = ip_sig.retrieve(&sig_retrieval_rand);

    // and then we blind the signature to disassociate it from the message.
    // only the second part is used (as per the protocol)
    let (blinded_sig, blind_rand) = retrieved_sig.blind(&mut csprng);
    // We now compute commitments to all the items in the attribute list.
    // We use the on-chain pedersen commitment key.
    let (commitments, commitment_rands) = compute_commitments(
        &context.global_context.on_chain_commitment_key,
        &alist,
        prf_key,
        cred_counter,
        &cmm_id_cred_sec_sharing_coeff,
        cmm_coeff_randomness,
        &policy,
        &mut csprng,
    )?;

    let cred_account = match acc_data.existing {
        // we are deploying on a new account
        // take all the keys that
        Either::Left(threshold) => CredentialAccount::NewAccount(
            acc_data
                .keys
                .values()
                .map(|kp| VerifyKey::Ed25519VerifyKey(kp.public))
                .collect::<Vec<_>>(),
            threshold,
        ),
        Either::Right(addr) => CredentialAccount::ExistingAccount(addr),
    };

    // We have all the values now.
    let cred_values = CredentialDeploymentValues {
        reg_id,
        threshold: prio.choice_ar_parameters.threshold,
        ar_data,
        ip_identity: context.ip_info.ip_identity,
        policy,
        cred_account,
    };

    // We now produce all the proofs.
    // Compute the challenge prefix by hashing the values.
    // FIXME: We should do something different here.
    // Eventually we'll have to include the genesis hash.
    let ro = RandomOracle::domain("credential")
        .append(&cred_values)
        .append(&context.global_context);

    let mut id_cred_pub_share_numbers = Vec::with_capacity(number_of_ars);
    let mut id_cred_pub_provers = Vec::with_capacity(number_of_ars);
    let mut id_cred_pub_secrets = Vec::with_capacity(number_of_ars);

    // create provers for knowledge of id_cred_sec.
    for item in id_cred_data.iter() {
        let secret = com_enc_eq::ComEncEqSecret {
            value:         item.share.clone(),
            elgamal_rand:  item.encryption_randomness.clone(),
            pedersen_rand: item.randomness_cmm_to_share.clone(),
        };

        let item_prover = com_enc_eq::ComEncEq {
            cipher: item.encrypted_share,
            commitment: item.cmm_to_share,
            pub_key: item.ar.ar_public_key,
            cmm_key: context.global_context.on_chain_commitment_key,
            encryption_in_exponent_generator: item.ar.ar_public_key.generator,
        };

        id_cred_pub_share_numbers.push(item.ar.ar_identity);
        id_cred_pub_provers.push(item_prover);
        id_cred_pub_secrets.push(secret);
    }

    // Proof that the registration id is computed correctly from the prf key K and
    // the cred_counter x. At the moment there is no proof that x is less than
    // max_account.
    let (prover_reg_id, secret_reg_id) = compute_pok_reg_id(
        &context.global_context.on_chain_commitment_key,
        prf_key.clone(),
        &commitments.cmm_prf,
        &commitment_rands.prf_rand,
        cred_counter,
        &commitments.cmm_cred_counter,
        &commitment_rands.cred_counter_rand,
        &commitment_rands.max_accounts_rand,
        reg_id_exponent,
        reg_id,
    );

    let choice_ar_handles = cred_values
        .ar_data
        .iter()
        .map(|(x, _)| *x)
        .collect::<BTreeSet<_>>();

    // Proof of knowledge of the signature of the identity provider.
    let (prover_sig, secret_sig) = compute_pok_sig(
        &context.global_context.on_chain_commitment_key,
        &commitments,
        &commitment_rands,
        &id_cred_sec,
        &prf_key,
        &alist,
        id_object.pre_identity_object.choice_ar_parameters.threshold,
        &choice_ar_handles,
        &ip_pub_key,
        &blinded_sig,
        blind_rand,
    )?;

    let prover = AndAdapter {
        first:  prover_reg_id,
        second: prover_sig,
    };
    let prover = prover.add_prover(ReplicateAdapter {
        protocols: id_cred_pub_provers,
    });

    let secret = ((secret_reg_id, secret_sig), id_cred_pub_secrets);
    // FIXME: Pass in a mutable random-oracle so it can be extended.
    let proof = match prove(ro.split(), &prover, secret, &mut csprng) {
        Some(x) => x,
        None => bail!("Cannot produce zero knowledge proof."),
    };

<<<<<<< HEAD
    // A list of signatures on the challenge used by the other proofs using the
    // account keys.
    // The challenge has domain separator "credential" followed by appending all
    // values of the credential to the ro, specifically appending the
    // CredentialDeploymentValues struct.
    //
    // The domain seperator in combination with appending all the data of the
    // credential deployment should make it non-reusable.
    let to_sign = ro.get_challenge();

    let mut transcript = Transcript::new(r"CredCounterLessThanMaxAccountsProof".as_ref());
    transcript.append_message(b"cred_values", &to_bytes(&cred_values));
    transcript.append_message(b"global_context", &to_bytes(&context.global_context));
    transcript.append_message(b"cred_values", &to_bytes(&proof));
=======
    let mut transcript = RandomOracle::domain("CredCounterLessThanMaxAccountsProof");
    transcript.append_message(b"cred_values", &cred_values);
    transcript.append_message(b"global_context", &context.global_context);
    transcript.append_message(b"cred_values", &proof);
>>>>>>> 08d61bca
    let cred_counter_less_than_max_accounts = match prove_less_than_or_equal(
        &mut transcript,
        &mut csprng,
        8,
        u64::from(cred_counter),
        u64::from(alist.max_accounts),
        &context.global_context.bulletproof_generators(),
        &context.global_context.on_chain_commitment_key,
        &commitment_rands.cred_counter_rand,
        &commitment_rands.max_accounts_rand,
    ) {
        Some(x) => x,
        None => bail!("Cannot produce proof that cred_counter <= max_accounts."),
    };

    let proof_acc_sk = AccountOwnershipProof {
        sigs: acc_data
            .keys
            .iter()
            .map(|(&idx, kp)| {
                let expanded_sk = ed25519::ExpandedSecretKey::from(&kp.secret);
                (idx, expanded_sk.sign(to_sign.as_ref(), &kp.public).into())
            })
            .collect(),
    };

    let cdp = CredDeploymentProofs {
        sig: blinded_sig,
        commitments,
        challenge: proof.challenge,
        proof_id_cred_pub: id_cred_pub_share_numbers
            .into_iter()
            .zip(proof.witness.w2.witnesses)
            .collect(),
        proof_reg_id: proof.witness.w1.w1,
        proof_ip_sig: proof.witness.w1.w2,
        proof_acc_sk,
        cred_counter_less_than_max_accounts,
    };

    let info = CredentialDeploymentInfo {
        values: cred_values,
        proofs: cdp,
    };
    Ok(info)
}

#[allow(clippy::too_many_arguments)]
fn compute_pok_sig<
    P: Pairing,
    C: Curve<Scalar = P::ScalarField>,
    AttributeType: Attribute<C::Scalar>,
>(
    commitment_key: &PedersenKey<C>,
    commitments: &CredentialDeploymentCommitments<C>,
    commitment_rands: &CommitmentsRandomness<C>,
    id_cred_sec: &Value<C>,
    prf_key: &prf::SecretKey<C>,
    alist: &AttributeList<C::Scalar, AttributeType>,
    threshold: Threshold,
    ar_list: &BTreeSet<ArIdentity>,
    ip_pub_key: &ps_sig::PublicKey<P>,
    blinded_sig: &ps_sig::BlindedSignature<P>,
    blind_rand: ps_sig::BlindingRandomness<P>,
) -> Fallible<(com_eq_sig::ComEqSig<P, C>, com_eq_sig::ComEqSigSecret<P, C>)> {
    let att_vec = &alist.alist;
    // number of user chosen attributes (+4 is for tags, valid_to, created_at,
    // max_accounts)
    let num_user_attributes = att_vec.len() + 4;
    // To these there are always two attributes (idCredSec and prf key) added.
    let num_total_attributes = num_user_attributes + 2;
    let ar_scalars = match utils::encode_ars(ar_list) {
        Some(x) => x,
        None => bail!("Cannot encode anonymity revokers."),
    };
    let num_ars = ar_scalars.len(); // we commit to each anonymity revoker, with randomness 0
                                    // and finally we also commit to the anonymity revocation threshold.
                                    // so the total number of commitments is as follows
    let num_total_commitments = num_total_attributes + num_ars + 1;

    let y_tildas = &ip_pub_key.y_tildas;

    ensure!(
        y_tildas.len() > att_vec.len() + num_ars + 5,
        "The PS key must be long enough to accommodate all the attributes"
    );

    ensure!(
        y_tildas.len() >= num_total_attributes,
        "Too many attributes {} >= {}",
        y_tildas.len(),
        num_total_attributes
    );

    let mut gxs = Vec::with_capacity(num_total_commitments);

    let mut secrets = Vec::with_capacity(num_total_commitments);
    secrets.push((
        id_cred_sec.clone(),
        commitment_rands.id_cred_sec_rand.clone(),
    ));
    gxs.push(y_tildas[0]);
    secrets.push((prf_key.to_value(), commitment_rands.prf_rand.clone()));
    gxs.push(y_tildas[1]);

    let public_vals =
        utils::encode_public_credential_values(alist.created_at, alist.valid_to, threshold)?;

    // commitment randomness (0) for the public parameters.
    let zero = PedersenRandomness::<C>::zero();
    secrets.push((Value::new(public_vals), zero.clone()));
    gxs.push(y_tildas[2]);
    for i in 3..num_ars + 3 {
        // the encoded id revoker are commited with randomness 0.
        secrets.push((Value::new(ar_scalars[i - 3]), zero.clone()));
        gxs.push(y_tildas[i]);
    }

    let att_rands = &commitment_rands.attributes_rand;

    let tags_val = utils::encode_tags(alist.alist.keys())?;
    let tags_cmm = commitment_key.hide_worker(&tags_val, &zero);

    let max_accounts_val = Value::new(C::scalar_from_u64(alist.max_accounts.into()));
    let max_accounts_cmm =
        commitment_key.hide(&max_accounts_val, &commitment_rands.max_accounts_rand);

    secrets.push((Value::new(tags_val), zero.clone()));
    gxs.push(y_tildas[num_ars + 3]);
    secrets.push((max_accounts_val, commitment_rands.max_accounts_rand.clone()));
    gxs.push(y_tildas[num_ars + 4]);

    // NB: It is crucial here that we use a btreemap. This guarantees that
    // the att_vec.iter() iterator is ordered by keys.
    for (&g, (tag, v)) in y_tildas.iter().skip(num_ars + 3 + 1).zip(att_vec.iter()) {
        secrets.push((
            Value::new(v.to_field_element()),
            // if we commited with non-zero randomness get it.
            // otherwise we must have commited with zero randomness
            // which we should use
            att_rands.get(tag).cloned().unwrap_or_else(|| zero.clone()),
        ));
        gxs.push(g);
    }

    let mut comm_vec = Vec::with_capacity(num_total_commitments);
    let cmm_id_cred_sec = commitments.cmm_id_cred_sec_sharing_coeff[0];
    comm_vec.push(cmm_id_cred_sec);
    comm_vec.push(commitments.cmm_prf);

    // add commitment to threshold with randomness 0
    comm_vec.push(commitment_key.hide_worker(&public_vals, &zero));

    // and all commitments to ARs with randomness 0
    for ar in ar_scalars.iter() {
        comm_vec.push(commitment_key.hide_worker(&ar, &zero));
    }

    comm_vec.push(tags_cmm);
    comm_vec.push(max_accounts_cmm);

    for (idx, v) in alist.alist.iter() {
        match commitments.cmm_attributes.get(idx) {
            None => {
                // need to commit with randomness 0
                let value = Value::<C>::new(v.to_field_element());
                let cmm = commitment_key.hide(&value, &zero);
                comm_vec.push(cmm);
            }
            Some(cmm) => comm_vec.push(*cmm),
        }
    }

    let secret = com_eq_sig::ComEqSigSecret {
        blind_rand,
        values_and_rands: secrets,
    };
    let prover = com_eq_sig::ComEqSig {
        blinded_sig: blinded_sig.clone(),
        commitments: comm_vec,
        // FIXME: Figure out how to get rid of the clone
        ps_pub_key: ip_pub_key.clone(),
        comm_key:   *commitment_key,
    };
    Ok((prover, secret))
}

pub struct CommitmentsRandomness<C: Curve> {
    id_cred_sec_rand:  PedersenRandomness<C>,
    prf_rand:          PedersenRandomness<C>,
    cred_counter_rand: PedersenRandomness<C>,
    max_accounts_rand: PedersenRandomness<C>,
    attributes_rand:   HashMap<AttributeTag, PedersenRandomness<C>>,
}

/// Computing the commitments for the credential deployment info. We only
/// compute commitments for values that are not revealed as part of the policy.
/// For the other values the verifier (the chain) will compute commitments with
/// randomness 0 in order to verify knowledge of the signature.
#[allow(clippy::too_many_arguments)]
fn compute_commitments<C: Curve, AttributeType: Attribute<C::Scalar>, R: Rng>(
    commitment_key: &PedersenKey<C>,
    alist: &AttributeList<C::Scalar, AttributeType>,
    prf_key: &prf::SecretKey<C>,
    cred_counter: u8,
    cmm_id_cred_sec_sharing_coeff: &[Commitment<C>],
    cmm_coeff_randomness: Vec<PedersenRandomness<C>>,
    policy: &Policy<C, AttributeType>,
    csprng: &mut R,
) -> Fallible<(CredentialDeploymentCommitments<C>, CommitmentsRandomness<C>)> {
    let id_cred_sec_rand = if let Some(v) = cmm_coeff_randomness.first() {
        v.clone()
    } else {
        bail!("Commitment randomness is an empty vector.");
    };

    let (cmm_prf, prf_rand) = commitment_key.commit(&prf_key, csprng);

    let cred_counter = Value::<C>::new(C::scalar_from_u64(u64::from(cred_counter)));
    let (cmm_cred_counter, cred_counter_rand) = commitment_key.commit(&cred_counter, csprng);
    let max_accounts = Value::<C>::new(C::scalar_from_u64(u64::from(alist.max_accounts)));
    let (cmm_max_accounts, max_accounts_rand) = commitment_key.commit(&max_accounts, csprng);
    let att_vec = &alist.alist;
    let n = att_vec.len();
    // only commitments to attributes which are not revealed.
    assert!(n >= policy.policy_vec.len());
    let cmm_len = n - policy.policy_vec.len();
    let mut cmm_attributes = BTreeMap::new();
    let mut attributes_rand = HashMap::with_capacity(cmm_len);
    for (&i, val) in att_vec.iter() {
        // in case the value is openened there is no need to hide it.
        // We can just commit with randomness 0.
        if !policy.policy_vec.contains_key(&i) {
            let value = Value::<C>::new(val.to_field_element());
            let (cmm, rand) = commitment_key.commit(&value, csprng);
            cmm_attributes.insert(i, cmm);
            attributes_rand.insert(i, rand);
        }
    }
    let cdc = CredentialDeploymentCommitments {
        cmm_prf,
        cmm_cred_counter,
        cmm_max_accounts,
        cmm_attributes,
        cmm_id_cred_sec_sharing_coeff: cmm_id_cred_sec_sharing_coeff.to_owned(),
    };

    let cr = CommitmentsRandomness {
        id_cred_sec_rand,
        prf_rand,
        cred_counter_rand,
        max_accounts_rand,
        attributes_rand,
    };
    Ok((cdc, cr))
}

/// proof of knowledge of registration id
#[allow(clippy::too_many_arguments)]
fn compute_pok_reg_id<C: Curve>(
    on_chain_commitment_key: &PedersenKey<C>,
    prf_key: prf::SecretKey<C>,
    cmm_prf: &Commitment<C>,
    prf_rand: &PedersenRandomness<C>,
    cred_counter: u8,
    cmm_cred_counter: &Commitment<C>,
    cred_counter_rand: &PedersenRandomness<C>,
    // max_accounts_rand is not used at the moment.
    // it should be used for the range proof that cred_counter < max_accounts, but
    // that is not yet available
    _max_accounts_rand: &PedersenRandomness<C>,
    reg_id_exponent: C::Scalar,
    reg_id: C,
) -> (com_mult::ComMult<C>, com_mult::ComMultSecret<C>) {
    // Commitment to 1 with randomness 0, to serve as the right-hand side in
    // com_mult proof.
    // NOTE: In order for this to work the reg_id must be computed
    // with the same base as the first element of the commitment key.
    let cmm_one = on_chain_commitment_key.hide(
        &Value::<C>::new(C::Scalar::one()),
        &PedersenRandomness::zero(),
    );

    // commitments are the public values. They all have to
    let public = [
        cmm_prf.combine(&cmm_cred_counter),
        Commitment(reg_id),
        cmm_one,
    ];
    // finally the secret keys are derived from actual commited values
    // and the randomness.

    let mut k = C::scalar_from_u64(u64::from(cred_counter));
    k.add_assign(&prf_key);

    // combine the two randomness witnesses
    let mut rand_1 = C::Scalar::zero();
    rand_1.add_assign(&prf_rand);
    rand_1.add_assign(&cred_counter_rand);
    // reg_id is the commitment to reg_id_exponent with randomness 0
    // the right-hand side of the equation is commitment to 1 with randomness 0
    let values = [Value::new(k), Value::new(reg_id_exponent)];
    let rands = [
        PedersenRandomness::new(rand_1),
        PedersenRandomness::zero(),
        PedersenRandomness::zero(),
    ];

    let secret = com_mult::ComMultSecret { values, rands };

    let prover = com_mult::ComMult {
        cmms:    public,
        cmm_key: *on_chain_commitment_key,
    };
    (prover, secret)
}

#[cfg(test)]
mod tests {
    use super::*;

    use crate::{ffi::*, identity_provider::*, secret_sharing::Threshold, test::*};

    use curve_arithmetic::Curve;
    use ed25519_dalek as ed25519;
    use either::Left;

    use pedersen_scheme::key::CommitmentKey as PedersenKey;

    type ExampleCurve = pairing::bls12_381::G1;
    // Construct PIO, test various proofs are valid
    // #[test]
    // pub fn test_pio_correctness() {
    // let mut csprng = thread_rng();
    //
    // Create IP info
    // let max_attrs = 10;
    // let num_ars = 4;
    // let (
    // IpData {
    // public_ip_info: ip_info,
    // ip_secret_key: _,
    // metadata: _,
    // },
    // _,
    // ) = test_create_ip_info(&mut csprng, num_ars, max_attrs);
    // let aci = test_create_aci(&mut csprng);
    // let (context, pio, _) = test_create_pio(&aci, &ip_info, num_ars);
    //
    // Check id_cred_pub is correct
    // let id_cred_sec = aci.cred_holder_info.id_cred.id_cred_sec.value;
    // let id_cred_pub = ip_info.ip_ars.ar_base.mul_by_scalar(&id_cred_sec);
    // assert_eq!(pio.id_cred_pub, id_cred_pub);
    //
    // Check proof_com_eq_sc is valid
    // let sc_ck = PedersenKey(
    // context.ip_info.ip_verify_key.ys[0],
    // context.ip_info.ip_verify_key.g,
    // );
    // let proof_com_eq_sc_valid = com_eq::verify_com_eq_single(
    // RandomOracle::empty(),
    // &pio.cmm_sc,
    // &pio.id_cred_pub,
    // &sc_ck,
    // &ip_info.ip_ars.ar_base,
    // &pio.proof_com_eq_sc,
    // );
    // assert!(proof_com_eq_sc_valid, "proof_com_eq_sc is not valid");
    //
    // Check ip_ar_data is valid (could use more checks)
    // assert_eq!(
    // pio.ip_ar_data.len() as u8,
    // num_ars - 1,
    // "ip_ar_data has wrong length"
    // );
    //
    // Check pok_sc is valid
    // let pok_sc_valid = dlog::verify_dlog(
    // RandomOracle::empty(),
    // &ip_info.ip_ars.ar_base,
    // &id_cred_pub,
    // &pio.pok_sc,
    // );
    // assert!(pok_sc_valid, "proof_sc is not valid");
    //
    // Check proof_com_eq is valid
    // let commitment_key_prf = PedersenKey(
    // context.ip_info.ip_verify_key.ys[1],
    // context.ip_info.ip_verify_key.g,
    // );
    // let proof_com_eq_valid = com_eq_different_groups::verify_com_eq_diff_grps(
    // RandomOracle::empty(),
    // &pio.cmm_prf,
    // &pio.cmm_prf_sharing_coeff[0],
    // &commitment_key_prf,
    // &context.ip_info.ip_ars.ar_cmm_key,
    // &pio.proof_com_eq,
    // );
    // assert!(proof_com_eq_valid, "proof_com_eq is not valid");
    // }

    #[test]
    pub fn test_compute_sharing_data() {
        use curve_arithmetic::secret_value::Value;

        let mut csprng = thread_rng();

        // Arrange
        let num_ars = 4;
        let threshold = 3;
        let ar_base = ExampleCurve::generate(&mut csprng);
        let (ars_infos, _ar_keys) = test_create_ars(&ar_base, num_ars, &mut csprng);
        let ck = PedersenKey::generate(&mut csprng);
        let value = Value::<ExampleCurve>::generate(&mut csprng);

        // Act
        let (ar_datas, _comms, _rands) =
            compute_sharing_data(&value, &ars_infos, Threshold(threshold), &ck);

        // Assert ArData's are good
        for data in ar_datas.iter() {
            // Add check of encrypted_share and encrypted_randomness
            let cmm_ok = ck.open(
                &data.share,
                &data.randomness_cmm_to_share,
                &data.cmm_to_share,
            );
            assert!(cmm_ok, "ArData cmm_to_share is not valid");
            // assert_eq!(
            //     data.ar_public_key, data.ar_public_key,
            //     "ArData ar_public_key is invalid"
            // );
        }

        // Add check of commitment to polynomial coefficients and randomness
        // encodes value
    }

    /// This test generates a CDI and check values were set correct.
    /// It does not yet test the proofs for correct-/soundness.
    #[test]
    pub fn test_create_credential() {
        // Create IP info with threshold = num_ars - 1
        let max_attrs = 10;
        let num_ars = 4;
        let mut csprng = thread_rng();
        let IpData {
            public_ip_info: ip_info,
            ip_secret_key,
        } = test_create_ip_info(&mut csprng, num_ars, max_attrs);
        let aci = test_create_aci(&mut csprng);
        let global_ctx = GlobalContext::generate();
        let (ars_infos, _) = test_create_ars(&global_ctx.generator, num_ars, &mut csprng);
        let (context, pio, randomness) =
            test_create_pio(&aci, &ip_info, &ars_infos, &global_ctx, num_ars);
        let alist = test_create_attributes();
        let sig_ok = verify_credentials(&pio, context, &alist, &ip_secret_key);
        let ip_sig = sig_ok.unwrap();

        // Create CDI arguments
        let id_object = IdentityObject {
            pre_identity_object: pio,
            alist,
            signature: ip_sig,
        };
        let id_use_data = IdObjectUseData { aci, randomness };
        let valid_to = YearMonth::new(2022, 5).unwrap(); // May 2022
        let created_at = YearMonth::new(2020, 5).unwrap(); // May 2020
        let policy = Policy {
            valid_to,
            created_at,
            policy_vec: {
                let mut tree = BTreeMap::new();
                tree.insert(AttributeTag::from(8u8), AttributeKind::from(31));
                tree
            },
            _phantom: Default::default(),
        };
        let mut keys = BTreeMap::new();
        keys.insert(KeyIndex(0), ed25519::Keypair::generate(&mut csprng));
        keys.insert(KeyIndex(1), ed25519::Keypair::generate(&mut csprng));
        keys.insert(KeyIndex(2), ed25519::Keypair::generate(&mut csprng));
        let sigthres = SignatureThreshold(2);
        let acc_data = AccountData {
            keys,
            existing: Left(sigthres),
        };

        let cred_ctr = 42;
        let cdi = create_credential(
            context,
            &id_object,
            &id_use_data,
            cred_ctr,
            policy.clone(),
            &acc_data,
        )
        .expect("Could not generate CDI");

        // Check cred_account
        let cred_account_ok = match cdi.values.cred_account {
            CredentialAccount::NewAccount(ref k, t) => k.len() == 3 && t == sigthres,
            _ => false,
        };
        assert!(cred_account_ok, "CDI cred_account is invalid");

        // Check reg_id
        let reg_id_exponent = id_use_data.aci.prf_key.prf_exponent(cred_ctr).unwrap();
        let reg_id = global_ctx
            .on_chain_commitment_key
            .hide(
                &Value::<ExampleCurve>::new(reg_id_exponent),
                &PedersenRandomness::zero(),
            )
            .0;
        assert_eq!(cdi.values.reg_id, reg_id, "CDI reg_id is invalid");

        // Check ip_identity
        assert_eq!(
            cdi.values.ip_identity, ip_info.ip_identity,
            "CDI ip_identity is invalid"
        );

        // Check threshold
        assert_eq!(
            cdi.values.threshold,
            Threshold(num_ars - 1),
            "CDI threshold is invalid"
        );

        // Check ar_data
        assert_eq!(
            cdi.values.ar_data.len() as u8,
            num_ars,
            "CDI ar_data length is invalid"
        );

        // Check policy
        assert_eq!(cdi.values.policy, policy, "CDI policy is invalid");

        // Check account key signatures
        match cdi.values.cred_account {
            CredentialAccount::ExistingAccount(_) => (),
            CredentialAccount::NewAccount(ref ks, _) => {
                assert_eq!(ks.len(), cdi.proofs.proof_acc_sk.sigs.len())
            }
        };
        let sig_msg = RandomOracle::domain("credential")
            .append(&cdi.values)
            .append(&global_ctx)
            .get_challenge();
        cdi.proofs.proof_acc_sk.sigs.iter().for_each(|(idx, sig)| {
            match acc_data
                .keys
                .get(idx)
                .unwrap()
                .verify(sig_msg.as_ref(), &sig)
            {
                Ok(_) => (),
                _ => panic!("account key signature is invalid"),
            }
        });

        // Add checks for proofs
    }
}<|MERGE_RESOLUTION|>--- conflicted
+++ resolved
@@ -652,7 +652,7 @@
         None => bail!("Cannot produce zero knowledge proof."),
     };
 
-<<<<<<< HEAD
+
     // A list of signatures on the challenge used by the other proofs using the
     // account keys.
     // The challenge has domain separator "credential" followed by appending all
@@ -663,16 +663,11 @@
     // credential deployment should make it non-reusable.
     let to_sign = ro.get_challenge();
 
-    let mut transcript = Transcript::new(r"CredCounterLessThanMaxAccountsProof".as_ref());
-    transcript.append_message(b"cred_values", &to_bytes(&cred_values));
-    transcript.append_message(b"global_context", &to_bytes(&context.global_context));
-    transcript.append_message(b"cred_values", &to_bytes(&proof));
-=======
     let mut transcript = RandomOracle::domain("CredCounterLessThanMaxAccountsProof");
     transcript.append_message(b"cred_values", &cred_values);
     transcript.append_message(b"global_context", &context.global_context);
     transcript.append_message(b"cred_values", &proof);
->>>>>>> 08d61bca
+
     let cred_counter_less_than_max_accounts = match prove_less_than_or_equal(
         &mut transcript,
         &mut csprng,
