//! The module provides the implementation of the `com_eq_diff_groups` sigma
//! protocol. This protocol enables one to prove that the value committed to in
//! two commitments $C_1$ and $C_2$ in (potentially) two different groups (of
//! the same order) is the same.
<<<<<<< HEAD
use curve_arithmetic::{multiexp, Curve};
use ff::Field;
use rand::*;

=======
>>>>>>> ad1d220e
use crate::sigma_protocols::common::*;
use crypto_common::*;
use crypto_common_derive::*;
use curve_arithmetic::Curve;
use ff::Field;
use pedersen_scheme::{Commitment, CommitmentKey, Randomness, Value};
use rand::*;
use random_oracle::RandomOracle;

#[derive(Debug)]
pub struct ComEqDiffGroupsSecret<C1: Curve, C2: Curve<Scalar = C1::Scalar>> {
    pub value:      Value<C2>,
    pub rand_cmm_1: Randomness<C1>,
    pub rand_cmm_2: Randomness<C2>,
}

#[derive(Clone, Debug, Eq, PartialEq, Copy, Serialize, SerdeBase16Serialize)]
pub struct Witness<C1: Curve, C2: Curve<Scalar = C1::Scalar>> {
    /// The triple (s_1, s_2, t).
    witness: (C1::Scalar, C1::Scalar, C2::Scalar),
}

pub struct ComEqDiffGroups<C1: Curve, C2: Curve> {
    /// A pair of commitments to the same value in different
    ///   groups.
    pub commitment_1: Commitment<C1>,
    pub commitment_2: Commitment<C2>,
    /// A pair of commitment keys (for the first and second
    /// commitment, respectively)
    pub cmm_key_1: CommitmentKey<C1>,
    pub cmm_key_2: CommitmentKey<C2>,
}

#[allow(non_snake_case)]
impl<C1: Curve, C2: Curve<Scalar = C1::Scalar>> SigmaProtocol for ComEqDiffGroups<C1, C2> {
    type CommitMessage = (Commitment<C1>, Commitment<C2>);
    type ProtocolChallenge = C1::Scalar;
    // The triple alpha_1, alpha_2, R
    type ProverState = (Value<C1>, Randomness<C1>, Randomness<C2>);
    type ProverWitness = Witness<C1, C2>;
    type SecretData = ComEqDiffGroupsSecret<C1, C2>;

    #[inline]
    fn public(&self, ro: RandomOracle) -> RandomOracle {
        ro.append(&self.commitment_1)
            .append(&self.commitment_2)
            .append(&self.cmm_key_1)
            .append(&self.cmm_key_2)
    }

    #[inline]
    fn get_challenge(&self, challenge: &random_oracle::Challenge) -> Self::ProtocolChallenge {
        C1::scalar_from_bytes(challenge)
    }

    #[inline]
    fn commit_point<R: Rng>(
        &self,
        csprng: &mut R,
    ) -> Option<(Self::CommitMessage, Self::ProverState)> {
        let alpha_1 = Value::generate_non_zero(csprng);
        let (u, alpha_2) = self.cmm_key_1.commit(&alpha_1, csprng);
        let (v, cR) = self.cmm_key_2.commit(&alpha_1, csprng);
        Some(((u, v), (alpha_1, alpha_2, cR)))
    }

    #[inline]
    fn generate_witness(
        &self,
        secret: Self::SecretData,
        state: Self::ProverState,
        challenge: &Self::ProtocolChallenge,
    ) -> Option<Self::ProverWitness> {
        let mut s_1 = *challenge;
        s_1.mul_assign(&secret.value);
        s_1.negate();
        s_1.add_assign(&state.0);

        let mut s_2 = *challenge;
        s_2.mul_assign(&secret.rand_cmm_1);
        s_2.negate();
        s_2.add_assign(&state.1);

        let mut t = *challenge;
        t.mul_assign(&secret.rand_cmm_2);
        t.negate();
        t.add_assign(&state.2);
        Some(Witness {
            witness: (s_1, s_2, t),
        })
    }

    #[inline]
    #[allow(clippy::many_single_char_names)]
    fn extract_point(
        &self,
        challenge: &Self::ProtocolChallenge,
        witness: &Self::ProverWitness,
    ) -> Option<Self::CommitMessage> {
        let y = self.commitment_1;
        let cC = self.commitment_2;

        let CommitmentKey(cG1, cG2) = self.cmm_key_1;
        let CommitmentKey(g, h) = self.cmm_key_2;

        let (s_1, s_2, t) = witness.witness;

        let u = {
            let bases = [y.0, cG1, cG2];
            let powers = [*challenge, s_1, s_2];
            multiexp(&bases, &powers)
        };
        // y
        //     .mul_by_scalar(challenge)
        //     .plus_point(&cG1.mul_by_scalar(&s_1))
        //     .plus_point(&cG2.mul_by_scalar(&s_2));
        let v = {
            let bases = [cC.0, g, h];
            let powers = [*challenge, s_1, t];
            multiexp(&bases, &powers)
        };
        // cC
        //     .mul_by_scalar(challenge)
        //     .plus_point(&g.mul_by_scalar(&s_1))
        //     .plus_point(&h.mul_by_scalar(&t));
        Some((Commitment(u), Commitment(v)))
    }

    #[cfg(test)]
    #[allow(clippy::many_single_char_names)]
    fn with_valid_data<R: Rng>(
        _data_size: usize,
        csprng: &mut R,
        f: impl FnOnce(Self, Self::SecretData, &mut R) -> (),
    ) {
        let a_1: Value<C2> = Value::generate_non_zero(csprng);
        let cmm_key_1: CommitmentKey<C1> = CommitmentKey::generate(csprng);
        let cmm_key_2: CommitmentKey<C2> = CommitmentKey::generate(csprng);

        let (u, a_2) = cmm_key_1.commit(&a_1, csprng);
        let (v, r) = cmm_key_2.commit(&a_1, csprng);
        let cdg = ComEqDiffGroups {
            cmm_key_1,
            cmm_key_2,
            commitment_1: u,
            commitment_2: v,
        };
        let secret = ComEqDiffGroupsSecret {
            value:      a_1,
            rand_cmm_1: a_2,
            rand_cmm_2: r,
        };
        f(cdg, secret, csprng)
    }
}

#[cfg(test)]
mod tests {
    use super::*;
    use pairing::bls12_381::{G1, G2};

    #[test]
    pub fn test_com_eq_diff_grps_correctness() {
        let mut csprng = thread_rng();
        for _i in 0..100 {
            ComEqDiffGroups::<G1, G2>::with_valid_data(0, &mut csprng, |cdg, secret, csprng| {
                let challenge_prefix = generate_challenge_prefix(csprng);
                let ro = RandomOracle::domain(&challenge_prefix);

                let proof =
                    prove(ro.split(), &cdg, secret, csprng).expect("Proving should succeed.");
                assert!(verify(ro, &cdg, &proof))
            })
        }
    }

    #[test]
    pub fn test_com_eq_diff_grps_soundness() {
        let mut csprng = thread_rng();
        for _i in 0..100 {
            ComEqDiffGroups::<G1, G2>::with_valid_data(0, &mut csprng, |cdg, secret, csprng| {
                let challenge_prefix = generate_challenge_prefix(csprng);
                let ro = RandomOracle::domain(&challenge_prefix);

                let proof =
                    prove(ro.split(), &cdg, secret, csprng).expect("Proving should succeed.");

                // Construct invalid parameters
                let wrong_ro = RandomOracle::domain(generate_challenge_prefix(csprng));
                assert!(!verify(wrong_ro, &cdg, &proof));
                let mut wrong_cdg = cdg;
                {
                    let tmp = wrong_cdg.cmm_key_1;
                    wrong_cdg.cmm_key_1 = CommitmentKey::generate(csprng);
                    assert!(!verify(ro.split(), &wrong_cdg, &proof));
                    wrong_cdg.cmm_key_1 = tmp;
                }
                {
                    let tmp = wrong_cdg.cmm_key_2;
                    wrong_cdg.cmm_key_1 = CommitmentKey::generate(csprng);
                    assert!(!verify(ro.split(), &wrong_cdg, &proof));
                    wrong_cdg.cmm_key_2 = tmp;
                }

                {
                    let tmp = wrong_cdg.commitment_1;
                    wrong_cdg.commitment_1 = wrong_cdg
                        .cmm_key_1
                        .commit(&Value::<G1>::generate(csprng), csprng)
                        .0;
                    assert!(!verify(ro.split(), &wrong_cdg, &proof));
                    wrong_cdg.commitment_1 = tmp;
                }

                {
                    let tmp = wrong_cdg.commitment_2;
                    wrong_cdg.commitment_2 = wrong_cdg
                        .cmm_key_2
                        .commit(&Value::<G2>::generate(csprng), csprng)
                        .0;
                    assert!(!verify(ro.split(), &wrong_cdg, &proof));
                    wrong_cdg.commitment_2 = tmp;
                }
            })
        }
    }
}<|MERGE_RESOLUTION|>--- conflicted
+++ resolved
@@ -2,17 +2,10 @@
 //! protocol. This protocol enables one to prove that the value committed to in
 //! two commitments $C_1$ and $C_2$ in (potentially) two different groups (of
 //! the same order) is the same.
-<<<<<<< HEAD
-use curve_arithmetic::{multiexp, Curve};
-use ff::Field;
-use rand::*;
-
-=======
->>>>>>> ad1d220e
 use crate::sigma_protocols::common::*;
 use crypto_common::*;
 use crypto_common_derive::*;
-use curve_arithmetic::Curve;
+use curve_arithmetic::{multiexp, Curve};
 use ff::Field;
 use pedersen_scheme::{Commitment, CommitmentKey, Randomness, Value};
 use rand::*;
