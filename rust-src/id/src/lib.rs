--- conflicted
+++ resolved
@@ -5,14 +5,10 @@
 pub mod anonymity_revoker;
 pub mod chain;
 pub mod constants;
-<<<<<<< HEAD
-pub mod ffi;
 pub mod id_prover;
 pub mod id_verifier;
-=======
 #[cfg(feature = "ffi")]
 mod ffi;
->>>>>>> 593e56bf
 pub mod identity_provider;
 pub mod secret_sharing;
 pub mod sigma_protocols;
