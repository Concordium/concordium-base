--- conflicted
+++ resolved
@@ -71,41 +71,19 @@
 }
 
 pub struct IpArData<C: Curve> {
-<<<<<<< HEAD
-    /// List of anonymity revokers along with encryptions of
-    /// their shares of the prf keys
-    pub ar_name: String,
+    pub ar_identity: u64,
     pub enc_prf_key_share: Cipher<C>,
     pub prf_key_share_number: u64,
     /// proof that the computed commitment to the share
     /// contains the same value as the encryption
     pub proof_com_enc_eq: ComEncEqProof<C>,
-    // pub ar_name_enc_pairs: Vec<(String, Cipher<C>)>,
-=======
-    /// Identity of the anonymity revoker.
-    pub ar_identity: u32,
-    /// Free form description, used to locate the identity provider off-chain.
-    pub ar_description: String,
-    /// Encryption of the prf key of the credential holder.
-    pub prf_key_enc: Cipher<C>,
->>>>>>> be1ebc20
 }
 /// Data created by the credential holder to support anonymity revocation.
 #[derive(Debug, PartialEq, Eq, Clone)]
 pub struct ChainArData<C: Curve> {
-<<<<<<< HEAD
-    pub ar_name:                  String,
+    pub ar_identity: u64,
     pub enc_id_cred_pub_share:    Cipher<C>,
     pub id_cred_pub_share_number: u64,
-    // pub proof_com_enc_eq: ComEncEqProof<C>,
-=======
-    /// Identity of the anonymity revoker.
-    /// NB: We don't need the text description here on how to get in touch
-    /// with the anonymity revoker because that is already on chain.
-    pub ar_identity: u32,
-    /// Encryption of public identity credentials
-    pub id_cred_pub_enc: Cipher<C>,
->>>>>>> be1ebc20
 }
 
 /// Information sent from the account holder to the identity provider.
@@ -162,16 +140,8 @@
 
 #[derive(Clone, Debug, PartialEq, Eq)]
 pub struct ArInfo<C: Curve> {
-    /// The name and public key of the anonymity revoker chosen by this identity
-    /// provider. In the future each identity provider will allow a set of
-    /// anonymity revokers.
-<<<<<<< HEAD
-    pub ar_name: String,
-    pub ar_handle: u64,
-=======
-    pub ar_identity: u32,
+    pub ar_identity: u64,
     pub ar_description: String,
->>>>>>> be1ebc20
     pub ar_public_key: elgamal::PublicKey<C>,
 }
 
@@ -337,7 +307,7 @@
     let mut choice_ars = Vec::with_capacity(choice_ar_handles.0.len());
     let ip_ar_parameters = &ip_info.ar_info.0.clone();
     for ar in choice_ar_handles.0.into_iter(){
-        match ip_ar_parameters.into_iter().find(|&x| x.ar_handle == ar ){
+        match ip_ar_parameters.into_iter().find(|&x| x.ar_identity == ar ){
             None => panic!("AR handle not in the IP list"),
             Some(ar_info) => choice_ars.push(ar_info.clone()),
             
@@ -386,8 +356,7 @@
 
 impl<C: Curve> IpArData<C> {
     pub fn to_bytes(&self) -> Vec<u8> {
-<<<<<<< HEAD
-        let mut out = short_string_to_bytes(&self.ar_name);
+        let mut out = Vec::from(&self.ar_identity.to_be_bytes()[..]);
         out.extend_from_slice(&self.enc_prf_key_share.to_bytes());
         out.extend_from_slice(&self.prf_key_share_number.to_be_bytes());
         out.extend_from_slice(&self.proof_com_enc_eq.to_bytes());
@@ -395,70 +364,40 @@
     }
 
     pub fn from_bytes(cur: &mut Cursor<&[u8]>) -> Option<Self> {
-        let ar_name = bytes_to_short_string(cur)?;
+        let ar_identity = cur.read_u64::<BigEndian>().ok()?;
         let enc_prf_key_share = Cipher::from_bytes(cur).ok()?;
         let prf_key_share_number = cur.read_u64::<BigEndian>().ok()?;
         let proof_com_enc_eq = ComEncEqProof::from_bytes(cur).ok()?;
         Some(IpArData {
-            ar_name,
+            ar_identity,
             enc_prf_key_share,
             prf_key_share_number,
             proof_com_enc_eq,
-=======
-        let mut r = Vec::with_capacity(4);
-        r.extend_from_slice(&self.ar_identity.to_be_bytes());
-        r.extend_from_slice(&short_string_to_bytes(&self.ar_description));
-        r.extend_from_slice(&self.prf_key_enc.to_bytes());
-        r
-    }
-
-    pub fn from_bytes(cur: &mut Cursor<&[u8]>) -> Option<Self> {
-        let ar_identity = cur.read_u32::<BigEndian>().ok()?;
-        let ar_description = bytes_to_short_string(cur)?;
-        let prf_key_enc = Cipher::from_bytes(cur).ok()?;
-        Some(IpArData {
-            ar_identity,
-            ar_description,
-            prf_key_enc,
->>>>>>> be1ebc20
-        })
+        }
+
     }
 }
 
 impl<C: Curve> ChainArData<C> {
     pub fn to_bytes(&self) -> Vec<u8> {
-<<<<<<< HEAD
-        let mut out = short_string_to_bytes(&self.ar_name);
+        let mut out = Vec::from(&self.ar_identity.to_be_bytes()[..]);
         out.extend_from_slice(&self.enc_id_cred_pub_share.to_bytes());
         out.extend_from_slice(&self.id_cred_pub_share_number.to_be_bytes());
         out
     }
 
     pub fn from_bytes(cur: &mut Cursor<&[u8]>) -> Option<Self> {
-        let ar_name = bytes_to_short_string(cur)?;
+        let ar_identity = cur.read_u64::<BigEndian>().ok()?;
         let enc_id_cred_pub_share = Cipher::from_bytes(cur).ok()?;
         let id_cred_pub_share_number = cur.read_u64::<BigEndian>().ok()?;
         Some(ChainArData {
-            ar_name,
+            ar_identity,
             enc_id_cred_pub_share,
             id_cred_pub_share_number,
-=======
-        let mut r = Vec::with_capacity(4);
-        r.extend_from_slice(&self.ar_identity.to_be_bytes());
-        r.extend_from_slice(&self.id_cred_pub_enc.to_bytes());
-        r
-    }
-
-    pub fn from_bytes(cur: &mut Cursor<&[u8]>) -> Option<Self> {
-        let ar_identity = cur.read_u32::<BigEndian>().ok()?;
-        let id_cred_pub_enc = Cipher::from_bytes(cur).ok()?;
-        Some(ChainArData {
-            ar_identity,
-            id_cred_pub_enc,
->>>>>>> be1ebc20
-        })
-    }
-}
+        })
+    }
+}
+
 
 impl<C: Curve> CredDeploymentCommitments<C> {
     pub fn to_bytes(&self) -> Vec<u8> {
@@ -568,8 +507,8 @@
 
 impl<C: Curve, AttributeType: Attribute<C::Scalar>> Policy<C, AttributeType> {
     pub fn to_bytes(&self) -> Vec<u8> {
-        let mut vec = Vec::with_capacity(4);
-        vec.extend_from_slice(&self.variant.to_be_bytes());
+        let  mut vec = Vec::from(&self.variant.to_be_bytes()[..]);
+        //vec.extend_from_slice(&self.variant.to_be_bytes());
         vec.extend_from_slice(&self.expiry.to_be_bytes());
         let l = self.policy_vec.len();
         vec.extend_from_slice(&(l as u16).to_be_bytes());
@@ -625,16 +564,11 @@
         v.extend_from_slice(&(sig_bytes.len() as u16).to_be_bytes());
         v.extend_from_slice(&sig_bytes);
         v.extend_from_slice(&self.reg_id.curve_to_bytes());
-<<<<<<< HEAD
-        v.extend_from_slice(&short_string_to_bytes(&self.ip_identity));
+        v.extend_from_slice(&self.ip_identity.to_be_bytes());
         v.extend_from_slice(&(self.ar_data.len() as u16).to_be_bytes());
         for ar in self.ar_data.iter() {
             v.extend_from_slice(&ar.to_bytes());
         }
-=======
-        v.extend_from_slice(&self.ip_identity.to_be_bytes());
-        v.extend_from_slice(&self.ar_data.to_bytes());
->>>>>>> be1ebc20
         v.extend_from_slice(&self.policy.to_bytes());
         v.extend_from_slice(&(self.choice_ar_handles.len() as u16).to_be_bytes());
         for ar in self.choice_ar_handles.iter() {
@@ -650,17 +584,12 @@
         cur.read_exact(&mut buf).ok()?;
         let acc_pub_key = acc_sig_scheme::PublicKey::from_bytes(&buf).ok()?;
         let reg_id = curve_serialization::read_curve::<C>(cur).ok()?;
-<<<<<<< HEAD
-        let ip_identity = bytes_to_short_string(cur)?;
+        let ip_identity = cur.read_u32::<BigEndian>().ok()?;
         let number_of_ars = cur.read_u16::<BigEndian>().ok()?;
         let mut ar_data = Vec::with_capacity(number_of_ars as usize);
         for _ in 0..number_of_ars {
             ar_data.push(ChainArData::from_bytes(cur)?);
         }
-=======
-        let ip_identity = cur.read_u32::<BigEndian>().ok()?;
-        let ar_data = ChainArData::from_bytes(cur)?;
->>>>>>> be1ebc20
         let policy = Policy::from_bytes(cur)?;
         let number_of_ars = cur.read_u16::<BigEndian>().ok()?;
         let mut choice_ar_handles = Vec::with_capacity(number_of_ars as usize);
@@ -738,35 +667,21 @@
 }
 impl<C: Curve> ArInfo<C> {
     pub fn to_bytes(&self) -> Box<[u8]> {
-<<<<<<< HEAD
-        let mut r = short_string_to_bytes(&self.ar_name);
-        r.extend_from_slice(&(self.ar_handle.to_be_bytes()));
-=======
-        let mut r = Vec::with_capacity(4);
-        r.extend_from_slice(&self.ar_identity.to_be_bytes());
+        let mut r:Vec<u8> = Vec::from(&self.ar_identity.to_be_bytes()[..]);
+        //let mut r = Vec::with_capacity(4);
+        //r.extend_from_slice(self.ar_identity.to_be_bytes());
         r.extend_from_slice(&short_string_to_bytes(&self.ar_description));
->>>>>>> be1ebc20
         r.extend_from_slice(&self.ar_public_key.to_bytes());
         r.into_boxed_slice()
     }
 
     pub fn from_bytes(cur: &mut Cursor<&[u8]>) -> Option<Self> {
-<<<<<<< HEAD
-        let ar_name = bytes_to_short_string(cur)?;
-        let ar_handle = cur.read_u64::<BigEndian>().ok()?;
-=======
-        let ar_identity = cur.read_u32::<BigEndian>().ok()?;
+        let ar_identity = cur.read_u64::<BigEndian>().ok()?;
         let ar_description = bytes_to_short_string(cur)?;
->>>>>>> be1ebc20
         let ar_public_key = elgamal::PublicKey::from_bytes(cur).ok()?;
         Some(ArInfo {
-<<<<<<< HEAD
-            ar_name,
-            ar_handle,
-=======
             ar_identity,
             ar_description,
->>>>>>> be1ebc20
             ar_public_key,
         })
     }
