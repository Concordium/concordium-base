use curve_arithmetic::curve_arithmetic::*;
use dodis_yampolskiy_prf::secret as prf;
use elgamal::cipher::Cipher;
use pairing::Field;
use pedersen_scheme::commitment as pedersen;
use ps_sig::{public as pssig, signature::*};

use sigma_protocols::{
    com_enc_eq::ComEncEqProof, com_eq_different_groups::ComEqDiffGrpsProof, dlog::DlogProof,
};

pub struct CommitmentParams<C: Curve>(pub (C, C));
pub struct ElgamalParams<C: Curve>(pub (C, C));

pub trait Attribute<F: Field> {
    fn to_field_element(&self) -> F;
}

pub struct AttributeList<F: Field, AttributeType: Attribute<F>> {
    pub variant:  u32,
    pub alist:    Vec<AttributeType>,
    pub _phantom: std::marker::PhantomData<F>,
}

pub struct IdCredentials<C: Curve> {
    pub id_cred_sec: elgamal::SecretKey<C>,
    pub id_cred_pub: elgamal::PublicKey<C>,
}

/// Private credential holder information. A user maintaints these
/// through many different interactions with the identity provider and
/// the chain.
pub struct CredentialHolderInfo<P: Pairing> {
<<<<<<< HEAD
    pub id_ah:   String,
    pub id_cred: IdCredentials<P::G_1>,
=======
    /// Name of the credential holder.
    pub id_ah: String,
    /// Public and private keys of the credential holder. NB: These are distinct
    /// from the public/private keys of the account holders.
    pub id_cred: IdCredentials<P::G_2>,
>>>>>>> 376bcf8e
    // aux_data: &[u8]
}

/// Private and public data chosen by the credential holder before the
/// interaction with the identity provider. The credential holder chooses a prf
/// key and an attribute list.
pub struct AccCredentialInfo<P: Pairing, AttributeType: Attribute<P::ScalarField>> {
    pub acc_holder_info: CredentialHolderInfo<P>,
    /// Chosen prf key of the credential holder.
    pub prf_key: prf::SecretKey<P::G_1>,
    /// Chosen attribute list.
    pub attributes: AttributeList<P::ScalarField, AttributeType>,
}

/// Data created by the credential holder to support anonymity revocation.
pub struct ArData<C: Curve> {
    /// Identity of the anonymity revoker.
    pub ar_name: String,
    /// Encryption of the prf key of the credential holder.
    pub e_reg_id: Cipher<C>,
}

/// Information sent from the account holder to the identity provider.
pub struct PreIdentityObject<
    P: Pairing,
    AttributeType: Attribute<P::ScalarField>,
    C: Curve<Scalar = P::ScalarField>,
> {
    /// Name of the account holder.
    pub id_ah: String,
    /// Public credential of the account holder only.
    pub id_cred_pub: elgamal::PublicKey<P::G_1>,
    /// Information on the chosen anonymity revoker, and the encryption of the
    /// account holder's prf key with the anonymity revoker's encryption key.
    pub id_ar_data: ArData<C>,
    /// Chosen attribute list.
    pub alist: AttributeList<P::ScalarField, AttributeType>,
    /// Proof of knowledge of secret credentials corresponding to id_cred_pub
    pub pok_sc: DlogProof<P::G_1>,
    /// Commitment to the prf key.
    pub cmm_prf: pedersen::Commitment<P::G_1>,
    /// commitment to the prf key in the same group as the elgamal key of the
    /// anonymity revoker
    pub snd_cmm_prf: pedersen::Commitment<C>,
    /// Proof that the encryption of the prf key in id_ar_data is the same as
    /// the key in snd_cmm_prf (hidden behind the commitment).
    pub proof_com_enc_eq: ComEncEqProof<C>,
    // proof that the first and snd commitments to the prf are hiding the same value
    pub proof_com_eq: ComEqDiffGrpsProof<P::G_1, C>,
}

/// Public information about an identity provider.
pub struct IpInfo<P: Pairing, C: Curve> {
    pub id_identity: String,
    pub id_verify_key: pssig::PublicKey<P>,
    /// In the current design the identity provider chooses a single anonymity
    /// revoker. This will be changed in the future.
    pub ar_info: ArInfo<C>,
}

pub struct ArInfo<C: Curve> {
    /// The name and public key of the anonymity revoker chosen by this identity
    /// provider. In the future each identity provider will allow a set of
    /// anonymity revokers.
    pub ar_name: String,
    pub ar_public_key: elgamal::PublicKey<C>,
}

/// Information the account holder has after the interaction with the identity
/// provider. The account holder uses this information to generate credentials
/// to deploy on the chain.
pub struct IdentityObject<P: Pairing, AttributeType: Attribute<P::ScalarField>, C: Curve> {
    /// Identity provider who checked and signed the data in the
    /// PreIdentityObject.
    pub id_provider: IpInfo<P, C>,
    pub acc_credential_info: AccCredentialInfo<P, AttributeType>,
    /// Signature of the PreIdentityObject data.
    pub sig: Signature<P>,
    /// Information on the chosen anonymity revoker, and the encryption of the
    /// account holder's prf key with the anonymity revoker's encryption key.
    /// Should be the same as the data signed by the identity provider.
    pub ar_data: ArData<C>,
}

pub struct CredDeploymentInfo<P: Pairing, AttributeType: Attribute<P::ScalarField>> {
    pub reg_id:     P::G_1,
    pub attributes: AttributeList<P::ScalarField, AttributeType>,
}<|MERGE_RESOLUTION|>--- conflicted
+++ resolved
@@ -31,16 +31,11 @@
 /// through many different interactions with the identity provider and
 /// the chain.
 pub struct CredentialHolderInfo<P: Pairing> {
-<<<<<<< HEAD
-    pub id_ah:   String,
-    pub id_cred: IdCredentials<P::G_1>,
-=======
     /// Name of the credential holder.
     pub id_ah: String,
     /// Public and private keys of the credential holder. NB: These are distinct
     /// from the public/private keys of the account holders.
-    pub id_cred: IdCredentials<P::G_2>,
->>>>>>> 376bcf8e
+    pub id_cred: IdCredentials<P::G_1>,
     // aux_data: &[u8]
 }
 
