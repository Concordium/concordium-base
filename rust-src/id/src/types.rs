use crate::{
    secret_sharing::Threshold,
    sigma_protocols::{
        com_enc_eq, com_eq, com_eq_different_groups, com_eq_sig, com_mult,
        common::{ReplicateAdapter, ReplicateWitness},
        dlog,
    },
};
use base58check::*;
use bulletproofs::range_proof::{Generators, RangeProof};
use byteorder::ReadBytesExt;
use crypto_common::*;
use crypto_common_derive::*;
use curve_arithmetic::*;
use dodis_yampolskiy_prf::secret as prf;
use ed25519_dalek as ed25519;
use either::Either;
use elgamal::{ChunkSize, Cipher, Message, SecretKey as ElgamalSecretKey};
use ff::Field;
use hex::{decode, encode};
use pedersen_scheme::{
    commitment as pedersen, key::CommitmentKey as PedersenKey, Value as PedersenValue,
};
use ps_sig::{public as pssig, signature::*, unknown_message::SigRetrievalRandomness};
use random_oracle::Challenge;
use serde::{
    de, de::Visitor, ser::SerializeMap, Deserialize as SerdeDeserialize, Deserializer,
    Serialize as SerdeSerialize, Serializer,
};
use sha2::{Digest, Sha256};
use std::{
    cmp::Ordering,
    collections::{btree_map::BTreeMap, BTreeSet},
    convert::TryFrom,
    fmt,
    io::{Cursor, Read},
    str::FromStr,
}; // only for account addresses

/// NB: This includes digits of PI (starting with 14...) as ASCII characters
/// this could be what is desired, but it is important to be aware of it.
pub static PI_DIGITS: &[u8] = include_bytes!("../data/pi-1000-digits.txt");

pub const ACCOUNT_ADDRESS_SIZE: usize = 32;

/// This is currently the number required, since the only
/// place these are used is for encrypted amounts.
pub const NUM_BULLETPROOF_GENERATORS: usize = 32 * 8;

/// Chunk size for encryption of prf key
pub const CHUNK_SIZE: ChunkSize = ChunkSize::ThirtyTwo;

#[derive(Debug, PartialEq, Eq, Copy, Clone)]
pub struct AccountAddress([u8; ACCOUNT_ADDRESS_SIZE]);

impl std::fmt::Display for AccountAddress {
    fn fmt(&self, f: &mut fmt::Formatter<'_>) -> fmt::Result { self.0.to_base58check(1).fmt(f) }
}

// Parse from string assuming base58 check encoding.
impl std::str::FromStr for AccountAddress {
    type Err = &'static str;

    fn from_str(v: &str) -> Result<Self, Self::Err> {
        let (version, body) = v
            .from_base58check()
            .map_err(|_| "The string is not valid base 58 check v1.")?;
        if version == 1 && body.len() == ACCOUNT_ADDRESS_SIZE {
            let mut buf = [0u8; ACCOUNT_ADDRESS_SIZE];
            buf.copy_from_slice(&body);
            Ok(AccountAddress(buf))
        } else {
            Err("The string does not represent a valid Concordium address.")
        }
    }
}

impl SerdeSerialize for AccountAddress {
    fn serialize<S: Serializer>(&self, ser: S) -> Result<S::Ok, S::Error> {
        let b58_str = self.to_string();
        ser.serialize_str(&b58_str)
    }
}

impl<'de> SerdeDeserialize<'de> for AccountAddress {
    fn deserialize<D: Deserializer<'de>>(des: D) -> Result<Self, D::Error> {
        des.deserialize_str(Base58Visitor)
    }
}

struct Base58Visitor;

impl<'de> Visitor<'de> for Base58Visitor {
    type Value = AccountAddress;

    fn expecting(&self, formatter: &mut fmt::Formatter) -> fmt::Result {
        write!(formatter, "A base58 string, version 1.")
    }

    fn visit_str<E: de::Error>(self, v: &str) -> Result<Self::Value, E> {
        v.parse::<AccountAddress>()
            .map_err(|_| de::Error::custom("Wrong Base58 version."))
    }
}

impl Serial for AccountAddress {
    #[inline]
    fn serial<B: Buffer>(&self, x: &mut B) {
        x.write_all(&self.0)
            .expect("Writing to buffer should succeed.")
    }
}

impl Deserial for AccountAddress {
    #[inline]
    fn deserial<R: ReadBytesExt>(source: &mut R) -> Fallible<Self> {
        let mut buf = [0u8; ACCOUNT_ADDRESS_SIZE];
        source.read_exact(&mut buf)?;
        Ok(AccountAddress(buf))
    }
}

impl AccountAddress {
    /// Construct account address from the registration id.
    pub fn new<C: Curve>(reg_id: &C) -> Self {
        let mut out = [0; ACCOUNT_ADDRESS_SIZE];
        let hasher = Sha256::new().chain(&to_bytes(reg_id));
        out.copy_from_slice(&hasher.finalize());
        AccountAddress(out)
    }
}

/// Threshold for the number of signatures required.
#[derive(Debug, PartialEq, Eq, PartialOrd, Ord, Clone, Copy, Hash, Serial)]
#[repr(transparent)]
/// The values of this type must maintain the property that they are not 0.
#[serde(transparent)]
#[derive(SerdeSerialize)]
pub struct SignatureThreshold(pub u8);

impl Deserial for SignatureThreshold {
    fn deserial<R: ReadBytesExt>(source: &mut R) -> Fallible<Self> {
        let w = source.get()?;
        if w > 0 {
            Ok(SignatureThreshold(w))
        } else {
            bail!("0 is not a valid signature threshold.")
        }
    }
}

// Need to manually implement deserialize to maintain the property that it is
// non-zero.
impl<'de> SerdeDeserialize<'de> for SignatureThreshold {
    fn deserialize<D: Deserializer<'de>>(des: D) -> Result<Self, D::Error> {
        // expect a map, but also handle string
        des.deserialize_u8(SignatureThresholdVisitor)
    }
}

pub struct SignatureThresholdVisitor;

impl<'de> Visitor<'de> for SignatureThresholdVisitor {
    type Value = SignatureThreshold;

    fn expecting(&self, formatter: &mut fmt::Formatter) -> fmt::Result {
        write!(formatter, "A non-zero u8.")
    }

    fn visit_u64<E: de::Error>(self, v: u64) -> Result<Self::Value, E> {
        if v > 0 && v <= 255 {
            Ok(SignatureThreshold(v as u8))
        } else {
            Err(de::Error::custom(format!(
                "Signature threshold out of range {}",
                v
            )))
        }
    }
}

/// Index of an account key that is to be used.
#[derive(Debug, PartialEq, Eq, PartialOrd, Ord, Clone, Copy, Hash, Serialize)]
#[repr(transparent)]
#[derive(SerdeSerialize, SerdeDeserialize)]
#[serde(transparent)]
pub struct KeyIndex(pub u8);

#[derive(Debug, PartialEq, Eq, Clone, Copy, Serialize, SerdeBase16Serialize)]
pub struct IpCdiSignature(ed25519::Signature);

impl std::ops::Deref for IpCdiSignature {
    type Target = ed25519::Signature;

    fn deref(&self) -> &Self::Target { &self.0 }
}

impl From<ed25519::Signature> for IpCdiSignature {
    fn from(sig: ed25519::Signature) -> Self { IpCdiSignature(sig) }
}

#[derive(Debug, PartialEq, Eq, Clone, Copy, Serialize, SerdeBase16Serialize)]
pub struct AccountOwnershipSignature(ed25519::Signature);

impl std::ops::Deref for AccountOwnershipSignature {
    type Target = ed25519::Signature;

    fn deref(&self) -> &Self::Target { &self.0 }
}

impl From<ed25519::Signature> for AccountOwnershipSignature {
    fn from(sig: ed25519::Signature) -> Self { AccountOwnershipSignature(sig) }
}

#[derive(Debug, PartialEq, Eq)]
/// A list of pairs of index of key and Ed25519 signatures on the challenge
/// of the proofs of the credential
/// The list should be non-empty and at most 255 elements long, and have no
/// duplicates. The current choice of data structure disallows duplicates by
/// design.
#[serde(transparent)]
#[derive(SerdeSerialize, SerdeDeserialize)]
pub struct AccountOwnershipProof {
    pub sigs: BTreeMap<KeyIndex, AccountOwnershipSignature>,
}

// Manual implementation to be able to encode length as 1, as well as to
// make sure there is at least one proof.
impl Serial for AccountOwnershipProof {
    fn serial<B: Buffer>(&self, out: &mut B) {
        let len = self.sigs.len() as u8;
        out.put(&len);
        serial_map_no_length(&self.sigs, out)
    }
}

impl Deserial for AccountOwnershipProof {
    fn deserial<R: ReadBytesExt>(source: &mut R) -> Fallible<Self> {
        let len: u8 = source.get()?;
        if len == 0 {
            bail!("Need at least one proof.")
        }
        let sigs = deserial_map_no_length(source, usize::from(len))?;
        Ok(AccountOwnershipProof { sigs })
    }
}

impl AccountOwnershipProof {
    /// Number of individual signatures in this proof.
    /// NB: This method relies on the invariant that signatures should not
    /// have more than 255 elements.
    pub fn num_proofs(&self) -> SignatureThreshold { SignatureThreshold(self.sigs.len() as u8) }
}

#[derive(Debug, PartialEq, Eq, PartialOrd, Ord, Clone, Copy, Hash, Serialize)]
#[repr(transparent)]
#[serde(transparent)]
#[derive(SerdeSerialize, SerdeDeserialize)]
pub struct IpIdentity(pub u32);

impl fmt::Display for IpIdentity {
    fn fmt(&self, f: &mut fmt::Formatter<'_>) -> fmt::Result { write!(f, "{}", self.0) }
}

#[derive(
    Debug,
    PartialEq,
    Eq,
    PartialOrd,
    Ord,
    Clone,
    Copy,
    Hash,
    Serial,
    SerdeSerialize,
    SerdeDeserialize,
)]
#[serde(into = "u32", try_from = "u32")]
/// Identity of the anonymity revoker on the chain. This defines their
/// evaluation point for secret sharing, and thus it cannot be 0.
pub struct ArIdentity(u32);

impl Deserial for ArIdentity {
    fn deserial<R: ReadBytesExt>(source: &mut R) -> Fallible<Self> {
        let x = source.get()?;
        if x == 0 {
            bail!("ArIdentity must be non-zero.")
        } else {
            Ok(ArIdentity(x))
        }
    }
}

impl fmt::Display for ArIdentity {
    fn fmt(&self, f: &mut fmt::Formatter<'_>) -> fmt::Result { write!(f, "{}", self.0) }
}

impl Into<u32> for ArIdentity {
    fn into(self) -> u32 { self.0 }
}

impl Into<u64> for ArIdentity {
    fn into(self) -> u64 { u64::from(self.0) }
}

impl TryFrom<u32> for ArIdentity {
    type Error = &'static str;

    fn try_from(value: u32) -> Result<Self, Self::Error> {
        if value == 0 {
            Err("Zero is not a valid ArIdentity.")
        } else {
            Ok(ArIdentity(value))
        }
    }
}

impl FromStr for ArIdentity {
    type Err = &'static str;

    fn from_str(s: &str) -> Result<Self, Self::Err> {
        let x = u32::from_str(s).map_err(|_| "Could not read u32.")?;
        ArIdentity::try_from(x)
    }
}

impl ArIdentity {
    /// Curve scalars must be big enough to accommodate all 32 bit unsigned
    /// integers.
    pub fn to_scalar<C: Curve>(self) -> C::Scalar { C::scalar_from_u64(u64::from(self.0)) }

    #[cfg(test)]
    // This is unchecked, and only used in tests.
    pub fn new(x: u32) -> Self {
        assert_ne!(x, 0, "Trying to construct ArIdentity 0.");
        ArIdentity(x)
    }
}

#[derive(Debug, PartialEq, Eq, PartialOrd, Ord, Clone, Copy, Hash, Serialize)]
#[repr(transparent)]
#[derive(SerdeSerialize, SerdeDeserialize)]
#[serde(try_from = "AttributeStringTag", into = "AttributeStringTag")]
pub struct AttributeTag(pub u8);

/// Given two ordered iterators call the corresponding functions in the
/// increasing order of keys. That is, essentially merge the two iterators into
/// an ordered iterator and then map, but this is all done inline.
pub fn merge_iter<'a, K: Ord + 'a, V1: 'a, V2: 'a, I1, I2, F>(i1: I1, i2: I2, mut f: F)
where
    I1: std::iter::IntoIterator<Item = (&'a K, &'a V1)>,
    I2: std::iter::IntoIterator<Item = (&'a K, &'a V2)>,
    F: FnMut(Either<&'a V1, &'a V2>), {
    let mut iter_1 = i1.into_iter().peekable();
    let mut iter_2 = i2.into_iter().peekable();
    while let (Some(&(tag_1, v_1)), Some(&(tag_2, v_2))) = (iter_1.peek(), iter_2.peek()) {
        if tag_1 < tag_2 {
            f(Either::Left(v_1));
            // advance the first iterator
            let _ = iter_1.next().is_none();
        } else {
            f(Either::Right(v_2));
            // advance the second iterator
            let _ = iter_2.next();
        }
    }
    for (_, v) in iter_1 {
        f(Either::Left(v))
    }
    for (_, v) in iter_2 {
        f(Either::Right(v))
    }
}

/// NB: The length of this list must be less than 256.
/// This must be consistent with the value of attributeNames in
/// haskell-src/Concordium/ID/Types.hs
pub const ATTRIBUTE_NAMES: [&str; 13] = [
    "firstName",
    "lastName",
    "sex",
    "dob",
    "countryOfResidence",
    "nationality",
    "idDocType",
    "idDocNo",
    "idDocIssuer",
    "idDocIssuedAt",
    "idDocExpiresAt",
    "nationalIdNo",
    "taxIdNo",
];

#[derive(Debug, PartialEq, Eq, Clone)]
#[repr(transparent)]
#[derive(SerdeSerialize, SerdeDeserialize)]
#[serde(transparent)]
pub struct AttributeStringTag(String);

impl<'a> fmt::Display for AttributeStringTag {
    fn fmt(&self, f: &mut fmt::Formatter<'_>) -> fmt::Result { write!(f, "{}", self.0) }
}

// NB: This requires that the length of ATTRIBUTE_NAMES is no more than 256.
// FIXME: This method's complexity is linear in the size of the set of
// attributes.
impl<'a> TryFrom<AttributeStringTag> for AttributeTag {
    type Error = failure::Error;

    fn try_from(v: AttributeStringTag) -> Result<Self, Self::Error> {
        if let Some(idx) = ATTRIBUTE_NAMES.iter().position(|&x| x == v.0) {
            Ok(AttributeTag(idx as u8))
        } else {
            Err(format_err!("{} tag unknown.", v.0))
        }
    }
}

impl<'a> std::convert::From<AttributeTag> for AttributeStringTag {
    fn from(v: AttributeTag) -> Self {
        let v_usize: usize = v.into();
        if v_usize < ATTRIBUTE_NAMES.len() {
            AttributeStringTag(ATTRIBUTE_NAMES[v_usize].to_owned())
        } else {
            AttributeStringTag("UNKNOWN".to_owned())
        }
    }
}

impl fmt::Display for AttributeTag {
    fn fmt(&self, f: &mut fmt::Formatter<'_>) -> fmt::Result {
        assert!(self.0 > 0);
        let l: usize = (*self).into();
        if l > 0 && l <= ATTRIBUTE_NAMES.len() {
            write!(f, "{}", ATTRIBUTE_NAMES[l - 1])
        } else {
            Err(fmt::Error)
        }
    }
}

impl std::str::FromStr for AttributeTag {
    type Err = failure::Error;

    fn from_str(s: &str) -> Result<Self, Self::Err> {
        if let Some(idx) = ATTRIBUTE_NAMES.iter().position(|&x| x == s) {
            Ok(AttributeTag(idx as u8))
        } else {
            Err(format_err!("{} tag unknown.", s))
        }
    }
}

impl Into<usize> for AttributeTag {
    fn into(self) -> usize { self.0.into() }
}

impl From<u8> for AttributeTag {
    fn from(x: u8) -> Self { AttributeTag(x) }
}

pub trait Attribute<F: Field>: Clone + Sized + Send + Sync + fmt::Display + Serialize {
    // convert an attribute to a field element
    fn to_field_element(&self) -> F;
}

/// YearMonth in Gregorian calendar.
/// The year is in Gregorian calendar and months are numbered from 1, i.e.,
/// 1 is January, ..., 12 is December.
/// Year must be a 4 digit year, i.e., between 1000 and 9999.
#[derive(Clone, Copy, Debug, PartialEq, Eq)]
pub struct YearMonth {
    pub year:  u16,
    pub month: u8,
}

impl SerdeSerialize for YearMonth {
    fn serialize<S>(&self, serializer: S) -> Result<S::Ok, S::Error>
    where
        S: Serializer, {
        let s = format!("{}{:0>2}", self.year, self.month);
        serializer.serialize_str(&s)
    }
}

impl<'de> SerdeDeserialize<'de> for YearMonth {
    fn deserialize<D>(deserializer: D) -> Result<Self, D::Error>
    where
        D: Deserializer<'de>, {
        deserializer.deserialize_str(YearMonthVisitor)
    }
}

struct YearMonthVisitor;

impl<'de> Visitor<'de> for YearMonthVisitor {
    type Value = YearMonth;

    fn expecting(&self, formatter: &mut fmt::Formatter) -> fmt::Result {
        formatter.write_str("a year and month in format YYYYMM")
    }

    fn visit_str<E>(self, s: &str) -> Result<Self::Value, E>
    where
        E: de::Error, {
        YearMonth::from_str(s).map_err(de::Error::custom)
    }
}

impl Serial for YearMonth {
    fn serial<B: Buffer>(&self, out: &mut B) {
        out.put(&self.year);
        out.put(&self.month);
    }
}

impl Deserial for YearMonth {
    fn deserial<R: ReadBytesExt>(source: &mut R) -> Fallible<Self> {
        let year = source.get()?;
        let month = source.get()?;
        YearMonth::new(year, month).ok_or_else(|| format_err!("Invalid year/month."))
    }
}

impl std::str::FromStr for YearMonth {
    type Err = failure::Error;

    fn from_str(s: &str) -> Fallible<Self> {
        if !s.chars().all(|c| c.is_ascii() && c.is_numeric()) {
            bail!("Unsupported date in format YYYYMM")
        }
        if s.len() != 6 {
            bail!("Invalid length of YYYYMM.")
        }
        let (s_year, s_month) = s.split_at(4);
        let year = s_year.parse::<u16>()?;
        let month = s_month.parse::<u8>()?;
        if let Some(ym) = YearMonth::new(year, month) {
            Ok(ym)
        } else {
            bail!("Year or month out of range.")
        }
    }
}

impl YearMonth {
    /// Construct a new YearMonth object.
    /// This method checks that year and month are in range.
    pub fn new(year: u16, month: u8) -> Option<Self> {
        if year >= 1000 && year < 10000 && month >= 1 && month <= 12 {
            Some(YearMonth { year, month })
        } else {
            None
        }
    }

    pub fn now() -> YearMonth {
        use chrono::Datelike;
        let now = chrono::Utc::now();
        YearMonth {
            year:  now.year() as u16,
            month: now.month() as u8,
        }
    }
}

impl TryFrom<u64> for YearMonth {
    type Error = ();

    /// Try to convert unsigned 64-bit integer to year and month. Least
    /// significant byte is month, following two bytes is year in big endian
    fn try_from(v: u64) -> Result<Self, Self::Error> {
        let month = (v & 0xFF) as u8;
        let year = ((v >> 8) & 0xFFFF) as u16;
        YearMonth::new(year, month).ok_or(())
    }
}

impl From<YearMonth> for u64 {
    /// Convert expiry (year and month) to unsigned 64-bit integer.
    /// Least significant byte is month, following two bytes are year
    fn from(v: YearMonth) -> Self { u64::from(v.month) | (u64::from(v.year) << 8) }
}

impl From<&YearMonth> for u64 {
    /// Convert expiry (year and month) to unsigned 64-bit integer.
    /// Least significant byte is month, following two bytes are year
    fn from(v: &YearMonth) -> Self { u64::from(v.month) | (u64::from(v.year) << 8) }
}

impl From<&YearMonth> for u32 {
    /// Convert expiry (year and month) to unsigned 32-bit integer.
    /// Least significant byte is month, following two bytes are year
    fn from(v: &YearMonth) -> Self { u32::from(v.month) | (u32::from(v.year) << 8) }
}

impl From<YearMonth> for u32 {
    /// Convert expiry (year and month) to unsigned 32-bit integer.
    /// Least significant byte is month, following two bytes are year
    fn from(v: YearMonth) -> Self { u32::from(v.month) | (u32::from(v.year) << 8) }
}

#[derive(Clone, Debug, Serialize, SerdeSerialize, SerdeDeserialize)]
#[serde(bound(
    serialize = "F: Field, AttributeType: Attribute<F> + SerdeSerialize",
    deserialize = "F: Field, AttributeType: Attribute<F> + SerdeDeserialize<'de>"
))]
pub struct AttributeList<F: Field, AttributeType: Attribute<F>> {
    #[serde(rename = "validTo")]
    pub valid_to: YearMonth,
    #[serde(rename = "createdAt")]
    pub created_at: YearMonth,
    /// Maximum number of accounts that can be created from the owning identity
    /// object.
    #[serde(rename = "maxAccounts")]
    pub max_accounts: u8,
    /// The attributes map. The map size can be at most k where k is the number
    /// of bits that fit into a field element.
    #[serde(rename = "chosenAttributes")]
    #[map_size_length = 2]
    pub alist: BTreeMap<AttributeTag, AttributeType>,
    #[serde(skip)]
    pub _phantom: std::marker::PhantomData<F>,
}

#[derive(Debug, Serialize)]
/// In our case C: will be G1 and T will be G1 for now A secret credential is
/// a scalar raising a generator to this scalar gives a public credentials. If
/// two groups have the same scalar field we can have two different public
/// credentials from the same secret credentials.
#[derive(SerdeBase16Serialize)]
pub struct IdCredentials<C: Curve> {
    /// Secret id credentials.
    /// Since the use of this value is quite complex, we allocate
    /// it on the heap and retain a pointer to it for easy sharing.
    pub id_cred_sec: PedersenValue<C>,
}

impl<C: Curve> IdCredentials<C> {
    /// Use a cryptographically secure random number generator to
    /// generate a fresh secret credential.
    pub fn generate<R: rand::Rng>(csprng: &mut R) -> Self {
        IdCredentials {
            id_cred_sec: PedersenValue::generate(csprng),
        }
    }
}

/// Private credential holder information. A user maintaints these
/// through many different interactions with the identity provider and
/// the chain.
#[derive(Debug, Serialize, SerdeSerialize, SerdeDeserialize)]
#[serde(bound(serialize = "C: Curve", deserialize = "C: Curve"))]
pub struct CredentialHolderInfo<C: Curve> {
    /// Public and private keys of the credential holder. NB: These are distinct
    /// from the public/private keys of the account holders.
    #[serde(rename = "idCredSecret")]
    pub id_cred: IdCredentials<C>,
}

/// Private and public data chosen by the credential holder before the
/// interaction with the identity provider. The credential holder chooses a prf
/// key and an attribute list.
#[derive(Debug, Serialize, SerdeSerialize, SerdeDeserialize)]
#[serde(bound(serialize = "C: Curve", deserialize = "C: Curve"))]
pub struct AccCredentialInfo<C: Curve> {
    #[serde(rename = "credentialHolderInformation")]
    pub cred_holder_info: CredentialHolderInfo<C>,
    /// Chosen prf key of the credential holder.
    #[serde(rename = "prfKey")]
    pub prf_key: prf::SecretKey<C>,
}

/// The data relating to a single anonymity revoker
/// sent by the account holder to the identity provider
/// typically the account holder will send a vector of these
#[derive(Clone, Serialize, SerdeSerialize, SerdeDeserialize)]
#[serde(bound(serialize = "C: Curve", deserialize = "C: Curve"))]
pub struct IpArData<C: Curve> {
    /// Encryption in chunks (in little endian) of the PRF key share
    #[serde(
        rename = "encPrfKeyShare",
        serialize_with = "base16_encode",
        deserialize_with = "base16_decode"
    )]
    pub enc_prf_key_share: [Cipher<C>; 8],
    /// Witness to the proof that the computed commitment to the share
    /// contains the same value as the encryption
    /// the commitment to the share is not sent but computed from
    /// the commitments to the sharing coefficients
    #[serde(rename = "proofComEncEq")]
    pub proof_com_enc_eq: com_enc_eq::Witness<C>,
}

/// Data structure for when a anonymity revoker decrypts its encrypted share
/// This is the decrypted counterpart of IpArData.
#[derive(Serialize, SerdeSerialize, SerdeDeserialize)]
#[serde(bound(serialize = "C: Curve", deserialize = "C: Curve"))]
pub struct IpArDecryptedData<C: Curve> {
    /// identity of the anonymity revoker
    #[serde(rename = "arIdentity")]
    pub ar_identity: ArIdentity,
    /// share of prf key
    #[serde(rename = "prfKeyShare")]
    pub prf_key_share: Value<C>,
}

/// Data relating to a single anonymity revoker sent by the account holder to
/// the chain.
/// Typically a vector of these will be sent to the chain.
#[derive(Debug, PartialEq, Eq, Clone, Serialize, SerdeSerialize, SerdeDeserialize)]
#[serde(bound(serialize = "C: Curve", deserialize = "C: Curve"))]
pub struct ChainArData<C: Curve> {
    /// encrypted share of id cred pub
    #[serde(rename = "encIdCredPubShare")]
    pub enc_id_cred_pub_share: Cipher<C>,
}

/// Data structure for when a anonymity revoker decrypts its encrypted share
/// This is the decrypted counterpart of ChainArData.
/// This structure contains an explicit ArIdentity in contrast to the
/// `ChainArData`. The reason for that is the use-case for this structure is
/// that an individual anonymity revoker decrypts its share and sends it, and we
/// need the context for that. In the other cases the data is always in the
/// context of a credential or pre-identity object, and as a result part of the
/// map.
#[derive(Debug, PartialEq, Eq, Serialize, SerdeSerialize, SerdeDeserialize)]
#[serde(bound(serialize = "C: Curve", deserialize = "C: Curve"))]
pub struct ChainArDecryptedData<C: Curve> {
    /// identity of the anonymity revoker
    #[serde(rename = "arIdentity")]
    pub ar_identity: ArIdentity,
    /// share of id cred pub
    #[serde(rename = "idCredPubShare")]
    pub id_cred_pub_share: Message<C>,
}

// NOTE: This struct is redundant, but we will
// will keep it for now for compatibility.
// We need to remove it in the future.
/// Choice of anonymity revocation parameters
#[derive(SerdeSerialize, SerdeDeserialize, Serialize)]
pub struct ChoiceArParameters {
    #[serde(rename = "arIdentities")]
    #[set_size_length = 2]
    pub ar_identities: BTreeSet<ArIdentity>,
    #[serde(rename = "threshold")]
    pub threshold: Threshold,
}

/// Proof that the data sent to the identity provider
/// is well-formed.
#[derive(Serialize)]
pub struct PreIdentityProof<P: Pairing, C: Curve<Scalar = P::ScalarField>> {
    /// Challenge for the combined proof. This includes the three proofs below,
    /// and additionally also the proofs in IpArData.
    pub challenge: Challenge,
    /// Witness to the proof of konwledge of IdCredSec.
    pub id_cred_sec_witness: dlog::Witness<C>,
    /// Witness to the proof that cmm_sc and id_cred_pub
    /// are hiding the same id_cred_sec.
    pub commitments_same_proof: com_eq::Witness<C>,
    /// Witness to the proof that cmm_prf and the
    /// second commitment to the prf key (hidden in cmm_prf_sharing_coeff)
    /// are hiding the same value.
    pub commitments_prf_same: com_eq_different_groups::Witness<P::G1, C>,
    /// Witness to the proof that reg_id = PRF(prf_key, 0)
    pub prf_regid_proof: com_eq::Witness<C>,
    /// Signature on the public information for the IP from the account holder
    pub proof_acc_sk: AccountOwnershipProof,
    /// Bulletproofs for showing that chunks are small so that encryption
    /// of the prf key can be decrypted
    pub bulletproofs: Vec<RangeProof<C>>,
}

/// A type alias for the combined proofs relating to the shared encryption of
/// IdCredPub.
pub type IdCredPubVerifiers<C> = (
    ReplicateAdapter<com_enc_eq::ComEncEq<C>>,
    ReplicateWitness<com_enc_eq::Witness<C>>,
);

/// Information sent from the account holder to the identity provider.
/// This includes only the cryptographic parts, the attribute list is
/// in a different object below.
#[derive(Serialize, SerdeSerialize, SerdeDeserialize)]
#[serde(bound(
    serialize = "P: Pairing, C: Curve<Scalar=P::ScalarField>",
    deserialize = "P: Pairing, C: Curve<Scalar=P::ScalarField>"
))]
pub struct PreIdentityObject<P: Pairing, C: Curve<Scalar = P::ScalarField>> {
    // TODO: consider renaming this struct
    /// Public credential of the account holder in the anonymity revoker's
    /// group.
    #[serde(rename = "pubInfoForIp")]
    pub pub_info_for_ip: PublicInformationForIP<C>,
    /// Anonymity revocation data for the chosen anonymity revokers.
    #[serde(rename = "ipArData")]
    #[map_size_length = 4]
    pub ip_ar_data: BTreeMap<ArIdentity, IpArData<C>>,
    /// Choice of anonyimity revocation parameters.
    /// NB:IP needs to check that they make sense in the context of the public
    /// keys they are allowed to use.
    #[serde(rename = "choiceArData")]
    pub choice_ar_parameters: ChoiceArParameters,
    /// Commitment to id cred sec using the commitment key of IP derived from
    /// the PS public key. This is used to compute the message that the IP
    /// signs.
    #[serde(rename = "idCredSecCommitment")]
    pub cmm_sc: pedersen::Commitment<P::G1>,
    /// Commitment to the prf key in group G1.
    #[serde(rename = "prfKeyCommitmentWithIP")]
    pub cmm_prf: pedersen::Commitment<P::G1>,
    /// commitments to the coefficients of the polynomial
    /// used to share the prf key
    /// K + b1 X + b2 X^2...
    /// where K is the prf key
    #[serde(rename = "prfKeySharingCoeffCommitments")]
    pub cmm_prf_sharing_coeff: Vec<pedersen::Commitment<C>>,
    /// Proofs of knowledge. See the documentation of PreIdentityProof for
    /// details.
    #[serde(
        rename = "proofsOfKnowledge",
        serialize_with = "base16_encode",
        deserialize_with = "base16_decode"
    )]
    pub poks: PreIdentityProof<P, C>,
}

/// The data we get back from the identity provider.
#[derive(SerdeSerialize, SerdeDeserialize)]
#[serde(bound(
    serialize = "P: Pairing, C: Curve<Scalar=P::ScalarField>, AttributeType: Attribute<C::Scalar> \
                 + SerdeSerialize",
    deserialize = "P: Pairing, C: Curve<Scalar=P::ScalarField>, AttributeType: \
                   Attribute<C::Scalar> + SerdeDeserialize<'de>"
))]
pub struct IdentityObject<
    P: Pairing,
    C: Curve<Scalar = P::ScalarField>,
    AttributeType: Attribute<C::Scalar>,
> {
    #[serde(rename = "preIdentityObject")]
    pub pre_identity_object: PreIdentityObject<P, C>,
    /// Chosen attribute list.
    #[serde(rename = "attributeList")]
    pub alist: AttributeList<C::Scalar, AttributeType>,
    #[serde(
        rename = "signature",
        serialize_with = "base16_encode",
        deserialize_with = "base16_decode"
    )]
    pub signature: Signature<P>,
}

/// Anonymity revokers associated with a single identity provider
#[derive(Debug, Clone, Serialize, SerdeSerialize, SerdeDeserialize)]
#[serde(bound(serialize = "C: Curve", deserialize = "C: Curve"))]
pub struct IpAnonymityRevokers<C: Curve> {
    #[serde(rename = "anonymityRevokers")]
    pub ars: Vec<ArInfo<C>>,
    /// List of approved anonymity revokers along with a shared commitment key.
    /// TODO: How is this shared commitment key generated??
    #[serde(rename = "arCommitmentKey")]
    pub ar_cmm_key: PedersenKey<C>,
    /// Chosen generator of the group used by the anonymity revokers.
    /// NB: All public keys of anonymity revokers must be generated with respect
    /// to this generator.
    #[serde(serialize_with = "base16_encode")]
    #[serde(deserialize_with = "base16_decode")]
    #[serde(rename = "arBase")]
    pub ar_base: C,
}

/// Description either of an anonymity revoker or identity provider.
/// Metadata that should be visible on the chain.
#[derive(PartialEq, Eq, Debug, Clone, Serialize, SerdeSerialize, SerdeDeserialize)]
pub struct Description {
    #[string_size_length = 4]
    #[serde(rename = "name")]
    pub name: String,
    #[string_size_length = 4]
    #[serde(rename = "url")]
    pub url: String,
    #[string_size_length = 4]
    #[serde(rename = "description")]
    pub description: String,
}

/// Make a dummy description with a given name.
pub fn mk_dummy_description(name: String) -> Description {
    Description {
        name,
        url: "".to_owned(),
        description: "".to_owned(),
    }
}

/// Public information about an identity provider.
#[derive(Debug, Clone, Serialize, SerdeSerialize, SerdeDeserialize)]
#[serde(bound(serialize = "P: Pairing", deserialize = "P: Pairing"))]
pub struct IpInfo<P: Pairing> {
    /// Unique identifier of the identity provider.
    #[serde(rename = "ipIdentity")]
    pub ip_identity: IpIdentity,
    /// Free form description, e.g., how to contact them off-chain
    #[serde(rename = "ipDescription")]
    pub ip_description: Description,
    /// PS public key of the IP
    #[serde(rename = "ipVerifyKey")]
    pub ip_verify_key: pssig::PublicKey<P>,
    /// Ed public key of the IP
    #[serde(
        rename = "ipCdiVerifyKey",
        serialize_with = "base16_encode",
        deserialize_with = "base16_decode"
    )]
    pub ip_cdi_verify_key: ed25519::PublicKey,
}

/// Collection of identity providers.
#[derive(Debug, SerdeSerialize, SerdeDeserialize)]
#[serde(bound(serialize = "P: Pairing", deserialize = "P: Pairing"))]
#[serde(transparent)]
pub struct IpInfos<P: Pairing> {
    #[serde(rename = "idps")]
    pub identity_providers: BTreeMap<IpIdentity, IpInfo<P>>,
}

/// Public key of an anonymity revoker.
pub type ArPublicKey<C> = elgamal::PublicKey<C>;

/// Information on a single anonymity reovker held by the IP
/// typically an IP will hold a more than one.
#[derive(Clone, Debug, PartialEq, Eq, Serialize, SerdeSerialize, SerdeDeserialize)]
#[serde(bound(serialize = "C: Curve", deserialize = "C: Curve"))]
pub struct ArInfo<C: Curve> {
    /// unique identifier of the anonymity revoker
    #[serde(rename = "arIdentity")]
    pub ar_identity: ArIdentity,
    /// description of the anonymity revoker (e.g. name, contact number)
    #[serde(rename = "arDescription")]
    pub ar_description: Description,
    /// elgamal encryption key of the anonymity revoker
    #[serde(rename = "arPublicKey")]
    pub ar_public_key: ArPublicKey<C>,
}

/// Collection of anonymity revokers.
#[derive(Debug, SerdeSerialize, SerdeDeserialize)]
#[serde(bound(serialize = "C: Curve", deserialize = "C: Curve"))]
#[serde(transparent)]
pub struct ArInfos<C: Curve> {
    pub anonymity_revokers: BTreeMap<ArIdentity, ArInfo<C>>,
}

/// A helper trait to access only the public key of the ArInfo structure.
/// We use this to have functions work both on a map of public keys only, as
/// well as on maps of ArInfos, see verify_cdi.

pub trait HasArPublicKey<C: Curve> {
    fn get_public_key(&self) -> &ArPublicKey<C>;
}

impl<C: Curve> HasArPublicKey<C> for ArInfo<C> {
    fn get_public_key(&self) -> &ArPublicKey<C> { &self.ar_public_key }
}

impl<C: Curve> HasArPublicKey<C> for ArPublicKey<C> {
    fn get_public_key(&self) -> &ArPublicKey<C> { self }
}

/// The commitments sent by the account holder to the chain in order to
/// deploy credentials
#[derive(Debug, PartialEq, Eq, Clone, Serialize)]
pub struct CredentialDeploymentCommitments<C: Curve> {
    /// commitment to the prf key
    pub cmm_prf: pedersen::Commitment<C>,
    /// commitment to credential counter
    pub cmm_cred_counter: pedersen::Commitment<C>,
    /// commitment to the max account number.
    pub cmm_max_accounts: pedersen::Commitment<C>,
    /// List of commitments to the attributes that are not revealed.
    /// For the purposes of checking signatures, the commitments to those
    /// that are revealed as part of the policy are going to be computed by the
    /// verifier.
    #[map_size_length = 2]
    pub cmm_attributes: BTreeMap<AttributeTag, pedersen::Commitment<C>>,
    /// commitments to the coefficients of the polynomial
    /// used to share id_cred_sec
    /// S + b1 X + b2 X^2...
    /// where S is id_cred_sec
    pub cmm_id_cred_sec_sharing_coeff: Vec<pedersen::Commitment<C>>,
}

#[derive(Debug, SerdeBase16IgnoreLengthSerialize)]
pub struct CredDeploymentProofs<P: Pairing, C: Curve<Scalar = P::ScalarField>> {
    /// (Blinded) Signature derived from the signature on the pre-identity
    /// object by the IP
    pub sig: BlindedSignature<P>,
    /// list of  commitments to the attributes .
    pub commitments: CredentialDeploymentCommitments<C>,
    /// Challenge used for all of the proofs.
    pub challenge: Challenge,
    /// Witnesses to the proof that the computed commitment to the share
    /// contains the same value as the encryption
    /// the commitment to the share is not sent but computed from
    /// the commitments to the sharing coefficients
    pub proof_id_cred_pub: BTreeMap<ArIdentity, com_enc_eq::Witness<C>>,
    /// Witnesses for proof of knowledge of signature of Identity Provider on
    /// the list
    /// ```(idCredSec, prfKey, attributes[0], attributes[1],..., attributes[n],
    /// AR[1], ..., AR[m])```
    pub proof_ip_sig: com_eq_sig::Witness<P, C>,
    /// Proof that reg_id = prf_K(x). Also establishes that reg_id is computed
    /// from the prf key signed by the identity provider.
    pub proof_reg_id: com_mult::Witness<C>,
    /// Proof of knowledge of acc secret keys (signing keys corresponding to the
    /// verification keys either on the account already, or the ones which are
    /// part of this credential.
    /// TODO: This proof can be replaced by a signature if we only allow
    /// deploying proofs on own account.
    /// We could consider replacing this proof by just a list of signatures.
    pub proof_acc_sk: AccountOwnershipProof,
    /// Proof that cred_counter is less than or equal to max_accounts
    pub cred_counter_less_than_max_accounts: RangeProof<C>,
}

// This is an unfortunate situation, but we need to manually write a
// serialization instance for the proofs so that we can insert the length of the
// whole proof upfront. This is needed for easier interoperability with Haskell.
impl<P: Pairing, C: Curve<Scalar = P::ScalarField>> Serial for CredDeploymentProofs<P, C> {
    fn serial<B: Buffer>(&self, out: &mut B) {
        let mut tmp_out = Vec::new();
        tmp_out.put(&self.sig);
        tmp_out.put(&self.commitments);
        tmp_out.put(&self.challenge);
        tmp_out.put(&(self.proof_id_cred_pub.len() as u32));
        serial_map_no_length(&self.proof_id_cred_pub, &mut tmp_out);
        tmp_out.put(&self.proof_ip_sig);
        tmp_out.put(&self.proof_reg_id);
        tmp_out.put(&self.proof_acc_sk);
        tmp_out.put(&self.cred_counter_less_than_max_accounts);
        let len: u32 = tmp_out.len() as u32; // safe
        out.put(&len);
        out.write_all(&tmp_out).expect("Writing to buffer is safe.");
    }
}

impl<P: Pairing, C: Curve<Scalar = P::ScalarField>> Deserial for CredDeploymentProofs<P, C> {
    fn deserial<R: ReadBytesExt>(source: &mut R) -> Fallible<Self> {
        let len: u32 = source.get()?;
        // Make sure to respect the length.
        let mut limited = source.take(u64::from(len));
        let sig = limited.get()?;
        let commitments = limited.get()?;
        let challenge = limited.get()?;
        let proof_id_cred_pub_len: u32 = limited.get()?;
        let proof_id_cred_pub =
            deserial_map_no_length(&mut limited, proof_id_cred_pub_len as usize)?;
        let proof_ip_sig = limited.get()?;
        let proof_reg_id = limited.get()?;
        let proof_acc_sk = limited.get()?;
        let cred_counter_less_than_max_accounts = limited.get()?;
        if limited.limit() == 0 {
            Ok(CredDeploymentProofs {
                sig,
                commitments,
                challenge,
                proof_id_cred_pub,
                proof_ip_sig,
                proof_reg_id,
                proof_acc_sk,
                cred_counter_less_than_max_accounts,
            })
        } else {
            bail!("Length information is inaccurate. Credential proofs not valid.")
        }
    }
}


#[derive(Debug, SerdeBase16IgnoreLengthSerialize)]
pub struct UnsignedCredDeploymentProofs<P: Pairing, C: Curve<Scalar = P::ScalarField>> {
    /// (Blinded) Signature derived from the signature on the pre-identity
    /// object by the IP
    pub sig: BlindedSignature<P>,
    /// list of  commitments to the attributes .
    pub commitments: CredentialDeploymentCommitments<C>,
    /// Challenge used for all of the proofs.
    pub challenge: Challenge,
    /// Witnesses to the proof that the computed commitment to the share
    /// contains the same value as the encryption
    /// the commitment to the share is not sent but computed from
    /// the commitments to the sharing coefficients
    pub proof_id_cred_pub: BTreeMap<ArIdentity, com_enc_eq::Witness<C>>,
    /// Witnesses for proof of knowledge of signature of Identity Provider on
    /// the list
    /// ```(idCredSec, prfKey, attributes[0], attributes[1],..., attributes[n],
    /// AR[1], ..., AR[m])```
    pub proof_ip_sig: com_eq_sig::Witness<P, C>,
    /// Proof that reg_id = prf_K(x). Also establishes that reg_id is computed
    /// from the prf key signed by the identity provider.
    pub proof_reg_id: com_mult::Witness<C>,
    /// Challenge from random oracle TODO: write out
    pub unsigned_challenge: Challenge,
    /// Proof that cred_counter is less than or equal to max_accounts
    pub cred_counter_less_than_max_accounts: RangeProof<C>,
}

/// TODO: Check if we cant avoid this duplication
impl<P: Pairing, C: Curve<Scalar = P::ScalarField>> Serial for UnsignedCredDeploymentProofs<P, C> {
    fn serial<B: Buffer>(&self, out: &mut B) {
        let mut tmp_out = Vec::new();
        tmp_out.put(&self.sig);
        tmp_out.put(&self.commitments);
        tmp_out.put(&self.challenge);
        tmp_out.put(&(self.proof_id_cred_pub.len() as u32));
        serial_map_no_length(&self.proof_id_cred_pub, &mut tmp_out);
        tmp_out.put(&self.proof_ip_sig);
        tmp_out.put(&self.proof_reg_id);
        tmp_out.put(&self.unsigned_challenge);
        tmp_out.put(&self.cred_counter_less_than_max_accounts);
        let len: u32 = tmp_out.len() as u32; // safe
        out.put(&len);
        out.write_all(&tmp_out).expect("Writing to buffer is safe.");
    }
}

/// TODO: Check if we cant avoid this duplication
impl<P: Pairing, C: Curve<Scalar = P::ScalarField>> Deserial for UnsignedCredDeploymentProofs<P, C> {
    fn deserial<R: ReadBytesExt>(source: &mut R) -> Fallible<Self> {
        let len: u32 = source.get()?;
        // Make sure to respect the length.
        let mut limited = source.take(u64::from(len));
        let sig = limited.get()?;
        let commitments = limited.get()?;
        let challenge = limited.get()?;
        let proof_id_cred_pub_len: u32 = limited.get()?;
        let proof_id_cred_pub =
            deserial_map_no_length(&mut limited, proof_id_cred_pub_len as usize)?;
        let proof_ip_sig = limited.get()?;
        let proof_reg_id = limited.get()?;
        let unsigned_challenge = limited.get()?;
        let cred_counter_less_than_max_accounts = limited.get()?;
        if limited.limit() == 0 {
            Ok(UnsignedCredDeploymentProofs {
                sig,
                commitments,
                challenge,
                proof_id_cred_pub,
                proof_ip_sig,
                proof_reg_id,
                unsigned_challenge,
                cred_counter_less_than_max_accounts,
            })
        } else {
            bail!("Length information is inaccurate. Credential proofs not valid.")
        }
    }
}

#[derive(Debug, PartialEq, Eq, Clone, SerdeSerialize, SerdeDeserialize)]
#[serde(bound(
    serialize = "C: Curve, AttributeType: Attribute<C::Scalar> + SerdeSerialize",
    deserialize = "C: Curve, AttributeType: Attribute<C::Scalar> + SerdeDeserialize<'de>"
))]
pub struct Policy<C: Curve, AttributeType: Attribute<C::Scalar>> {
    #[serde(rename = "validTo")]
    pub valid_to: YearMonth,
    #[serde(rename = "createdAt")]
    pub created_at: YearMonth,
    /// Revealed attributes for now. In the future we might have
    /// additional items with (Tag, Property, Proof).
    #[serde(rename = "revealedAttributes")]
    pub policy_vec: BTreeMap<AttributeTag, AttributeType>,
    #[serde(skip)]
    pub _phantom: std::marker::PhantomData<C>,
}

impl<C: Curve, AttributeType: Attribute<C::Scalar>> Serial for Policy<C, AttributeType> {
    fn serial<B: Buffer>(&self, out: &mut B) {
        out.put(&self.valid_to);
        out.put(&self.created_at);
        out.put(&(self.policy_vec.len() as u16));
        serial_map_no_length(&self.policy_vec, out)
    }
}

impl<C: Curve, AttributeType: Attribute<C::Scalar>> Deserial for Policy<C, AttributeType> {
    fn deserial<R: ReadBytesExt>(source: &mut R) -> Fallible<Self> {
        let valid_to = source.get()?;
        let created_at = source.get()?;
        let len: u16 = source.get()?;
        let policy_vec = deserial_map_no_length(source, usize::from(len))?;
        Ok(Policy {
            valid_to,
            created_at,
            policy_vec,
            _phantom: Default::default(),
        })
    }
}

#[derive(Debug, PartialEq, Eq)]
pub enum SchemeId {
    Ed25519,
}

#[derive(Debug, Eq, Clone)]
pub enum VerifyKey {
    Ed25519VerifyKey(ed25519::PublicKey),
}

impl SerdeSerialize for VerifyKey {
    fn serialize<S: Serializer>(&self, ser: S) -> Result<S::Ok, S::Error> {
        let mut map = ser.serialize_map(Some(1))?;
        match self {
            VerifyKey::Ed25519VerifyKey(ref key) => {
                map.serialize_entry("schemeId", "Ed25519")?;
                map.serialize_entry("verifyKey", &encode(&to_bytes(key)))?;
            }
        }
        map.end()
    }
}

impl<'de> SerdeDeserialize<'de> for VerifyKey {
    fn deserialize<D: Deserializer<'de>>(des: D) -> Result<Self, D::Error> {
        // expect a map, but also handle string
        des.deserialize_map(VerifyKeyVisitor)
    }
}

pub struct VerifyKeyVisitor;

impl<'de> Visitor<'de> for VerifyKeyVisitor {
    type Value = VerifyKey;

    fn expecting(&self, formatter: &mut fmt::Formatter) -> fmt::Result {
        write!(formatter, "Either a string or a map with verification key.")
    }

    fn visit_str<E: de::Error>(self, v: &str) -> Result<Self::Value, E> {
        let bytes = decode(v).map_err(de::Error::custom)?;
        let key = from_bytes(&mut Cursor::new(&bytes)).map_err(de::Error::custom)?;
        Ok(VerifyKey::Ed25519VerifyKey(key))
    }

    fn visit_map<A: de::MapAccess<'de>>(self, map: A) -> Result<Self::Value, A::Error> {
        let mut map = map;
        let mut tmp_map: BTreeMap<String, String> = BTreeMap::new();
        while tmp_map.len() < 2 {
            if let Some((k, v)) = map.next_entry()? {
                if k == "schemeId" {
                    if v != "Ed25519" {
                        return Err(de::Error::custom(format!(
                            "Unknown signature scheme type {}",
                            v
                        )));
                    }
                    if tmp_map.insert(k, v).is_some() {
                        return Err(de::Error::custom("Duplicate schemeId."));
                    }
                } else if k == "verifyKey" {
                    tmp_map.insert(k, v);
                }
            } else {
                return Err(de::Error::custom(
                    "At least the two keys 'schemeId' and 'verifyKey' are expected.",
                ));
            }
        }
        let vf_key_str = tmp_map
            .get("verifyKey")
            .ok_or_else(|| de::Error::custom("Could not find verifyKey, should not happen."))?;
        let bytes = decode(vf_key_str).map_err(de::Error::custom)?;
        let key = from_bytes(&mut Cursor::new(&bytes)).map_err(de::Error::custom)?;
        Ok(VerifyKey::Ed25519VerifyKey(key))
    }
}

impl From<ed25519::PublicKey> for VerifyKey {
    fn from(pk: ed25519::PublicKey) -> Self { VerifyKey::Ed25519VerifyKey(pk) }
}

impl From<&ed25519::Keypair> for VerifyKey {
    fn from(kp: &ed25519::Keypair) -> Self { VerifyKey::Ed25519VerifyKey(kp.public) }
}

/// Compare byte representation.
impl Ord for VerifyKey {
    fn cmp(&self, other: &VerifyKey) -> Ordering {
        let VerifyKey::Ed25519VerifyKey(ref self_key) = self;
        let VerifyKey::Ed25519VerifyKey(ref other_key) = other;
        self_key.as_ref().cmp(other_key.as_ref())
    }
}

impl PartialOrd for VerifyKey {
    fn partial_cmp(&self, other: &VerifyKey) -> Option<Ordering> { Some(self.cmp(other)) }
}

impl PartialEq for VerifyKey {
    fn eq(&self, other: &VerifyKey) -> bool { self.cmp(other) == Ordering::Equal }
}

impl Serial for VerifyKey {
    fn serial<B: Buffer>(&self, out: &mut B) {
        use VerifyKey::*;
        match self {
            Ed25519VerifyKey(ref key) => {
                out.put(&SchemeId::Ed25519);
                out.put(key);
            }
        }
    }
}

impl Deserial for VerifyKey {
    fn deserial<R: ReadBytesExt>(source: &mut R) -> Fallible<Self> {
        use VerifyKey::*;
        match source.get()? {
            SchemeId::Ed25519 => {
                let key = source.get()?;
                Ok(Ed25519VerifyKey(key))
            }
        }
    }
}

#[derive(Debug, PartialEq, Eq, Serialize, SerdeSerialize, SerdeDeserialize, Clone)]
pub struct NewAccount {
    #[size_length = 1]
    pub keys: Vec<VerifyKey>,
    pub threshold: SignatureThreshold,
}

/// What account should this credential be deployed to, or the keys of the new
/// account.
#[derive(Debug, PartialEq, Eq)]
pub enum CredentialAccount {
    ExistingAccount(AccountAddress),
    NewAccount(Vec<VerifyKey>, SignatureThreshold),
}

impl SerdeSerialize for CredentialAccount {
    fn serialize<S: Serializer>(&self, ser: S) -> Result<S::Ok, S::Error> {
        use CredentialAccount::*;
        match self {
            ExistingAccount(addr) => addr.serialize(ser),
            NewAccount(ref keys, threshold) => {
                let mut map = ser.serialize_map(Some(2))?;
                map.serialize_entry("keys", keys)?;
                map.serialize_entry("threshold", threshold)?;
                map.end()
            }
        }
    }
}

impl<'de> SerdeDeserialize<'de> for CredentialAccount {
    fn deserialize<D: Deserializer<'de>>(des: D) -> Result<Self, D::Error> {
        // expect a map, but also handle string
        des.deserialize_any(CredentialAccountVisitor)
    }
}

pub struct CredentialAccountVisitor;

impl<'de> Visitor<'de> for CredentialAccountVisitor {
    type Value = CredentialAccount;

    fn expecting(&self, formatter: &mut fmt::Formatter) -> fmt::Result {
        write!(
            formatter,
            "Either a string with account address or a map with keys and threshold."
        )
    }

    fn visit_str<E: de::Error>(self, v: &str) -> Result<Self::Value, E> {
        let bytes = decode(v).map_err(de::Error::custom)?;
        let addr = from_bytes(&mut Cursor::new(&bytes)).map_err(de::Error::custom)?;
        Ok(CredentialAccount::ExistingAccount(addr))
    }

    fn visit_map<A: de::MapAccess<'de>>(self, map: A) -> Result<Self::Value, A::Error> {
        let mut map = map;
        let mut keys = None;
        let mut threshold = None;
        while keys.is_none() || threshold.is_none() {
            if let Some(k) = map.next_key::<String>()? {
                if k == "keys" {
                    if keys.is_none() {
                        keys = Some(map.next_value()?);
                    } else {
                        return Err(de::Error::custom("Duplicate key 'keys'."));
                    }
                } else if k == "threshold" {
                    if threshold.is_none() {
                        threshold = Some(map.next_value()?)
                    } else {
                        return Err(de::Error::custom("Duplicate key 'threshold'."));
                    }
                }
            } else {
                return Err(de::Error::custom(
                    "At least the two keys 'keys' and 'threshold' are expected.",
                ));
            }
        }
        Ok(CredentialAccount::NewAccount(
            keys.unwrap(),
            threshold.unwrap(),
        ))
    }
}

impl Serial for CredentialAccount {
    fn serial<B: Buffer>(&self, out: &mut B) {
        use CredentialAccount::*;
        match self {
            ExistingAccount(ref addr) => {
                out.write_u8(0).expect("Writing to buffer should succeed.");
                addr.serial(out);
            }
            NewAccount(ref keys, threshold) => {
                out.write_u8(1).expect("Writing to buffer should succeed.");
                let len = keys.len() as u8;
                len.serial(out);
                for key in keys.iter() {
                    key.serial(out);
                }
                threshold.serial(out);
            }
        }
    }
}

impl Deserial for CredentialAccount {
    fn deserial<R: ReadBytesExt>(cur: &mut R) -> Fallible<Self> {
        use CredentialAccount::*;
        let c = cur.read_u8()?;
        match c {
            0 => Ok(ExistingAccount(cur.get()?)),
            1 => {
                let len = cur.read_u8()?;
                if len == 0 {
                    bail!("Need at least one key.")
                }
                let mut keys = Vec::with_capacity(len as usize);
                for _ in 0..len {
                    keys.push(cur.get()?);
                }
                let threshold = cur.get()?;
                Ok(NewAccount(keys, threshold))
            }
            _ => bail!("Only two variants of this type exist."),
        }
    }
}

/// What account should this credential be deployed to, or the keys of the new
/// account.
#[derive(Debug, PartialEq, Eq, Serialize, SerdeSerialize, SerdeDeserialize, Clone)]
#[serde(transparent)]
pub struct InitialCredentialAccount {
    pub account: NewAccount,
}

/// Values (as opposed to proofs) in credential deployment.
#[derive(Debug, PartialEq, Eq, Serialize, SerdeSerialize, SerdeDeserialize)]
#[serde(bound(
    serialize = "C: Curve, AttributeType: Attribute<C::Scalar> + SerdeSerialize",
    deserialize = "C: Curve, AttributeType: Attribute<C::Scalar> + SerdeDeserialize<'de>"
))]
pub struct CredentialDeploymentValues<C: Curve, AttributeType: Attribute<C::Scalar>> {
    /// Account this credential belongs to.
    #[serde(rename = "account")]
    pub cred_account: CredentialAccount,
    /// Credential registration id of the credential.
    #[serde(
        rename = "regId",
        serialize_with = "base16_encode",
        deserialize_with = "base16_decode"
    )]
    pub reg_id: C,
    /// Identity of the identity provider who signed the identity object from
    /// which this credential is derived.
    #[serde(rename = "ipIdentity")]
    pub ip_identity: IpIdentity,
    /// Anonymity revocation threshold. Must be <= length of ar_data.
    #[serde(rename = "revocationThreshold")]
    pub threshold: Threshold,
    /// Anonymity revocation data. List of anonymity revokers which can revoke
    /// identity. NB: The order is important since it is the same order as that
    /// signed by the identity provider, and permuting the list will invalidate
    /// the signature from the identity provider.
    #[map_size_length = 2]
    #[serde(rename = "arData", deserialize_with = "deserialize_ar_data")]
    pub ar_data: BTreeMap<ArIdentity, ChainArData<C>>,
    /// Policy of this credential object.
    #[serde(rename = "policy")]
    pub policy: Policy<C, AttributeType>,
}

/// Values in initial credential deployment.
#[derive(Debug, PartialEq, Eq, Serialize, SerdeSerialize, SerdeDeserialize)]
#[serde(bound(
    serialize = "C: Curve, AttributeType: Attribute<C::Scalar> + SerdeSerialize",
    deserialize = "C: Curve, AttributeType: Attribute<C::Scalar> + SerdeDeserialize<'de>"
))]
pub struct InitialCredentialDeploymentValues<C: Curve, AttributeType: Attribute<C::Scalar>> {
    /// Account this credential belongs to.
    #[serde(rename = "account")]
    pub cred_account: InitialCredentialAccount,
    /// Credential registration id of the credential.
    #[serde(
        rename = "regId",
        serialize_with = "base16_encode",
        deserialize_with = "base16_decode"
    )]
    pub reg_id: C,
    /// Identity of the identity provider who signed the identity object from
    /// which this credential is derived.
    #[serde(rename = "ipIdentity")]
    pub ip_identity: IpIdentity,
    /// Policy of this credential object.
    #[serde(rename = "policy")]
    pub policy: Policy<C, AttributeType>,
}

fn deserialize_ar_data<'de, D: de::Deserializer<'de>, C: Curve>(
    des: D,
) -> Result<BTreeMap<ArIdentity, ChainArData<C>>, D::Error> {
    #[derive(Default)]
    struct ArIdentityVisitor<C>(std::marker::PhantomData<C>);

    impl<'de, C: Curve> Visitor<'de> for ArIdentityVisitor<C> {
        type Value = BTreeMap<ArIdentity, ChainArData<C>>;

        fn expecting(&self, formatter: &mut fmt::Formatter) -> fmt::Result {
            write!(
                formatter,
                "An object with integer keys and ChainArData values."
            )
        }

        fn visit_map<A>(self, map: A) -> Result<Self::Value, A::Error>
        where
            A: de::MapAccess<'de>, {
            let mut map = map;
            let mut res = BTreeMap::new();
            while let Some((k, v)) = map.next_entry::<String, _>()? {
                let k = ArIdentity::from_str(&k)
                    .map_err(|_| de::Error::custom("Cannot read ArIdentity key."))?;
                res.insert(k, v);
            }
            Ok(res)
        }
    }

    des.deserialize_map(ArIdentityVisitor(std::default::Default::default()))
}

#[derive(Debug, Serialize, SerdeSerialize, SerdeDeserialize)]
#[serde(bound(
    serialize = "P: Pairing, C: Curve<Scalar = P::ScalarField>, AttributeType: \
                 Attribute<C::Scalar> + SerdeSerialize",
    deserialize = "P: Pairing, C: Curve<Scalar = P::ScalarField>, AttributeType: \
                   Attribute<C::Scalar> + SerdeDeserialize<'de>"
))]
pub struct CredentialDeploymentInfo<
    P: Pairing,
    C: Curve<Scalar = P::ScalarField>,
    AttributeType: Attribute<C::Scalar>,
> {
    #[serde(flatten)]
    pub values: CredentialDeploymentValues<C, AttributeType>,
    #[serde(rename = "proofs")] // FIXME: This should remove the first 4 bytes
    pub proofs: CredDeploymentProofs<P, C>,
}

#[derive(Debug, Serialize, SerdeSerialize, SerdeDeserialize)]
#[serde(bound(
    serialize = "P: Pairing, C: Curve<Scalar = P::ScalarField>, AttributeType: \
                 Attribute<C::Scalar> + SerdeSerialize",
    deserialize = "P: Pairing, C: Curve<Scalar = P::ScalarField>, AttributeType: \
                   Attribute<C::Scalar> + SerdeDeserialize<'de>"
))]
pub struct UnsignedCredentialDeploymentInfo<
        P: Pairing,
    C: Curve<Scalar = P::ScalarField>,
    AttributeType: Attribute<C::Scalar>,
    > {
    #[serde(flatten)]
    pub values: CredentialDeploymentValues<C, AttributeType>,
    #[serde(rename = "proofs")] // FIXME: This should remove the first 4 bytes
    pub proofs: UnsignedCredDeploymentProofs<P, C>,
}

#[derive(Debug, Serialize, SerdeSerialize, SerdeDeserialize)]
// #[serde(bound(
//     serialize = "P: Pairing, C: Curve<Scalar = P::ScalarField>, AttributeType: \
//                  Attribute<C::Scalar> + SerdeSerialize",
//     deserialize = "P: Pairing, C: Curve<Scalar = P::ScalarField>, AttributeType: \
//                    Attribute<C::Scalar> + SerdeDeserialize<'de>"
// ))]
#[serde(bound(
    serialize = "C: Curve, AttributeType: Attribute<C::Scalar> + SerdeSerialize",
    deserialize = "C: Curve, AttributeType: Attribute<C::Scalar> + SerdeDeserialize<'de>"
))]
pub struct InitialCredentialDeploymentInfo<
    // P: Pairing,
    C: Curve, //<Scalar = P::ScalarField>,
    AttributeType: Attribute<C::Scalar>,
> {
    #[serde(flatten)]
    pub values: InitialCredentialDeploymentValues<C, AttributeType>,
    #[serde(rename = "sig")]
    pub sig: IpCdiSignature,
}

/// This struct contains information from the account holder that the identity
/// provider needs in order to create the initial credential for the account
/// hoder. It contains idCredPub, regId and the account keys.
/// It is part of the preidentity object.
#[derive(Debug, Serialize, Clone, SerdeSerialize, SerdeDeserialize)]
#[serde(bound(serialize = "C: Curve", deserialize = "C: Curve"))]
pub struct PublicInformationForIP<C: Curve> {
    #[serde(
        rename = "idCredPub",
        serialize_with = "base16_encode",
        deserialize_with = "base16_decode"
    )]
    pub id_cred_pub: C,
    #[serde(
        rename = "regId",
        serialize_with = "base16_encode",
        deserialize_with = "base16_decode"
    )]
    pub reg_id: C,
    #[serde(rename = "publicKeys")]
    pub vk_acc: InitialCredentialAccount,
}

/// Context needed to generate pre-identity object as well as to check it.
/// This context is derived from the public information of the identity
/// provider, as well as some other global parameters which can be found in the
/// struct 'GlobalContext'.
#[derive(Clone)]
pub struct IPContext<'a, P: Pairing, C: Curve<Scalar = P::ScalarField>> {
    /// Public information on the chosen identity provider.
    pub ip_info: &'a IpInfo<P>,
    /// Public information on the __supported__ anonymity revokers.
    /// This is used by the identity provider and the chain to
    /// validate the identity object requests, to validate credentials,
    /// as well as by the account holder to create a credential.
    pub ars_infos: &'a BTreeMap<ArIdentity, ArInfo<C>>,
    pub global_context: &'a GlobalContext<C>,
}

impl<'a, P: Pairing, C: Curve<Scalar = P::ScalarField>> Copy for IPContext<'a, P, C> {}

#[derive(Clone, Serialize, SerdeSerialize, SerdeDeserialize)]
#[serde(bound(serialize = "C: Curve", deserialize = "C: Curve"))]
pub struct GlobalContext<C: Curve> {
    /// A shared commitment key known to the chain and the account holder (and
    /// therefore it is public). The account holder uses this commitment key to
    /// generate commitments to values in the attribute list.
    #[serde(rename = "onChainCommitmentKey")]
    pub on_chain_commitment_key: PedersenKey<C>,
    /// Generators for the bulletproofs.
    /// It is unclear what length we will require here, or whether we'll allow
    /// dynamic generation.
    #[serde(rename = "bulletproofGenerators")]
    bulletproof_generators: Generators<C>,
    #[string_size_length = 4]
    #[serde(rename = "genesisString")]
    /// A free-form string used to distinguish between different chains.
    pub genesis_string: String,
}

impl<C: Curve> GlobalContext<C> {
    /// Generate a new global context.
    pub fn generate(genesis_string: String) -> Self {
        Self::generate_size(genesis_string, NUM_BULLETPROOF_GENERATORS)
    }

    /// Generate a new global context with the given number of
    /// bulletproof generators.
    ///
    /// This is intended mostly for testing, on-chain there will be a fixed
    /// amount.
    pub fn generate_size(genesis_string: String, n: usize) -> Self {
        // initialize the first generator from pi digits.
        let g = C::hash_to_group(&PI_DIGITS[0..1000]);

        // generate next generator by hashing the previous one
        let h = C::hash_to_group(&to_bytes(&g));

        let cmm_key = PedersenKey { g, h };

        let mut generators = Vec::with_capacity(n);
        let mut generator = h;
        for _ in 0..n {
            generator = C::hash_to_group(&to_bytes(&generator));
            let g = generator;
            generator = C::hash_to_group(&to_bytes(&generator));
            let h = generator;
            generators.push((g, h));
        }

        GlobalContext {
            on_chain_commitment_key: cmm_key,
            bulletproof_generators: Generators { G_H: generators },
            genesis_string,
        }
    }

    /// The generator for encryption in the exponent is the second component of
    /// the commitment key, the 'h'.
    pub fn encryption_in_exponent_generator(&self) -> &C { &self.on_chain_commitment_key.h }

    /// The generator used as the base for elgamal public keys.
    pub fn elgamal_generator(&self) -> &C { &self.on_chain_commitment_key.g }

    /// A wrapper function to support changes in internal structure of the
    /// context in the future, e.g., lazy generation of generators.
    pub fn bulletproof_generators(&self) -> &Generators<C> { &self.bulletproof_generators }
}

/// Make a context in which the account holder can produce a pre-identity object
/// to send to the identity provider. Also requires access to the global context
/// of parameters, e.g., dlog-proof base point.
impl<'a, P: Pairing, C: Curve<Scalar = P::ScalarField>> IPContext<'a, P, C> {
    pub fn new(
        ip_info: &'a IpInfo<P>,                         // identity provider keys
        ars_infos: &'a BTreeMap<ArIdentity, ArInfo<C>>, // keys of anonymity revokers.
        global_context: &'a GlobalContext<C>,
    ) -> Self {
        IPContext {
            ip_info,
            ars_infos,
            global_context,
        }
    }
}

/// A helper trait to access the public parts of the InitialAccountData
<<<<<<< HEAD
/// structure. We use this to allow implementations that does not give or have
/// access to the secret keys.
/// NB: the threshold should be atmost the number of keypairs.
pub trait PublicInitialAccountData {
    /// Get the number of keys required to sign a message from the account.
    fn get_threshold(&self) -> SignatureThreshold;
    /// Get the public keys of the account
=======
/// structure. We use this to allow implementations that do not give or have
/// access to the secret keys.
/// NB: the threshold should be at most the number of keypairs.
pub trait PublicInitialAccountData {
    /// Get the number of keys required to sign a message from the account.
    fn get_threshold(&self) -> SignatureThreshold;
    /// Get the public keys of the account.
>>>>>>> 138e7f20
    fn get_public_keys(&self) -> Vec<VerifyKey>;
}

/// A helper trait to allow signing PublicInformationForIP in an implementation
/// that does not give access to the secret keys.
pub trait InitialAccountDataWithSigning: PublicInitialAccountData {
    /// Sign a PublicInformationForIP structure with the secret keys that
    /// matches the public keys, which the structure provides.
<<<<<<< HEAD
    /// NB: the Function should, for each secret key,
=======
    /// NB: the function should, for each secret key,
>>>>>>> 138e7f20
    /// sign the sha256 hash of the structure's serialization.
    fn sign_public_information_for_ip<C: Curve>(
        &self,
        info: &PublicInformationForIP<C>,
    ) -> BTreeMap<KeyIndex, AccountOwnershipSignature>;
}

<<<<<<< HEAD
/// A helper trait to access the public parts of the AccountData
/// structure. We use this to allow implementations that does not give or have
/// access to the secret keys.
/// NB: the threshold should be atmost the number of keypairs.
pub trait PublicAccountData {
    /// Get the public keys of the account
    fn get_public_keys(&self) -> Vec<VerifyKey>;
    /// if its an existing account, get the address, otherwise
    /// get the signature threshold of the account.
    fn get_existing(&self) -> Either<SignatureThreshold, AccountAddress>;
}

/// A helper trait to allow signing PublicInformationForIP in an implementation
/// that does not give access to the secret keys.
pub trait AccountDataWithSigning: PublicAccountData {
    /// Sign a challenge with the secret keys of the account.
    fn sign_challenge(
        &self,
        challenge: &Challenge,
    ) -> BTreeMap<KeyIndex, AccountOwnershipSignature>;
}

=======
>>>>>>> 138e7f20
/// Account data needed by the account holder to generate proofs to deploy the
/// credential object. This contains all the keys on the account at the moment
/// of credential deployment.
pub struct AccountData {
    pub keys: BTreeMap<KeyIndex, ed25519::Keypair>,
    /// If it is an existing account, its address, otherwise the signature
    /// threshold of the new account.
    pub existing: Either<SignatureThreshold, AccountAddress>,
}

/// This contains all the keys on the account of the initial credential
/// deployment.
#[derive(SerdeSerialize, SerdeDeserialize)]
pub struct InitialAccountData {
    #[serde(rename = "keys")]
    pub keys: BTreeMap<KeyIndex, crypto_common::serde_impls::KeyPairDef>,
    #[serde(rename = "threshold")]
    pub threshold: SignatureThreshold,
}

impl SerdeSerialize for AccountData {
    fn serialize<S: Serializer>(&self, ser: S) -> Result<S::Ok, S::Error> {
        let mut map = ser.serialize_map(Some(2))?;
        match self.existing {
            Either::Left(ref threshold) => map.serialize_entry("threshold", threshold)?,
            Either::Right(ref address) => map.serialize_entry("address", address)?,
        };

        let mut key_map = BTreeMap::new();
        for (idx, kp) in self.keys.iter() {
            let mut kp_map: BTreeMap<&str, String> = BTreeMap::new();
            kp_map.insert("verifyKey", base16_encode_string(&kp.public));
            kp_map.insert("signKey", base16_encode_string(&kp.secret));
            key_map.insert(idx, kp_map);
        }
        map.serialize_entry("keys", &key_map)?;
        map.end()
    }
}

impl PublicInitialAccountData for InitialAccountData {
    fn get_threshold(&self) -> SignatureThreshold { self.threshold }

    fn get_public_keys(&self) -> Vec<VerifyKey> {
        self.keys
            .values()
            .map(|kp| VerifyKey::Ed25519VerifyKey(kp.public))
            .collect::<Vec<_>>()
    }
}

impl InitialAccountDataWithSigning for InitialAccountData {
    fn sign_public_information_for_ip<C: Curve>(
        &self,
        pub_info_for_ip: &PublicInformationForIP<C>,
    ) -> BTreeMap<KeyIndex, AccountOwnershipSignature> {
        let to_sign = Sha256::digest(&to_bytes(pub_info_for_ip));
        self.keys
            .iter()
            .map(|(&idx, kp)| {
                let expanded_sk = ed25519::ExpandedSecretKey::from(&kp.secret);
                (idx, expanded_sk.sign(&to_sign, &kp.public).into())
            })
            .collect()
    }
}

impl<'de> SerdeDeserialize<'de> for AccountData {
    fn deserialize<D: Deserializer<'de>>(des: D) -> Result<Self, D::Error> {
        des.deserialize_map(AccountDataVisitor)
    }
}

impl PublicAccountData for AccountData {
    fn get_existing(&self) ->  Either<SignatureThreshold, AccountAddress> { self.existing }

    fn get_public_keys(&self) -> Vec<VerifyKey> {
        self.keys
            .values()
            .map(|kp| VerifyKey::Ed25519VerifyKey(kp.public))
            .collect::<Vec<_>>()
    }
}

impl AccountDataWithSigning for AccountData {
    fn sign_challenge(
        &self,
        challenge: &Challenge,
    ) -> BTreeMap<KeyIndex, AccountOwnershipSignature> {
        self.keys
            .iter()
            .map(|(&idx, kp)| {
                let expanded_sk = ed25519::ExpandedSecretKey::from(&kp.secret);
                (idx, expanded_sk.sign(challenge.as_ref(), &kp.public).into())
            })
            .collect()
    }
}


impl PublicInitialAccountData for InitialAccountData {
    fn get_threshold(&self) -> SignatureThreshold { self.threshold }

    fn get_public_keys(&self) -> Vec<VerifyKey> {
        self.keys
            .values()
            .map(|kp| VerifyKey::Ed25519VerifyKey(kp.public))
            .collect::<Vec<_>>()
    }
}

impl InitialAccountDataWithSigning for InitialAccountData {
    fn sign_public_information_for_ip<C: Curve>(
        &self,
        pub_info_for_ip: &PublicInformationForIP<C>,
    ) -> BTreeMap<KeyIndex, AccountOwnershipSignature> {
        let to_sign = Sha256::digest(&to_bytes(pub_info_for_ip));
        self.keys
            .iter()
            .map(|(&idx, kp)| {
                let expanded_sk = ed25519::ExpandedSecretKey::from(&kp.secret);
                (idx, expanded_sk.sign(&to_sign, &kp.public).into())
            })
            .collect()
    }
}

pub struct AccountDataVisitor;

impl<'de> Visitor<'de> for AccountDataVisitor {
    type Value = AccountData;

    fn expecting(&self, formatter: &mut fmt::Formatter) -> fmt::Result {
        write!(formatter, "Account data structure.")
    }

    fn visit_map<A: de::MapAccess<'de>>(self, map: A) -> Result<Self::Value, A::Error> {
        let mut map = map;
        let mut keys: Option<BTreeMap<KeyIndex, BTreeMap<String, String>>> = None;
        let mut existing = None;
        while keys.is_none() || existing.is_none() {
            if let Some(k) = map.next_key::<String>()? {
                if k == "keys" {
                    if keys.is_none() {
                        keys = Some(map.next_value()?);
                    } else {
                        return Err(de::Error::custom("Duplicate key 'keys'."));
                    }
                } else if k == "threshold" {
                    if existing.is_none() {
                        existing = Some(Either::Left(map.next_value()?))
                    } else {
                        return Err(de::Error::custom("Duplicate key 'threshold'."));
                    }
                } else if k == "address" {
                    if existing.is_none() {
                        existing = Some(Either::Right(map.next_value()?))
                    } else {
                        return Err(de::Error::custom("Duplicate key 'address'."));
                    }
                }
            } else {
                return Err(de::Error::custom(
                    "At least the two keys 'keys' and 'threshold'/'address' are expected.",
                ));
            }
        }
        let mut out_keys = BTreeMap::new();
        for (&idx, kp) in keys.unwrap().iter() {
            let vf_key = kp
                .get("verifyKey")
                .ok_or_else(|| de::Error::custom("verifyKey not present."))?;
            let public = base16_decode_string(vf_key).map_err(de::Error::custom)?;
            let sign_key = kp
                .get("signKey")
                .ok_or_else(|| de::Error::custom("signKey not present."))?;
            let secret = base16_decode_string(sign_key).map_err(de::Error::custom)?;
            if out_keys
                .insert(idx, ed25519::Keypair { secret, public })
                .is_some()
            {
                return Err(de::Error::custom("duplicate key index."));
            }
        }
        Ok(AccountData {
            keys:     out_keys,
            existing: existing.unwrap(),
        })
    }
}

// Manual implementation to be able to encode length as 1.
impl Serial for AccountData {
    fn serial<B: Buffer>(&self, out: &mut B) {
        let len = self.keys.len() as u8;
        out.put(&len);
        serial_map_no_length(&self.keys, out);
        out.put(&self.existing);
    }
}

impl Deserial for AccountData {
    fn deserial<R: ReadBytesExt>(source: &mut R) -> Fallible<Self> {
        let len: u8 = source.get()?;
        if len == 0 {
            bail!("Need at least one key.")
        }
        let keys = deserial_map_no_length(source, usize::from(len))?;
        let existing = source.get()?;
        Ok(AccountData { keys, existing })
    }
}

/// Public account keys currently on the account, together with the threshold
/// needed for a valid signature on a transaction.
#[derive(SerdeSerialize, SerdeDeserialize)]
pub struct AccountKeys {
    #[serde(rename = "keys")]
    pub keys: BTreeMap<KeyIndex, VerifyKey>,
    #[serde(rename = "threshold")]
    pub threshold: SignatureThreshold,
}

impl Serial for AccountKeys {
    fn serial<B: Buffer>(&self, out: &mut B) {
        let len = self.keys.len() as u8;
        out.put(&len);
        serial_map_no_length(&self.keys, out);
        out.put(&self.threshold);
    }
}

impl Deserial for AccountKeys {
    fn deserial<R: ReadBytesExt>(cur: &mut R) -> Fallible<Self> {
        let len = cur.read_u8()?;
        if len == 0 {
            bail!(format_err!("At least one key must be present."));
        }
        let keys = deserial_map_no_length(cur, usize::from(len))?;
        let threshold = cur.get()?;
        Ok(AccountKeys { keys, threshold })
    }
}

impl AccountKeys {
    pub fn get(&self, idx: KeyIndex) -> Option<&VerifyKey> { self.keys.get(&idx) }
}

/// Serialization of relevant types.
impl Serial for SchemeId {
    fn serial<B: Buffer>(&self, out: &mut B) {
        match self {
            SchemeId::Ed25519 => out.write_u8(0).expect("Writing to buffer is safe."),
        }
    }
}

impl Deserial for SchemeId {
    fn deserial<R: ReadBytesExt>(cur: &mut R) -> Fallible<Self> {
        match cur.read_u8()? {
            0 => Ok(SchemeId::Ed25519),
            _ => bail!("Only Ed25519 signature scheme supported."),
        }
    }
}

/// Metadata that we need off-chain for various purposes, but should not go on
/// the chain.
#[derive(SerdeSerialize, SerdeDeserialize, Serialize, Default)]
pub struct IpMetadata {
    #[string_size_length = 4]
    #[serde(rename = "issuanceStart")]
    pub issuance_start: String,
    #[string_size_length = 4]
    #[serde(rename = "icon")]
    pub icon: String,
}

/// Private and public data on an identity provider.
/// This is used purely off-chain.
#[derive(SerdeSerialize, SerdeDeserialize, Serialize)]
#[serde(bound(serialize = "P: Pairing", deserialize = "P: Pairing"))]
pub struct IpData<P: Pairing> {
    #[serde(rename = "ipInfo")]
    pub public_ip_info: IpInfo<P>,
    #[serde(
        rename = "ipSecretKey",
        serialize_with = "base16_encode",
        deserialize_with = "base16_decode"
    )]
    pub ip_secret_key: ps_sig::SecretKey<P>,
    #[serde(
        rename = "ipCdiSecretKey",
        serialize_with = "base16_encode",
        deserialize_with = "base16_decode"
    )]
    pub ip_cdi_secret_key: ed25519::SecretKey,
}

/// Private and public data on an anonymity revoker.
/// This is used purely off-chain.
#[derive(SerdeSerialize, SerdeDeserialize, Serialize)]
#[serde(bound(serialize = "C: Curve", deserialize = "C: Curve"))]
pub struct ArData<C: Curve> {
    #[serde(rename = "arInfo")]
    pub public_ar_info: ArInfo<C>,
    #[serde(
        rename = "arSecretKey",
        serialize_with = "base16_encode",
        deserialize_with = "base16_decode"
    )]
    pub ar_secret_key: ElgamalSecretKey<C>,
}

/// Data needed to use the retrieved identity object to generate credentials.
#[derive(SerdeSerialize, SerdeDeserialize)]
#[serde(bound(
    serialize = "P: Pairing, C: Curve<Scalar=P::ScalarField>",
    deserialize = "P: Pairing, C: Curve<Scalar=P::ScalarField>"
))]
pub struct IdObjectUseData<P: Pairing, C: Curve<Scalar = P::ScalarField>> {
    #[serde(rename = "aci")]
    pub aci: AccCredentialInfo<C>,
    /// Randomness needed to retrieve the signature on the attribute list.
    #[serde(
        rename = "randomness",
        serialize_with = "base16_encode",
        deserialize_with = "base16_decode"
    )]
    pub randomness: SigRetrievalRandomness<P>,
}

/// Data that needs to be stored by the identity provider to support anonymity
/// revocation.
#[derive(SerdeSerialize, SerdeDeserialize)]
#[serde(bound(serialize = "C: Curve", deserialize = "C: Curve"))]
pub struct AnonymityRevocationRecord<C: Curve> {
    /// The number that identifies the identity object to the identity provider.
    #[serde(
        rename = "idCredPub",
        serialize_with = "base16_encode",
        deserialize_with = "base16_decode"
    )]
    pub id_cred_pub: C,
    /// Data that contains encryptions of the prf key that supports additional
    /// anonymity revocation.
    #[serde(rename = "arData")]
    pub ar_data: BTreeMap<ArIdentity, IpArData<C>>,
    #[serde(rename = "maxAccounts")]
    pub max_accounts: u8,
}

/// A type encapsulating both types of credentials.
/// Serialization must match the one in Haskell.
#[derive(SerdeSerialize, SerdeDeserialize)]
#[serde(tag = "type", content = "contents")]
#[serde(bound(
    serialize = "P: Pairing, C: Curve<Scalar = P::ScalarField>, AttributeType: \
                 Attribute<C::Scalar> + SerdeSerialize",
    deserialize = "P: Pairing, C: Curve<Scalar = P::ScalarField>, AttributeType: \
                   Attribute<C::Scalar> + SerdeDeserialize<'de>"
))]
pub enum AccountCredential<
    P: Pairing,
    C: Curve<Scalar = P::ScalarField>,
    AttributeType: Attribute<C::Scalar>,
> {
    #[serde(rename = "initial")]
    Initial {
        #[serde(flatten)]
        icdi: InitialCredentialDeploymentInfo<C, AttributeType>,
    },
    #[serde(rename = "normal")]
    Normal {
        #[serde(flatten)]
        cdi: CredentialDeploymentInfo<P, C, AttributeType>,
    },
}

/// A type encapsulating both types of credential values, analogous to
/// AccountCredential.
/// Serialization must match the one in Haskell.
#[derive(SerdeSerialize, SerdeDeserialize)]
#[serde(tag = "type", content = "contents")]
#[serde(bound(
    serialize = "C: Curve, AttributeType: Attribute<C::Scalar> + SerdeSerialize",
    deserialize = "C: Curve, AttributeType: Attribute<C::Scalar> + SerdeDeserialize<'de>"
))]
pub enum AccountCredentialValues<C: Curve, AttributeType: Attribute<C::Scalar>> {
    #[serde(rename = "initial")]
    Initial {
        #[serde(flatten)]
        icdi: InitialCredentialDeploymentValues<C, AttributeType>,
    },
    #[serde(rename = "normal")]
    Normal {
        #[serde(flatten)]
        cdi: CredentialDeploymentValues<C, AttributeType>,
    },
}

#[cfg(test)]
mod tests {
    use super::*;
    use ed25519::Signer;

    #[test]
    fn test_serde_sig() {
        use rand::thread_rng;

        let mut csprng = thread_rng();
        let keypair = ed25519::Keypair::generate(&mut csprng);
        for _ in 0..1000 {
            let message: &[u8] = b"test";
            let signature: AccountOwnershipSignature = keypair.sign(message).into();
            let serialized = serde_json::to_string(&signature).unwrap();
            let deserialized: AccountOwnershipSignature =
                serde_json::from_str(&serialized).unwrap();
            assert_eq!(signature, deserialized);
        }
    }

    #[test]
    fn test_yearmonth_serialization() {
        // Test equality
        let ym1 = YearMonth::new(2020, 02).unwrap();
        let ym2 = YearMonth::new(2020, 02).unwrap();
        assert_eq!(ym1, ym2);

        // Test serialization
        let mut buf = Vec::new();
        buf.put(&ym1);
        let mut cursor = std::io::Cursor::new(buf);
        let ym1_parsed = cursor.get().unwrap();
        assert_eq!(ym1, ym1_parsed);

        // Test JSON serialization
        let json = serde_json::to_string(&ym1).unwrap();
        assert_eq!("\"202002\"", json);
        let ym1_parsed = serde_json::from_str(&json).unwrap();
        assert_eq!(ym1, ym1_parsed);

        // Test u64 serialization
        // 202002 => hex: 00000111 11100100 00000010 = dec: 7 228 2 = u64: 517122
        let num: u64 = u64::from(ym1);
        assert_eq!(num, 517122);
        let ym1_parsed = YearMonth::try_from(num).unwrap();
        assert_eq!(ym1, ym1_parsed);
    }
}<|MERGE_RESOLUTION|>--- conflicted
+++ resolved
@@ -1079,7 +1079,6 @@
     }
 }
 
-
 #[derive(Debug, SerdeBase16IgnoreLengthSerialize)]
 pub struct UnsignedCredDeploymentProofs<P: Pairing, C: Curve<Scalar = P::ScalarField>> {
     /// (Blinded) Signature derived from the signature on the pre-identity
@@ -1128,7 +1127,9 @@
 }
 
 /// TODO: Check if we cant avoid this duplication
-impl<P: Pairing, C: Curve<Scalar = P::ScalarField>> Deserial for UnsignedCredDeploymentProofs<P, C> {
+impl<P: Pairing, C: Curve<Scalar = P::ScalarField>> Deserial
+    for UnsignedCredDeploymentProofs<P, C>
+{
     fn deserial<R: ReadBytesExt>(source: &mut R) -> Fallible<Self> {
         let len: u32 = source.get()?;
         // Make sure to respect the length.
@@ -1589,10 +1590,10 @@
                    Attribute<C::Scalar> + SerdeDeserialize<'de>"
 ))]
 pub struct UnsignedCredentialDeploymentInfo<
-        P: Pairing,
+    P: Pairing,
     C: Curve<Scalar = P::ScalarField>,
     AttributeType: Attribute<C::Scalar>,
-    > {
+> {
     #[serde(flatten)]
     pub values: CredentialDeploymentValues<C, AttributeType>,
     #[serde(rename = "proofs")] // FIXME: This should remove the first 4 bytes
@@ -1748,15 +1749,6 @@
 }
 
 /// A helper trait to access the public parts of the InitialAccountData
-<<<<<<< HEAD
-/// structure. We use this to allow implementations that does not give or have
-/// access to the secret keys.
-/// NB: the threshold should be atmost the number of keypairs.
-pub trait PublicInitialAccountData {
-    /// Get the number of keys required to sign a message from the account.
-    fn get_threshold(&self) -> SignatureThreshold;
-    /// Get the public keys of the account
-=======
 /// structure. We use this to allow implementations that do not give or have
 /// access to the secret keys.
 /// NB: the threshold should be at most the number of keypairs.
@@ -1764,7 +1756,6 @@
     /// Get the number of keys required to sign a message from the account.
     fn get_threshold(&self) -> SignatureThreshold;
     /// Get the public keys of the account.
->>>>>>> 138e7f20
     fn get_public_keys(&self) -> Vec<VerifyKey>;
 }
 
@@ -1773,11 +1764,7 @@
 pub trait InitialAccountDataWithSigning: PublicInitialAccountData {
     /// Sign a PublicInformationForIP structure with the secret keys that
     /// matches the public keys, which the structure provides.
-<<<<<<< HEAD
-    /// NB: the Function should, for each secret key,
-=======
     /// NB: the function should, for each secret key,
->>>>>>> 138e7f20
     /// sign the sha256 hash of the structure's serialization.
     fn sign_public_information_for_ip<C: Curve>(
         &self,
@@ -1785,7 +1772,6 @@
     ) -> BTreeMap<KeyIndex, AccountOwnershipSignature>;
 }
 
-<<<<<<< HEAD
 /// A helper trait to access the public parts of the AccountData
 /// structure. We use this to allow implementations that does not give or have
 /// access to the secret keys.
@@ -1808,8 +1794,6 @@
     ) -> BTreeMap<KeyIndex, AccountOwnershipSignature>;
 }
 
-=======
->>>>>>> 138e7f20
 /// Account data needed by the account holder to generate proofs to deploy the
 /// credential object. This contains all the keys on the account at the moment
 /// of credential deployment.
@@ -1850,33 +1834,6 @@
     }
 }
 
-impl PublicInitialAccountData for InitialAccountData {
-    fn get_threshold(&self) -> SignatureThreshold { self.threshold }
-
-    fn get_public_keys(&self) -> Vec<VerifyKey> {
-        self.keys
-            .values()
-            .map(|kp| VerifyKey::Ed25519VerifyKey(kp.public))
-            .collect::<Vec<_>>()
-    }
-}
-
-impl InitialAccountDataWithSigning for InitialAccountData {
-    fn sign_public_information_for_ip<C: Curve>(
-        &self,
-        pub_info_for_ip: &PublicInformationForIP<C>,
-    ) -> BTreeMap<KeyIndex, AccountOwnershipSignature> {
-        let to_sign = Sha256::digest(&to_bytes(pub_info_for_ip));
-        self.keys
-            .iter()
-            .map(|(&idx, kp)| {
-                let expanded_sk = ed25519::ExpandedSecretKey::from(&kp.secret);
-                (idx, expanded_sk.sign(&to_sign, &kp.public).into())
-            })
-            .collect()
-    }
-}
-
 impl<'de> SerdeDeserialize<'de> for AccountData {
     fn deserialize<D: Deserializer<'de>>(des: D) -> Result<Self, D::Error> {
         des.deserialize_map(AccountDataVisitor)
@@ -1884,7 +1841,7 @@
 }
 
 impl PublicAccountData for AccountData {
-    fn get_existing(&self) ->  Either<SignatureThreshold, AccountAddress> { self.existing }
+    fn get_existing(&self) -> Either<SignatureThreshold, AccountAddress> { self.existing }
 
     fn get_public_keys(&self) -> Vec<VerifyKey> {
         self.keys
@@ -1908,7 +1865,6 @@
             .collect()
     }
 }
-
 
 impl PublicInitialAccountData for InitialAccountData {
     fn get_threshold(&self) -> SignatureThreshold { self.threshold }
