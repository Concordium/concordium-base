--- conflicted
+++ resolved
@@ -8,12 +8,9 @@
 use sigma_protocols::{
     com_enc_eq::ComEncEqProof, com_eq_different_groups::ComEqDiffGrpsProof, dlog::DlogProof,
 };
-<<<<<<< HEAD
-=======
 
 pub struct CommitmentParams<C:Curve>(pub (C, C));
 pub struct ElgamalParams<C:Curve>(pub (C, C));
->>>>>>> 84a403f1
 
 pub trait Attribute<F: Field> {
     fn to_field_element(&self) -> F;
@@ -61,12 +58,7 @@
     pub e_reg_id: Cipher<C>,
 }
 
-<<<<<<< HEAD
-/// Information sent from the account holder to the identity provider. Generated
-/// from the
-=======
 /// Information sent from the account holder to the identity provider.
->>>>>>> 84a403f1
 pub struct PreIdentityObject<
     P: Pairing,
     AttributeType: Attribute<P::ScalarField>,
@@ -91,28 +83,17 @@
     /// Proof that the encryption of the prf key in id_ar_data is the same as
     /// the key in snd_cmm_prf (hidden behind the commitment).
     pub proof_com_enc_eq: ComEncEqProof<C>,
-<<<<<<< HEAD
-    /// Proof that the first and snd commitments to the prf are hiding the same
-    /// value.
-=======
     // proof that the first and snd commitments to the prf are hiding the same value
->>>>>>> 84a403f1
     pub proof_com_eq: ComEqDiffGrpsProof<P::G_2, C>,
 }
 
 /// Public information about an identity provider.
 pub struct IpInfo<P: Pairing, C: Curve> {
-<<<<<<< HEAD
     pub id_identity: String,
     pub id_verify_key: pssig::PublicKey<P>,
     /// In the current design the identity provider chooses a single anonymity
     /// revoker. This will be changed in the future.
     pub ar_info: ArInfo<C>,
-=======
-    pub id_identity:   String,
-    pub id_verify_key: pssig::PublicKey<P>,
-    pub ar_info:       ArInfo<C>,
->>>>>>> 84a403f1
 }
 
 pub struct ArInfo<C: Curve> {
