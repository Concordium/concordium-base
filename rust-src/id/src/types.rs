use common;
use curve_arithmetic::{curve_arithmetic::*, serialization as curve_serialization};
use dodis_yampolskiy_prf::secret as prf;
use ed25519_dalek as acc_sig_scheme;
use ed25519_dalek as ed25519;
use eddsa_ed25519::dlog_ed25519::Ed25519DlogProof;
use elgamal::cipher::Cipher;
use pairing::Field;
use pedersen_scheme::{commitment as pedersen, key::CommitmentKey as PedersenKey};
use ps_sig::{public as pssig, signature::*};

use sigma_protocols::{
    com_enc_eq::ComEncEqProof, com_eq::ComEqProof, com_eq_different_groups::ComEqDiffGrpsProof,
    com_eq_sig::ComEqSigProof, com_mult::ComMultProof,
};

use byteorder::{BigEndian, ReadBytesExt};
use std::io::{Cursor, Read};

pub trait Attribute<F: Field>: Copy + Clone + Sized + Send + Sync {
    // convert an attribute to a field element
    fn to_field_element(&self) -> F;
    fn to_bytes(&self) -> Box<[u8]>;
    fn from_bytes(cur: &mut Cursor<&[u8]>) -> Option<Self>;
}

#[derive(Clone, Debug)]
pub struct AttributeList<F: Field, AttributeType: Attribute<F>> {
    pub variant:  u16,
    pub expiry:   u64,
    pub alist:    Vec<AttributeType>,
    pub _phantom: std::marker::PhantomData<F>,
}

#[derive(Debug)]
/// In our case C: will be G_1 and T will be G_1 for now
/// A secret credential is a scalar
/// raising a generator to this scalar
/// gives a public credentials
/// if two groups have the same scalar field
/// we can have two different public credentials from the same secret
/// credentials
pub struct IdCredentials<C: Curve> {
    /// secret id credentials
    pub id_cred_sec: C::Scalar,
    /// public id credential in the curve C
    pub id_cred_pub: C,
}

/// Private credential holder information. A user maintaints these
/// through many different interactions with the identity provider and
/// the chain.
#[derive(Debug)]
pub struct CredentialHolderInfo<C: Curve> {
    /// Name of the credential holder.
    pub id_ah: String,
    /// Public and private keys of the credential holder. NB: These are distinct
    /// from the public/private keys of the account holders.
    pub id_cred: IdCredentials<C>,
}

/// Private and public data chosen by the credential holder before the
/// interaction with the identity provider. The credential holder chooses a prf
/// key and an attribute list.
#[derive(Debug)]
pub struct AccCredentialInfo<C: Curve, AttributeType: Attribute<C::Scalar>> {
    pub acc_holder_info: CredentialHolderInfo<C>,
    /// Chosen prf key of the credential holder.
    pub prf_key: prf::SecretKey<C>,
    /// Chosen attribute list.
    pub attributes: AttributeList<C::Scalar, AttributeType>,
}
/// The data relating to a single anonymity revoker
/// sent by the account holder to the identity provider
/// typically the account holder will send a vector of these
pub struct IpArData<C: Curve> {
    /// identity of the anonymity revoker (for now this needs to be unique per
    /// IP) if stored in the chain it needs to be unique in general
    pub ar_identity: u64,
    /// encrypted share of the prf key
    pub enc_prf_key_share: Cipher<C>,
    /// the number of the share
    pub prf_key_share_number: u64,
    /// proof that the computed commitment to the share
    /// contains the same value as the encryption
    /// the commitment to the share is not sent but computed from
    /// the commitments to the sharing coefficients
    pub proof_com_enc_eq: ComEncEqProof<C>,
}
/// data relating to a single anonymity revoker sent by the account holder to
/// the chain typicall a vector of these will be sent to the chain
#[derive(Debug, PartialEq, Eq, Clone)]
pub struct ChainArData<C: Curve> {
    /// identity of the anonymity revoker
    pub ar_identity: u64,
    /// encrypted share of id cred pub
    pub enc_id_cred_pub_share: Cipher<C>,
    /// the number of the share
    pub id_cred_pub_share_number: u64,
}

/// Information sent from the account holder to the identity provider.
pub struct PreIdentityObject<
    P: Pairing,
    C: Curve<Scalar = P::ScalarField>,
    AttributeType: Attribute<C::Scalar>,
> {
    /// Name of the account holder.
    pub id_ah: String,
    /// Public credential of the account holder only.
    pub id_cred_pub_ip: P::G_1,
    pub id_cred_pub: C,
    /// Anonymity revocation data for the chosen anonymity revokers.
    pub ip_ar_data: Vec<IpArData<C>>,
    /// choice of anonyimity revocation parameters
    /// the vec is a vector of ar identities
    /// the second element of the pair is the threshold for revocation.
    /// must be less than or equal the length of the vector.
    /// NB:IP needs to check this
    pub choice_ar_parameters: (Vec<u64>, u64),
    /// Chosen attribute list.
    pub alist: AttributeList<C::Scalar, AttributeType>,
    /// Proof of knowledge of secret credentials corresponding to id_cred_pub_ip
    /// matching the commitment cmm_sc
    pub pok_sc: ComEqProof<P::G_1>,
    /// proof of knowledge of secret credential corresponding to snd_cmm_sc
    pub snd_pok_sc: ComEqProof<C>,
    /// commitment to id cred sec
    pub cmm_sc: pedersen::Commitment<P::G_1>,
    /// commitment to id cred sec in C
    pub snd_cmm_sc: pedersen::Commitment<C>,
    /// proof that cmm_sc and snd_cmm_sc are hiding the same thing
    pub proof_com_eq_sc: ComEqDiffGrpsProof<P::G_1, C>,
    /// Commitment to the prf key in group G_1.
    pub cmm_prf: pedersen::Commitment<P::G_1>,
    /// commitments to the coefficients of the polynomial
    /// used to share the prf key
    /// K + b1 X + b2 X^2...
    /// where K is the prf key
    pub cmm_prf_sharing_coeff: Vec<pedersen::Commitment<C>>,
    /// Proof that the first and snd commitments to the prf are hiding the same
    /// value. The first commitment is cmm_prf and the second is the first in
    /// the vec cmm_prf_sharing_coeff
    pub proof_com_eq: ComEqDiffGrpsProof<P::G_1, C>,
}

/// Public information about an identity provider.
#[derive(Debug, Clone)]
pub struct IpInfo<P: Pairing, C: Curve<Scalar = P::ScalarField>> {
    /// Unique identifier of the identity provider.
    pub ip_identity: u32,
    /// Free form description, e.g., how to contact them off-chain
    pub ip_description: String,
    /// PS publice signature key of the IP
    pub ip_verify_key: pssig::PublicKey<P>,
    /// The dlog base of the IP.
    /// Used by account holder to prove knowledge of id cred sec
    pub dlog_base: P::G_1,
    /// list of approved anonymity revokers along with
    /// a shared commitment key
    /// TODO: How is this shared commitment key generated??
    pub ar_info: (Vec<ArInfo<C>>, PedersenKey<C>),
}

/// Information on a single anonymity reovker held by the IP
/// typically an IP will hold a more than one.
#[derive(Clone, Debug, PartialEq, Eq)]
pub struct ArInfo<C: Curve> {
    /// unique identifier of the anonymity revoker
    pub ar_identity: u64,
    /// description of the anonymity revoker (e.g. name, contact number)
    pub ar_description: String,
    /// elgamal encryption key of the anonymity revoker
    pub ar_public_key: elgamal::PublicKey<C>,
}

/// Randomness used by the account holder during the interaction with IP
/// The IP signs an unknown message (hidden by this randomness). The user
/// then retrieves the signature on the original message by using this value.
#[derive(Debug)]
pub struct SigRetrievalRandomness<P: Pairing>(pub P::ScalarField);

/// The commitments sent by the account holder to the chain in order to
/// deploy credentials
#[derive(Debug, PartialEq, Eq, Clone)]
pub struct CredDeploymentCommitments<C: Curve> {
    /// commitment to the prf key
    pub cmm_prf: pedersen::Commitment<C>,
    /// commitment to credential counter
    pub cmm_cred_counter: pedersen::Commitment<C>,
    /// commitments to anonymity revokers
    /// The account holder needs to commit to a list of ARs
    /// These are checked against the IP signatures
    /// to make sure the prf sharing and id_cred sharing are done
    /// w.r.t. the same list of ARs
    /// These commitments will be sent with randomness 0.
    pub cmm_ars: Vec<pedersen::Commitment<C>>,
    /// list of commitments to the attributes
    pub cmm_attributes: Vec<pedersen::Commitment<C>>,
    /// commitments to the coefficients of the polynomial
    /// used to share id_cred_sec
    /// S + b1 X + b2 X^2...
    /// where S is id_cred_sec
    pub cmm_id_cred_sec_sharing_coeff: Vec<pedersen::Commitment<C>>,
}

#[derive(Debug, PartialEq, Eq)]
pub struct CredDeploymentProofs<P: Pairing, C: Curve<Scalar = P::ScalarField>> {
    /// (Blinded) Signature derived from the signature on the pre-identity
    /// object by the IP
    pub sig: Signature<P>,
    /// list of  commitments to the attributes .
    pub commitments: CredDeploymentCommitments<C>,
    /// Proofs that the encrypted shares of id_cred_pub and
    /// commitments (in chain_ar_data) hide the same values.
    /// each proof is indexed by the share number.
    pub proof_id_cred_pub: Vec<(u64, ComEncEqProof<C>)>,
    /// Proof of knowledge of signature of Identity Provider on the list
    /// (idCredSec, prfKey, attributes[0], attributes[1],..., attributes[n],
    /// AR[1], ..., AR[m])
    pub proof_ip_sig: ComEqSigProof<P, C>,
    /// Proof that reg_id = prf_K(x). Also establishes that reg_id is computed
    /// from the prf key signed by the identity provider.
    pub proof_reg_id: ComMultProof<C>,
    /// Proof of knowledge of acc secret key (signing key corresponding to the
    /// verification key).
    pub proof_acc_sk: Ed25519DlogProof,
    /// Proof that the attribute list in commitments.cmm_attributes satisfy the
    /// policy for now this is mainly achieved by opening the corresponding
    /// commitments.
    pub proof_policy: PolicyProof<C>,
}

#[derive(Debug, PartialEq, Eq, Clone)]
pub struct Policy<C: Curve, AttributeType: Attribute<C::Scalar>> {
    pub variant: u16,
    /// Expiry time, in seconds since the unix epoch, ignoring leap seconds.
    pub expiry: u64,
    /// TODO: Policy should not be scalars, but rather attributetype elements
    /// (which means we need an additional parameter).
    pub policy_vec: Vec<(u16, AttributeType)>,
    pub _phantom: std::marker::PhantomData<C>,
}

#[derive(Debug, PartialEq, Eq)]
pub enum SchemeId {
    Ed25519,
}

#[derive(Debug, PartialEq, Eq)]
pub struct PolicyProof<C: Curve> {
    /// Randomness to open the variant commitment.
    pub variant_rand: C::Scalar,
    /// Randomness to open the expiry commitment.
    pub expiry_rand: C::Scalar,
    /// The u16 is the index of the attribute
    /// The Scalar is the witness (technically the randomness in the commitment)
    /// i.e. to open.
    pub cmm_opening_map: Vec<(u16, C::Scalar)>,
}

/// Values (as opposed to proofs) in credential deployment.
#[derive(Debug, PartialEq, Eq)]
pub struct CredentialDeploymentValues<C: Curve, AttributeType: Attribute<C::Scalar>> {
    /// Id of the signature scheme of the account. The verification key must
    /// correspond to the
    pub acc_scheme_id: SchemeId,
    /// Chosen verification key of the account.
    pub acc_pub_key: acc_sig_scheme::PublicKey,
    /// Credential registration id of the credential.
    pub reg_id: C,
    /// Identity of the identity provider who signed the identity object from
    /// which this credential is derived.
    pub ip_identity: u32,
    /// Anonymity revocation data.
    pub ar_data: Vec<ChainArData<C>>,
    /// Policy of this credential object.
    pub policy: Policy<C, AttributeType>,
    /// Redundant, could be deduced from ar_data
    /// ar_parameters, vector of ar handles
    pub choice_ar_handles: Vec<u64>,
}

#[derive(Debug, PartialEq, Eq)]
pub struct CredDeploymentInfo<
    P: Pairing,
    C: Curve<Scalar = P::ScalarField>,
    AttributeType: Attribute<C::Scalar>,
> {
    pub values: CredentialDeploymentValues<C, AttributeType>,
    pub proofs: CredDeploymentProofs<P, C>,
}

/// Context needed to generate pre-identity object.
/// This context is derived from the public information of the identity
/// provider, as well as some other global parameters which can be found in the
/// struct 'GlobalContext'.
pub struct Context<P: Pairing, C: Curve<Scalar = P::ScalarField>> {
    /// Public information on the chosen identity provider and anonymity
    /// revoker(s).
    pub ip_info: IpInfo<P, C>,
    /// Commitment key shared by the identity provider and the account holder.
    /// It is used to generate commitments to the id cred sec key.
    pub commitment_key_sc: PedersenKey<P::G_1>,
    /// Commitment key shared by the identity provider and the account holder.
    /// It is used to generate commitments to the prf key.
    pub commitment_key_prf: PedersenKey<P::G_1>,
    /// choice of anonyimity revocation parameters
    /// that is a choice of subset of anonymity revokers
    /// threshold  parameter
    pub choice_ar_parameters: (Vec<ArInfo<C>>, u64),
}

pub struct GlobalContext<C: Curve> {
    /// Base of dlog proofs with chain.
    pub dlog_base_chain: C,

    /// A shared commitment key known to the chain and the account holder (and
    /// therefore it is public). The account holder uses this commitment key to
    /// generate commitments to values in the attribute list.
    /// This key should presumably be generated at genesis time via some shared
    /// multi-party computation since none of the parties should know anything
    /// special about it (so that commitment is binding, and that the commitment
    /// cannot be broken).
    pub on_chain_commitment_key: PedersenKey<C>,
}

/// Make a context in which the account holder can produce a pre-identity object
/// to send to the identity provider. Also requires access to the global context
/// of parameters, e.g., dlog-proof base point.
pub fn make_context_from_ip_info<P: Pairing, C: Curve<Scalar = P::ScalarField>>(
    ip_info: IpInfo<P, C>,
    choice_ar_handles: (Vec<u64>, u64),
) -> Context<P, C> {
    // TODO: Check with Bassel that these parameters are correct.
    let dlog_base = ip_info.dlog_base;
    let commitment_key_sc = PedersenKey(ip_info.ip_verify_key.2[0], dlog_base);
    let commitment_key_prf = PedersenKey(ip_info.ip_verify_key.2[1], dlog_base);
    let mut choice_ars = Vec::with_capacity(choice_ar_handles.0.len());
    let ip_ar_parameters = &ip_info.ar_info.0.clone();
    for ar in choice_ar_handles.0.into_iter() {
        match ip_ar_parameters.into_iter().find(|&x| x.ar_identity == ar) {
            None => panic!("AR handle not in the IP list"),
            Some(ar_info) => choice_ars.push(ar_info.clone()),
        }
    }

    // find ars from their handles
    Context {
        ip_info,
        commitment_key_sc,
        commitment_key_prf,
        choice_ar_parameters: (choice_ars, choice_ar_handles.1),
    }
}

/// Account data needed by the account holder to generate proofs to deploy the
/// credential object.
pub struct AccountData {
    /// Signature key of the account.
    pub verify_key: ed25519::PublicKey,
    /// And the corresponding verification key.
    pub sign_key: ed25519::SecretKey,
}

/// Serialization of relevant types.

/// Serialize a string by putting the length first as 2 bytes, big endian.
pub fn short_string_to_bytes(s: &str) -> Vec<u8> {
    let bytes = s.as_bytes();
    let l = bytes.len();
    assert!(l < 65536);
    let mut out = common::safe_with_capacity(l + 2);
    out.extend_from_slice(&(l as u16).to_be_bytes());
    out.extend_from_slice(bytes);
    out
}
/// TODO: We really should not be using Strings.
pub fn bytes_to_short_string(cur: &mut Cursor<&[u8]>) -> Option<String> {
    let l = cur.read_u16::<BigEndian>().ok()?;
    let mut svec = vec![0; l as usize];
    cur.read_exact(&mut svec).ok()?;
    String::from_utf8(svec).ok()
}

impl<C: Curve> IpArData<C> {
    pub fn to_bytes(&self) -> Vec<u8> {
        let mut out = Vec::from(&self.ar_identity.to_be_bytes()[..]);
        out.extend_from_slice(&self.enc_prf_key_share.to_bytes());
        out.extend_from_slice(&self.prf_key_share_number.to_be_bytes());
        out.extend_from_slice(&self.proof_com_enc_eq.to_bytes());
        out
    }

    pub fn from_bytes(cur: &mut Cursor<&[u8]>) -> Option<Self> {
        let ar_identity = cur.read_u64::<BigEndian>().ok()?;
        let enc_prf_key_share = Cipher::from_bytes(cur).ok()?;
        let prf_key_share_number = cur.read_u64::<BigEndian>().ok()?;
        let proof_com_enc_eq = ComEncEqProof::from_bytes(cur).ok()?;
        Some(IpArData {
            ar_identity,
            enc_prf_key_share,
            prf_key_share_number,
            proof_com_enc_eq,
        })
    }
}

impl<C: Curve> ChainArData<C> {
    pub fn to_bytes(&self) -> Vec<u8> {
        let mut out = Vec::from(&self.ar_identity.to_be_bytes()[..]);
        out.extend_from_slice(&self.enc_id_cred_pub_share.to_bytes());
        out.extend_from_slice(&self.id_cred_pub_share_number.to_be_bytes());
        out
    }

    pub fn from_bytes(cur: &mut Cursor<&[u8]>) -> Option<Self> {
        let ar_identity = cur.read_u64::<BigEndian>().ok()?;
        let enc_id_cred_pub_share = Cipher::from_bytes(cur).ok()?;
        let id_cred_pub_share_number = cur.read_u64::<BigEndian>().ok()?;
        Some(ChainArData {
            ar_identity,
            enc_id_cred_pub_share,
            id_cred_pub_share_number,
        })
    }
}

impl<C: Curve> CredDeploymentCommitments<C> {
    pub fn to_bytes(&self) -> Vec<u8> {
        let mut out = Vec::from(self.cmm_prf.to_bytes());
        out.extend_from_slice(&self.cmm_cred_counter.to_bytes());
        let ars = &self.cmm_ars;
        out.extend_from_slice(&(ars.len() as u16).to_be_bytes());
        for a in ars {
            out.extend_from_slice(&a.to_bytes());
        }
        let atts = &self.cmm_attributes;
        out.extend_from_slice(&(atts.len() as u16).to_be_bytes());
        for a in atts {
            out.extend_from_slice(&a.to_bytes());
        }
        let cmm_id_cred_sec_sharing_coeff = &self.cmm_id_cred_sec_sharing_coeff;
        out.extend_from_slice(&(cmm_id_cred_sec_sharing_coeff.len() as u16).to_be_bytes());
        for cmm in cmm_id_cred_sec_sharing_coeff.iter() {
            out.extend_from_slice(&cmm.to_bytes());
        }
        out
    }

    pub fn from_bytes(cur: &mut Cursor<&[u8]>) -> Option<Self> {
        let cmm_prf = pedersen::Commitment::from_bytes(cur).ok()?;
        let cmm_cred_counter = pedersen::Commitment::from_bytes(cur).ok()?;
        let m = cur.read_u16::<BigEndian>().ok()?;
        let mut cmm_ars = Vec::with_capacity(m as usize);
        for _ in 0..m {
            cmm_ars.push(pedersen::Commitment::from_bytes(cur).ok()?);
        }
        let l = cur.read_u16::<BigEndian>().ok()?;
        let mut cmm_attributes = Vec::with_capacity(l as usize);
        for _ in 0..l {
            cmm_attributes.push(pedersen::Commitment::from_bytes(cur).ok()?)
        }
        let len = cur.read_u16::<BigEndian>().ok()?;
        let mut cmm_id_cred_sec_sharing_coeff = Vec::with_capacity(len as usize);
        for _ in 0..len {
            cmm_id_cred_sec_sharing_coeff.push(pedersen::Commitment::from_bytes(cur).ok()?);
        }
        Some(CredDeploymentCommitments {
            cmm_prf,
            cmm_cred_counter,
            cmm_ars,
            cmm_attributes,
            cmm_id_cred_sec_sharing_coeff,
        })
    }
}

impl<P: Pairing, C: Curve<Scalar = P::ScalarField>> CredDeploymentProofs<P, C> {
    pub fn to_bytes(&self) -> Vec<u8> {
        // we use the first 4 bytes to encode the final length of the serialization.
        // This is unnecessary because proofs are structured and subparts have their
        // length, but having the extra 4 bytes (which is negligible compared to
        // the rest of the data) allows us to treat the proofs as a binary blob
        // in many other places.
        let mut out = vec![0, 0, 0, 0];
        out.extend_from_slice(&self.sig.to_bytes());
        out.extend_from_slice(&self.commitments.to_bytes());
        out.extend_from_slice(&(self.proof_id_cred_pub.len() as u16).to_be_bytes());
        for (i, p) in self.proof_id_cred_pub.iter() {
            out.extend_from_slice(&i.to_be_bytes());
            out.extend_from_slice(&p.to_bytes());
        }
        out.extend_from_slice(&self.proof_ip_sig.to_bytes());
        out.extend_from_slice(&self.proof_reg_id.to_bytes());
        out.extend_from_slice(&self.proof_acc_sk.to_bytes());
        out.extend_from_slice(&self.proof_policy.to_bytes());
        let len = (out.len() - 4) as u32;
        out[0..4].copy_from_slice(&len.to_be_bytes());
        out
    }

    pub fn from_bytes(cur: &mut Cursor<&[u8]>) -> Option<Self> {
        let _redundant = cur.read_u32::<BigEndian>().ok()?;
        let sig = Signature::from_bytes(cur).ok()?;
        let commitments = CredDeploymentCommitments::from_bytes(cur)?;
        let l = cur.read_u16::<BigEndian>().ok()?;
        let mut proof_id_cred_pub = Vec::with_capacity(l as usize);
        for _ in 0..l {
            proof_id_cred_pub.push((
                cur.read_u64::<BigEndian>().ok()?,
                ComEncEqProof::from_bytes(cur).ok()?,
            ));
        }
        let proof_ip_sig = ComEqSigProof::from_bytes(cur).ok()?;
        let proof_reg_id = ComMultProof::from_bytes(cur).ok()?;
        let proof_acc_sk = Ed25519DlogProof::from_bytes(cur).ok()?;
        let proof_policy = PolicyProof::from_bytes(cur)?;
        Some(CredDeploymentProofs {
            sig,
            commitments,
            proof_id_cred_pub,
            proof_ip_sig,
            proof_reg_id,
            proof_acc_sk,
            proof_policy,
        })
    }
}

impl<C: Curve, AttributeType: Attribute<C::Scalar>> Policy<C, AttributeType> {
    pub fn to_bytes(&self) -> Vec<u8> {
        let mut vec = Vec::from(&self.variant.to_be_bytes()[..]);
        // vec.extend_from_slice(&self.variant.to_be_bytes());
        vec.extend_from_slice(&self.expiry.to_be_bytes());
        let l = self.policy_vec.len();
        vec.extend_from_slice(&(l as u16).to_be_bytes());
        for (idx, v) in self.policy_vec.iter() {
            vec.extend_from_slice(&idx.to_be_bytes());
            vec.extend_from_slice(&v.to_bytes());
        }
        vec
    }

    pub fn from_bytes(cur: &mut Cursor<&[u8]>) -> Option<Self> {
        let variant = cur.read_u16::<BigEndian>().ok()?;
        let expiry = cur.read_u64::<BigEndian>().ok()?;
        let len = cur.read_u16::<BigEndian>().ok()?;
        let mut policy_vec = common::safe_with_capacity(len as usize);
        for _ in 0..len {
            let idx = cur.read_u16::<BigEndian>().ok()?;
            let att = AttributeType::from_bytes(cur)?;
            policy_vec.push((idx, att));
        }
        Some(Policy {
            variant,
            expiry,
            policy_vec,
            _phantom: Default::default(),
        })
    }
}

impl SchemeId {
    pub fn to_bytes(&self) -> [u8; 1] {
        match self {
<<<<<<< HEAD
            SchemeId::Ed25519 => [1],
=======
            SchemeId::Ed25519 => [0],
>>>>>>> f1622f48
        }
    }

    pub fn from_bytes(cur: &mut Cursor<&[u8]>) -> Option<SchemeId> {
        match cur.read_u8().ok()? {
<<<<<<< HEAD
            1 => Some(SchemeId::Ed25519),
=======
            0 => Some(SchemeId::Ed25519),
>>>>>>> f1622f48
            _ => None,
        }
    }
}

impl<C: Curve, AttributeType: Attribute<C::Scalar>> CredentialDeploymentValues<C, AttributeType> {
    pub fn to_bytes(&self) -> Vec<u8> {
        let mut v = self.acc_scheme_id.to_bytes().to_vec();
        // NOTE: Serialize the public key with length to match what is in Haskell code
        // and in order to accept different signature schemes in the future.
        let sig_bytes = self.acc_pub_key.to_bytes();
        v.extend_from_slice(&(sig_bytes.len() as u16).to_be_bytes());
        v.extend_from_slice(&sig_bytes);
        v.extend_from_slice(&self.reg_id.curve_to_bytes());
        v.extend_from_slice(&self.ip_identity.to_be_bytes());
        v.extend_from_slice(&(self.ar_data.len() as u16).to_be_bytes());
        for ar in self.ar_data.iter() {
            v.extend_from_slice(&ar.to_bytes());
        }
        v.extend_from_slice(&self.policy.to_bytes());
        v.extend_from_slice(&(self.choice_ar_handles.len() as u16).to_be_bytes());
        for ar in self.choice_ar_handles.iter() {
            v.extend_from_slice(&ar.to_be_bytes());
        }
        v
    }

    pub fn from_bytes(cur: &mut Cursor<&[u8]>) -> Option<Self> {
        let acc_scheme_id = SchemeId::from_bytes(cur)?;
        let sig_length = cur.read_u16::<BigEndian>().ok()?;
        let mut buf = vec![0; sig_length as usize];
        cur.read_exact(&mut buf).ok()?;
        let acc_pub_key = acc_sig_scheme::PublicKey::from_bytes(&buf).ok()?;
        let reg_id = curve_serialization::read_curve::<C>(cur).ok()?;
        let ip_identity = cur.read_u32::<BigEndian>().ok()?;
        let number_of_ars = cur.read_u16::<BigEndian>().ok()?;
        let mut ar_data = Vec::with_capacity(number_of_ars as usize);
        for _ in 0..number_of_ars {
            ar_data.push(ChainArData::from_bytes(cur)?);
        }
        let policy = Policy::from_bytes(cur)?;
        let number_of_ars = cur.read_u16::<BigEndian>().ok()?;
        let mut choice_ar_handles = Vec::with_capacity(number_of_ars as usize);
        for _ in 0..number_of_ars {
            choice_ar_handles.push(cur.read_u64::<BigEndian>().ok()?);
        }
        Some(CredentialDeploymentValues {
            acc_scheme_id,
            acc_pub_key,
            reg_id,
            ip_identity,
            ar_data,
            choice_ar_handles,
            policy,
        })
    }
}

impl<P: Pairing, C: Curve<Scalar = P::ScalarField>, AttributeType: Attribute<C::Scalar>>
    CredDeploymentInfo<P, C, AttributeType>
{
    pub fn to_bytes(&self) -> Vec<u8> {
        let mut v = self.values.to_bytes();
        let proof_bytes = self.proofs.to_bytes();
        v.extend_from_slice(&proof_bytes);
        v
    }

    pub fn from_bytes(cur: &mut Cursor<&[u8]>) -> Option<Self> {
        let values = CredentialDeploymentValues::from_bytes(cur);

        let proofs = CredDeploymentProofs::<P, C>::from_bytes(cur);
        Some(CredDeploymentInfo {
            values: values?,
            proofs: proofs?,
        })
    }
}

impl<P: Pairing> SigRetrievalRandomness<P> {
    pub fn to_bytes(&self) -> Box<[u8]> { P::G_1::scalar_to_bytes(&self.0) }

    pub fn from_bytes(cur: &mut Cursor<&[u8]>) -> Option<Self> {
        let scalar = curve_serialization::read_curve_scalar::<P::G_1>(cur).ok()?;
        Some(SigRetrievalRandomness(scalar))
    }
}

impl<C: Curve> PolicyProof<C> {
    pub fn to_bytes(&self) -> Box<[u8]> {
        let mut v = Vec::with_capacity(2 * C::SCALAR_LENGTH);
        v.extend_from_slice(&C::scalar_to_bytes(&self.variant_rand));
        v.extend_from_slice(&C::scalar_to_bytes(&self.expiry_rand));
        v.extend_from_slice(&(self.cmm_opening_map.len() as u16).to_be_bytes());
        for (idx, r) in self.cmm_opening_map.iter() {
            v.extend_from_slice(&idx.to_be_bytes());
            v.extend_from_slice(&C::scalar_to_bytes(r));
        }
        v.into_boxed_slice()
    }

    pub fn from_bytes(cur: &mut Cursor<&[u8]>) -> Option<Self> {
        let variant_rand = C::bytes_to_scalar(cur).ok()?;
        let expiry_rand = C::bytes_to_scalar(cur).ok()?;
        let l = cur.read_u16::<BigEndian>().ok()?;
        let mut cmm_opening_map = common::safe_with_capacity(l as usize);
        for _ in 0..l {
            let idx = cur.read_u16::<BigEndian>().ok()?;
            let scalar = curve_serialization::read_curve_scalar::<C>(cur).ok()?;
            cmm_opening_map.push((idx, scalar));
        }
        Some(PolicyProof {
            variant_rand,
            expiry_rand,
            cmm_opening_map,
        })
    }
}
impl<C: Curve> ArInfo<C> {
    pub fn to_bytes(&self) -> Box<[u8]> {
        let mut r: Vec<u8> = Vec::from(&self.ar_identity.to_be_bytes()[..]);
        // let mut r = Vec::with_capacity(4);
        // r.extend_from_slice(self.ar_identity.to_be_bytes());
        r.extend_from_slice(&short_string_to_bytes(&self.ar_description));
        r.extend_from_slice(&self.ar_public_key.to_bytes());
        r.into_boxed_slice()
    }

    pub fn from_bytes(cur: &mut Cursor<&[u8]>) -> Option<Self> {
        let ar_identity = cur.read_u64::<BigEndian>().ok()?;
        let ar_description = bytes_to_short_string(cur)?;
        let ar_public_key = elgamal::PublicKey::from_bytes(cur).ok()?;
        Some(ArInfo {
            ar_identity,
            ar_description,
            ar_public_key,
        })
    }
}
impl<P: Pairing, C: Curve<Scalar = P::ScalarField>> IpInfo<P, C> {
    pub fn to_bytes(&self) -> Box<[u8]> {
        let mut r = Vec::with_capacity(4);
        r.extend_from_slice(&self.ip_identity.to_be_bytes());
        r.extend_from_slice(&short_string_to_bytes(&self.ip_description));
        r.extend_from_slice(&self.ip_verify_key.to_bytes());
        r.extend_from_slice(&self.dlog_base.curve_to_bytes());
        let l = &self.ar_info.0.len();
        r.extend_from_slice(&l.to_be_bytes());
        for item in &self.ar_info.0 {
            r.extend_from_slice(&item.to_bytes());
        }
        r.extend_from_slice(&self.ar_info.1.to_bytes());
        r.into_boxed_slice()
    }

    pub fn from_bytes(cur: &mut Cursor<&[u8]>) -> Option<Self> {
        let ip_identity = cur.read_u32::<BigEndian>().ok()?;
        let ip_description = bytes_to_short_string(cur)?;
        let ip_verify_key = pssig::PublicKey::from_bytes(cur).ok()?;
        let dlog_base = P::G_1::bytes_to_curve(cur).ok()?;
        let l = cur.read_u16::<BigEndian>().ok()?;
        let mut ar_list = Vec::with_capacity(l as usize);
        for _ in 0..l {
            ar_list.push(ArInfo::from_bytes(cur)?);
        }
        let ar_info = (ar_list, PedersenKey::from_bytes(cur).ok()?);
        Some(IpInfo {
            ip_identity,
            ip_description,
            ip_verify_key,
            dlog_base,
            ar_info,
        })
    }
}

impl<P: Pairing, C: Curve<Scalar = P::ScalarField>> Context<P, C> {
    pub fn to_bytes(&self) -> Box<[u8]> {
        let mut r = vec![];
        r.extend_from_slice(&self.ip_info.to_bytes());
        r.extend_from_slice(&self.commitment_key_sc.to_bytes());
        r.extend_from_slice(&self.commitment_key_prf.to_bytes());
        let l = &self.choice_ar_parameters.0.len();
        r.extend_from_slice(&l.to_be_bytes());
        for item in &self.choice_ar_parameters.0 {
            r.extend_from_slice(&item.to_bytes());
        }
        r.extend_from_slice(&self.choice_ar_parameters.1.to_be_bytes());
        r.into_boxed_slice()
    }

    pub fn from_bytes(cur: &mut Cursor<&[u8]>) -> Option<Self> {
        let ip_info = IpInfo::from_bytes(cur)?;
        let commitment_key_sc = PedersenKey::from_bytes(cur).ok()?;
        let commitment_key_prf = PedersenKey::from_bytes(cur).ok()?;
        let l = cur.read_u16::<BigEndian>().ok()?;
        let mut ar_list = Vec::with_capacity(l as usize);
        for _ in 0..l {
            ar_list.push(ArInfo::from_bytes(cur)?);
        }
        let choice_ar_parameters = (ar_list, cur.read_u64::<BigEndian>().ok()?);
        Some(Context {
            ip_info,
            commitment_key_sc,
            commitment_key_prf,
            choice_ar_parameters,
        })
    }
}

impl<C: Curve> GlobalContext<C> {
    pub fn to_bytes(&self) -> Box<[u8]> {
        let mut r = vec![];
        r.extend_from_slice(&self.dlog_base_chain.curve_to_bytes());
        r.extend_from_slice(&self.on_chain_commitment_key.to_bytes());
        r.into_boxed_slice()
    }

    pub fn from_bytes(cur: &mut Cursor<&[u8]>) -> Option<Self> {
        let dlog_base_chain = C::bytes_to_curve(cur).ok()?;
        let on_chain_commitment_key = PedersenKey::from_bytes(cur).ok()?;
        Some(GlobalContext {
            dlog_base_chain,
            on_chain_commitment_key,
        })
    }
}<|MERGE_RESOLUTION|>--- conflicted
+++ resolved
@@ -564,21 +564,13 @@
 impl SchemeId {
     pub fn to_bytes(&self) -> [u8; 1] {
         match self {
-<<<<<<< HEAD
-            SchemeId::Ed25519 => [1],
-=======
             SchemeId::Ed25519 => [0],
->>>>>>> f1622f48
         }
     }
 
     pub fn from_bytes(cur: &mut Cursor<&[u8]>) -> Option<SchemeId> {
         match cur.read_u8().ok()? {
-<<<<<<< HEAD
-            1 => Some(SchemeId::Ed25519),
-=======
             0 => Some(SchemeId::Ed25519),
->>>>>>> f1622f48
             _ => None,
         }
     }
