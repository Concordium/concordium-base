use curve_arithmetic::curve_arithmetic::*;
use dodis_yampolskiy_prf::secret as prf;
use elgamal::cipher::Cipher;
use pairing::Field;
use pedersen_scheme::{commitment as pedersen, key::CommitmentKey as PedersenKey};
use ps_sig::{public as pssig, signature::*};
use ed25519_dalek as acc_sig_scheme;

use ed25519_dalek as ed25519;

use sigma_protocols::{
    com_enc_eq::ComEncEqProof, com_eq_different_groups::ComEqDiffGrpsProof, dlog::DlogProof,
};

pub struct CommitmentParams<C: Curve>(pub (C, C));
pub struct ElgamalParams<C: Curve>(pub (C, C));

pub trait Attribute<F: Field> {
    fn to_field_element(&self) -> F;
}

#[derive(Clone, Debug)]
pub struct AttributeList<F: Field, AttributeType: Attribute<F>> {
    pub variant:  u32,
    pub alist:    Vec<AttributeType>,
    pub _phantom: std::marker::PhantomData<F>,
}

#[derive(Debug)]
pub struct IdCredentials<C: Curve> {
    pub id_cred_sec: elgamal::SecretKey<C>,
    pub id_cred_pub: elgamal::PublicKey<C>,
}

/// Private credential holder information. A user maintaints these
/// through many different interactions with the identity provider and
/// the chain.
#[derive(Debug)]
pub struct CredentialHolderInfo<P: Pairing> {
    /// Name of the credential holder.
    pub id_ah: String,
    /// Public and private keys of the credential holder. NB: These are distinct
    /// from the public/private keys of the account holders.
    pub id_cred: IdCredentials<P::G_1>,
    // aux_data: &[u8]
}

/// Private and public data chosen by the credential holder before the
/// interaction with the identity provider. The credential holder chooses a prf
/// key and an attribute list.
#[derive(Debug)]
pub struct AccCredentialInfo<P: Pairing, AttributeType: Attribute<P::ScalarField>> {
    pub acc_holder_info: CredentialHolderInfo<P>,
    /// Chosen prf key of the credential holder.
    pub prf_key: prf::SecretKey<P::G_1>,
    /// Chosen attribute list.
    pub attributes: AttributeList<P::ScalarField, AttributeType>,
}

/// Data created by the credential holder to support anonymity revocation.
pub struct ArData<C: Curve> {
    /// Identity of the anonymity revoker.
    pub ar_name: String,
    /// Encryption of the prf key of the credential holder.
    pub e_reg_id: Cipher<C>,
}

/// Information sent from the account holder to the identity provider.
pub struct PreIdentityObject<
    P: Pairing,
    AttributeType: Attribute<P::ScalarField>,
    C: Curve<Scalar = P::ScalarField>,
> {
    /// Name of the account holder.
    pub id_ah: String,
    /// Public credential of the account holder only.
    pub id_cred_pub: elgamal::PublicKey<P::G_1>,
    /// Information on the chosen anonymity revoker, and the encryption of the
    /// account holder's prf key with the anonymity revoker's encryption key.
    pub id_ar_data: ArData<C>,
    /// Chosen attribute list.
    pub alist: AttributeList<P::ScalarField, AttributeType>,
    /// Proof of knowledge of secret credentials corresponding to id_cred_pub
    pub pok_sc: DlogProof<P::G_1>,
    /// Commitment to the prf key.
    pub cmm_prf: pedersen::Commitment<P::G_1>,
    /// commitment to the prf key in the same group as the elgamal key of the
    /// anonymity revoker
    pub snd_cmm_prf: pedersen::Commitment<C>,
    /// Proof that the encryption of the prf key in id_ar_data is the same as
    /// the key in snd_cmm_prf (hidden behind the commitment).
    pub proof_com_enc_eq: ComEncEqProof<C>,
    /// Proof that the first and snd commitments to the prf are hiding the same
    /// value
    pub proof_com_eq: ComEqDiffGrpsProof<P::G_1, C>,
}

/// Public information about an identity provider.
#[derive(Debug, Clone)]
pub struct IpInfo<P: Pairing, C: Curve> {
    pub id_identity: String,
    pub id_verify_key: pssig::PublicKey<P>,
    /// In the current design the identity provider chooses a single anonymity
    /// revoker. This will be changed in the future.
    pub ar_info: ArInfo<C>,
}

#[derive(Clone, Debug)]
pub struct ArInfo<C: Curve> {
    /// The name and public key of the anonymity revoker chosen by this identity
    /// provider. In the future each identity provider will allow a set of
    /// anonymity revokers.
    pub ar_name: String,
    pub ar_public_key: elgamal::PublicKey<C>,
    pub ar_elgamal_generator: C,
}

/// Information the account holder has after the interaction with the identity
/// provider. The account holder uses this information to generate credentials
/// to deploy on the chain.
pub struct IdentityObject<P: Pairing, AttributeType: Attribute<P::ScalarField>, C: Curve> {
    /// Identity provider who checked and signed the data in the
    /// PreIdentityObject.
    pub id_provider: IpInfo<P, C>,
    pub acc_credential_info: AccCredentialInfo<P, AttributeType>,
    /// Signature of the PreIdentityObject data.
    pub sig: Signature<P>,
    /// Information on the chosen anonymity revoker, and the encryption of the
    /// account holder's prf key with the anonymity revoker's encryption key.
    /// Should be the same as the data signed by the identity provider.
    pub ar_data: ArData<C>,
}

<<<<<<< HEAD
pub struct CredDeploymentCommitments<P:Pairing>{
      pub cmm_id_cred_sec: pedersen::Commitment<P::G_1>,
      pub cmm_prf: pedersen::Commitment<P::G_1>,
      pub cmm_attributes: Vec<pedersen::Commitment<P::G_1>>
}

pub struct Policy<P:Pairing>{
    variant: i32,
    policy_vec: Vec<(u16, P::ScalarField)>
}

pub struct CredDeploymentInfo<P: Pairing, AttributeType: Attribute<P::ScalarField>, C:Curve> {
      pub reg_id:     P::G_1,
      pub ar_data:    ArData<C>,
      pub ip_identity: String,
      pub policy : Policy<P>,
      pub acc_pub_key: acc_sig_scheme::PublicKey,
      pub acc_encryption_key: elgamal::PublicKey<C>,
      pub attributes: AttributeList<P::ScalarField, AttributeType>,
      pub commitments: CredDeploymentCommitments<P>
=======
pub struct CredDeploymentInfo<P: Pairing, AttributeType: Attribute<P::ScalarField>> {
    pub reg_id:     P::G_1,
    pub attributes: AttributeList<P::ScalarField, AttributeType>,
}

/// Context needed to generate pre-identity object.
/// This context is derived from the public information of the identity
/// provider, as well as some other global parameters which can be found in the
/// struct 'GlobalContext'.
pub struct Context<P: Pairing, C: Curve> {
    /// Public information on the chosen identity provider and anonymity
    /// revoker(s).
    pub ip_info: IpInfo<P, C>,
    /// base point of the dlog proof (account holder knows secret credentials
    /// corresponding to the public credentials), shared at least between id
    /// provider and the account holder
    pub dlog_base: P::G_1,
    /// Commitment key shared by the identity provider and the account holder.
    /// It is used to generate commitments to the prf key.
    pub commitment_key_id: PedersenKey<P::G_1>,
    /// Commitment key shared by the anonymity revoker, identity provider, and
    /// account holder. Used to commit to the prf key of the account holder in
    /// the same group as the encryption of the prf key as given to the
    /// anonymity revoker.
    pub commitment_key_ar: PedersenKey<C>,
}

pub struct GlobalContext<P: Pairing> {
    /// Base point of the dlog proof. This must be the same as the generator of
    /// the elgamal encryption group used by the identity providers. Currently
    /// we assume that the generator is fixed globally for the group (since all
    /// identity providers use the same group). This parameter is currently not
    /// in the IpInfo struct because we might need it to not be chosen by
    /// the identity provider.
    ///
    /// If it is then maybe the identity provider could revel the prf key of the
    /// account holder. TODO: CHECK IF THIS IS REALLY THE CASE.
    pub dlog_base: P::G_1,

    /// A shared commitment key known to the chain and the account holder (and
    /// therefore it is public). The account holder uses this commitment key to
    /// generate commitments to values in the attribute list.
    /// This key should presumably be generated at genesis time via some shared
    /// multi-party computation since none of the parties should know anything
    /// special about it (so that commitment is binding, and that the commitment
    /// cannot be broken).
    /// TODO: Check with Bassel that the key is over the correct group.
    pub on_chain_commitment_key: PedersenKey<P::G_1>,
}

/// Make a context in which the account holder can produce a pre-identity object
/// to send to the identity provider. Also requires access to the global context
/// of parameters, e.g., dlog-proof base point.
pub fn make_context_from_ip_info<P: Pairing, C: Curve>(
    ip_info: IpInfo<P, C>,
    global: &GlobalContext<P>,
) -> Context<P, C> {
    // TODO: Check with Bassel that these parameters are correct.
    let commitment_key_id =
        PedersenKey(vec![ip_info.id_verify_key.0[0]], ip_info.id_verify_key.0[1]);
    let commitment_key_ar = PedersenKey(
        vec![ip_info.ar_info.ar_elgamal_generator],
        ip_info.ar_info.ar_public_key.0,
    );
    Context {
        ip_info,
        dlog_base: global.dlog_base,
        commitment_key_id,
        commitment_key_ar,
    }
}

/// Account data needed by the account holder to generate proofs to deploy the
/// credential object.
pub struct AccountData {
    /// Signature key of the account.
    pub verify_key: ed25519::PublicKey,
    /// And the corresponding verification key.
    pub sign_key: ed25519::SecretKey,
>>>>>>> 67fd4b0f
}<|MERGE_RESOLUTION|>--- conflicted
+++ resolved
@@ -131,7 +131,6 @@
     pub ar_data: ArData<C>,
 }
 
-<<<<<<< HEAD
 pub struct CredDeploymentCommitments<P:Pairing>{
       pub cmm_id_cred_sec: pedersen::Commitment<P::G_1>,
       pub cmm_prf: pedersen::Commitment<P::G_1>,
@@ -152,10 +151,6 @@
       pub acc_encryption_key: elgamal::PublicKey<C>,
       pub attributes: AttributeList<P::ScalarField, AttributeType>,
       pub commitments: CredDeploymentCommitments<P>
-=======
-pub struct CredDeploymentInfo<P: Pairing, AttributeType: Attribute<P::ScalarField>> {
-    pub reg_id:     P::G_1,
-    pub attributes: AttributeList<P::ScalarField, AttributeType>,
 }
 
 /// Context needed to generate pre-identity object.
@@ -232,5 +227,4 @@
     pub verify_key: ed25519::PublicKey,
     /// And the corresponding verification key.
     pub sign_key: ed25519::SecretKey,
->>>>>>> 67fd4b0f
 }