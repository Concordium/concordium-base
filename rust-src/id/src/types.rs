use crate::{
    secret_sharing::Threshold,
    sigma_protocols::{
        com_enc_eq, com_eq, com_eq_different_groups, com_eq_sig, com_mult,
        common::{ReplicateAdapter, ReplicateWitness},
        dlog,
    },
};
use base58check::*;
use byteorder::ReadBytesExt;
use crypto_common::*;
use crypto_common_derive::*;
use curve_arithmetic::*;
use dodis_yampolskiy_prf::secret as prf;
use ed25519_dalek as acc_sig_scheme;
use ed25519_dalek as ed25519;
use eddsa_ed25519::dlog_ed25519::Ed25519DlogProof;
use either::Either;
use elgamal::{cipher::Cipher, message::Message, secret::SecretKey as ElgamalSecretKey};
use ff::Field;
use hex::{decode, encode};
use pedersen_scheme::{
    commitment as pedersen, key::CommitmentKey as PedersenKey, Value as PedersenValue,
};
use ps_sig::{public as pssig, signature::*, unknown_message::SigRetrievalRandomness};
use random_oracle::Challenge;
use serde::{
    de, de::Visitor, ser::SerializeMap, Deserialize as SerdeDeserialize, Deserializer,
    Serialize as SerdeSerialize, Serializer,
};
use sha2::{Digest, Sha256};
use std::{
    cmp::Ordering,
    collections::{btree_map::BTreeMap, BTreeSet},
    convert::TryFrom,
    fmt,
    io::{Cursor, Read},
    str::FromStr,
}; // only for account addresses

pub const ACCOUNT_ADDRESS_SIZE: usize = 32;

#[derive(Debug, PartialEq, Eq, Copy, Clone)]
pub struct AccountAddress([u8; ACCOUNT_ADDRESS_SIZE]);

// Parse from string assuming base58 check encoding.
impl std::str::FromStr for AccountAddress {
    type Err = ();

    fn from_str(v: &str) -> Result<Self, Self::Err> {
        let (version, body) = v.from_base58check().map_err(|_| ())?;
        if version == 1 && body.len() == ACCOUNT_ADDRESS_SIZE {
            let mut buf = [0u8; ACCOUNT_ADDRESS_SIZE];
            buf.copy_from_slice(&body);
            Ok(AccountAddress(buf))
        } else {
            Err(())
        }
    }
}

impl SerdeSerialize for AccountAddress {
    fn serialize<S: Serializer>(&self, ser: S) -> Result<S::Ok, S::Error> {
        let b58_str = self.0.to_base58check(1);
        ser.serialize_str(&b58_str)
    }
}

impl<'de> SerdeDeserialize<'de> for AccountAddress {
    fn deserialize<D: Deserializer<'de>>(des: D) -> Result<Self, D::Error> {
        des.deserialize_str(Base58Visitor)
    }
}

struct Base58Visitor;

impl<'de> Visitor<'de> for Base58Visitor {
    type Value = AccountAddress;

    fn expecting(&self, formatter: &mut fmt::Formatter) -> fmt::Result {
        write!(formatter, "A base58 string, version 1.")
    }

    fn visit_str<E: de::Error>(self, v: &str) -> Result<Self::Value, E> {
        v.parse::<AccountAddress>()
            .map_err(|_| de::Error::custom("Wrong Base58 version."))
    }
}

impl Serial for AccountAddress {
    #[inline]
    fn serial<B: Buffer>(&self, x: &mut B) {
        x.write_all(&self.0)
            .expect("Writing to buffer should succeed.")
    }
}

impl Deserial for AccountAddress {
    #[inline]
    fn deserial<R: ReadBytesExt>(source: &mut R) -> Fallible<Self> {
        let mut buf = [0u8; ACCOUNT_ADDRESS_SIZE];
        source.read_exact(&mut buf)?;
        Ok(AccountAddress(buf))
    }
}

impl AccountAddress {
    /// Construct account address from the registration id.
    pub fn new<C: Curve>(reg_id: &C) -> Self {
        let mut out = [0; ACCOUNT_ADDRESS_SIZE];
        let hasher = Sha256::new().chain(&to_bytes(reg_id));
        out.copy_from_slice(&hasher.result());
        AccountAddress(out)
    }
}

/// Threshold for the number of signatures required.
#[derive(Debug, PartialEq, Eq, PartialOrd, Ord, Clone, Copy, Hash, Serialize)]
#[repr(transparent)]
/// The values of this type must maintain the property that they are not 0.
#[serde(transparent)]
#[derive(SerdeSerialize)]
pub struct SignatureThreshold(pub u8);

// Need to manually implement deserialize to maintain the property that it is
// non-zero.
impl<'de> SerdeDeserialize<'de> for SignatureThreshold {
    fn deserialize<D: Deserializer<'de>>(des: D) -> Result<Self, D::Error> {
        // expect a map, but also handle string
        des.deserialize_u8(SignatureThresholdVisitor)
    }
}

pub struct SignatureThresholdVisitor;

impl<'de> Visitor<'de> for SignatureThresholdVisitor {
    type Value = SignatureThreshold;

    fn expecting(&self, formatter: &mut fmt::Formatter) -> fmt::Result {
        write!(formatter, "A non-zero u8.")
    }

    fn visit_u64<E: de::Error>(self, v: u64) -> Result<Self::Value, E> {
        if v > 0 && v <= 255 {
            Ok(SignatureThreshold(v as u8))
        } else {
            Err(de::Error::custom(format!(
                "Signature threshold out of range {}",
                v
            )))
        }
    }
}

/// Index of an account key that is to be used.
#[derive(Debug, PartialEq, Eq, PartialOrd, Ord, Clone, Copy, Hash, Serialize)]
#[repr(transparent)]
#[derive(SerdeSerialize, SerdeDeserialize)]
#[serde(transparent)]
pub struct KeyIndex(pub u8);

#[derive(Debug, PartialEq, Eq)]
/// List of pairs of index of key and proof.
/// The list should be non-empty and at most 255 elements long, and have no
/// duplicates. The current choice of data structure disallows duplicates by
/// design.
#[serde(transparent)]
#[derive(SerdeSerialize, SerdeDeserialize)]
pub struct AccountOwnershipProof {
    pub proofs: BTreeMap<KeyIndex, Ed25519DlogProof>,
}

// Manual implementation to be able to encode length as 1, as well as to
// make sure there is at least one proof.
impl Serial for AccountOwnershipProof {
    fn serial<B: Buffer>(&self, out: &mut B) {
        let len = self.proofs.len() as u8;
        out.put(&len);
        serial_map_no_length(&self.proofs, out)
    }
}

impl Deserial for AccountOwnershipProof {
    fn deserial<R: ReadBytesExt>(source: &mut R) -> Fallible<Self> {
        let len: u8 = source.get()?;
        if len == 0 {
            bail!("Need at least one proof.")
        }
        let proofs = deserial_map_no_length(source, usize::from(len))?;
        Ok(AccountOwnershipProof { proofs })
    }
}

impl AccountOwnershipProof {
    /// Number of individual proofs in this proof.
    /// NB: This method relies on the invariant that proofs should not
    /// have more than 255 elements.
    pub fn num_proofs(&self) -> SignatureThreshold { SignatureThreshold(self.proofs.len() as u8) }
}

#[derive(Debug, PartialEq, Eq, PartialOrd, Ord, Clone, Copy, Hash, Serialize)]
#[repr(transparent)]
#[serde(transparent)]
#[derive(SerdeSerialize, SerdeDeserialize)]
pub struct IpIdentity(pub u32);

impl fmt::Display for IpIdentity {
    fn fmt(&self, f: &mut fmt::Formatter<'_>) -> fmt::Result { write!(f, "{}", self.0) }
}

#[derive(
    Debug,
    PartialEq,
    Eq,
    PartialOrd,
    Ord,
    Clone,
    Copy,
    Hash,
    Serial,
    SerdeSerialize,
    SerdeDeserialize,
)]
#[serde(try_from = "u32", into = "u32")]
/// Identity of the anonymity revoker on the chain. This defines their
/// evaluation point for secret sharing, and thus it cannot be 0.
pub struct ArIdentity(u32);

impl Deserial for ArIdentity {
    fn deserial<R: ReadBytesExt>(source: &mut R) -> Fallible<Self> {
        let x = source.get()?;
        if x == 0 {
            bail!("ArIdentity must be non-zero.")
        } else {
            Ok(ArIdentity(x))
        }
    }
}

impl fmt::Display for ArIdentity {
    fn fmt(&self, f: &mut fmt::Formatter<'_>) -> fmt::Result { write!(f, "{}", self.0) }
}

impl Into<u32> for ArIdentity {
    fn into(self) -> u32 { self.0 }
}

impl Into<u64> for ArIdentity {
    fn into(self) -> u64 { u64::from(self.0) }
}

impl TryFrom<u32> for ArIdentity {
    type Error = &'static str;

    fn try_from(value: u32) -> Result<Self, Self::Error> {
        if value == 0 {
            Err("Zero is not a valid ArIdentity.")
        } else {
            Ok(ArIdentity(value))
        }
    }
}

impl ArIdentity {
    /// Curve scalars must be big enough to accommodate all 32 bit unsigned
    /// integers.
    pub fn to_scalar<C: Curve>(self) -> C::Scalar { C::scalar_from_u64(u64::from(self.0)) }

    #[cfg(test)]
    // This is unchecked, and only used in tests.
    pub fn new(x: u32) -> Self {
        assert_ne!(x, 0, "Trying to construct ArIdentity 0.");
        ArIdentity(x)
    }
}

#[derive(Debug, PartialEq, Eq, PartialOrd, Ord, Clone, Copy, Hash, Serialize)]
#[repr(transparent)]
#[derive(SerdeSerialize, SerdeDeserialize)]
#[serde(try_from = "AttributeStringTag", into = "AttributeStringTag")]
pub struct AttributeTag(pub u8);

/// Given two ordered iterators call the corresponding functions in the
/// increasing order of keys. That is, essentially merge the two iterators into
/// an ordered iterator and then map, but this is all done inline.
pub fn merge_iter<'a, K: Ord + 'a, V1: 'a, V2: 'a, I1, I2, F>(i1: I1, i2: I2, mut f: F)
where
    I1: std::iter::IntoIterator<Item = (&'a K, &'a V1)>,
    I2: std::iter::IntoIterator<Item = (&'a K, &'a V2)>,
    F: FnMut(Either<&'a V1, &'a V2>), {
    let mut iter_1 = i1.into_iter().peekable();
    let mut iter_2 = i2.into_iter().peekable();
    while let (Some(&(tag_1, v_1)), Some(&(tag_2, v_2))) = (iter_1.peek(), iter_2.peek()) {
        if tag_1 < tag_2 {
            f(Either::Left(v_1));
            // advance the first iterator
            let _ = iter_1.next().is_none();
        } else {
            f(Either::Right(v_2));
            // advance the second iterator
            let _ = iter_2.next();
        }
    }
    for (_, v) in iter_1 {
        f(Either::Left(v))
    }
    for (_, v) in iter_2 {
        f(Either::Right(v))
    }
}

/// NB: The length of this list must be less than 256.
/// This must be consistent with the value of attributeNames in
/// haskell-src/Concordium/ID/Types.hs
pub const ATTRIBUTE_NAMES: [&str; 13] = [
    "firstName",
    "lastName",
    "sex",
    "dob",
    "countryOfResidence",
    "nationality",
    "idDocType",
    "idDocNo",
    "idDocIssuer",
    "idDocIssuedAt",
    "idDocExpiresAt",
    "nationalIdNo",
    "taxIdNo",
];

#[derive(Debug, PartialEq, Eq, Clone)]
#[repr(transparent)]
#[derive(SerdeSerialize, SerdeDeserialize)]
#[serde(transparent)]
pub struct AttributeStringTag(String);

impl<'a> fmt::Display for AttributeStringTag {
    fn fmt(&self, f: &mut fmt::Formatter<'_>) -> fmt::Result { write!(f, "{}", self.0) }
}

// NB: This requires that the length of ATTRIBUTE_NAMES is no more than 256.
// FIXME: This method's complexity is linear in the size of the set of
// attributes.
impl<'a> TryFrom<AttributeStringTag> for AttributeTag {
    type Error = failure::Error;

    fn try_from(v: AttributeStringTag) -> Result<Self, Self::Error> {
        if let Some(idx) = ATTRIBUTE_NAMES.iter().position(|&x| x == v.0) {
            Ok(AttributeTag(idx as u8))
        } else {
            Err(format_err!("{} tag unknown.", v.0))
        }
    }
}

impl<'a> std::convert::From<AttributeTag> for AttributeStringTag {
    fn from(v: AttributeTag) -> Self {
        let v_usize: usize = v.into();
        if v_usize < ATTRIBUTE_NAMES.len() {
            AttributeStringTag(ATTRIBUTE_NAMES[v_usize].to_owned())
        } else {
            AttributeStringTag("UNKNOWN".to_owned())
        }
    }
}

impl fmt::Display for AttributeTag {
    fn fmt(&self, f: &mut fmt::Formatter<'_>) -> fmt::Result {
        assert!(self.0 > 0);
        let l: usize = (*self).into();
        if l > 0 && l <= ATTRIBUTE_NAMES.len() {
            write!(f, "{}", ATTRIBUTE_NAMES[l - 1])
        } else {
            Err(fmt::Error)
        }
    }
}

impl std::str::FromStr for AttributeTag {
    type Err = failure::Error;

    fn from_str(s: &str) -> Result<Self, Self::Err> {
        if let Some(idx) = ATTRIBUTE_NAMES.iter().position(|&x| x == s) {
            Ok(AttributeTag(idx as u8))
        } else {
            Err(format_err!("{} tag unknown.", s))
        }
    }
}

impl Into<usize> for AttributeTag {
    fn into(self) -> usize { self.0.into() }
}

impl From<u8> for AttributeTag {
    fn from(x: u8) -> Self { AttributeTag(x) }
}

pub trait Attribute<F: Field>: Clone + Sized + Send + Sync + fmt::Display + Serialize {
    // convert an attribute to a field element
    fn to_field_element(&self) -> F;
}

/// YearMonth in Gregorian calendar.
/// The year is in Gregorian calendar and months are numbered from 1, i.e.,
/// 1 is January, ..., 12 is December.
/// Year must be a 4 digit year, i.e., between 1000 and 9999.
#[derive(Clone, Copy, Debug, PartialEq, Eq)]
pub struct YearMonth {
    pub year:  u16,
    pub month: u8,
}

impl SerdeSerialize for YearMonth {
    fn serialize<S>(&self, serializer: S) -> Result<S::Ok, S::Error>
    where
        S: Serializer, {
        let s = format!("{}{:0>2}", self.year, self.month);
        serializer.serialize_str(&s)
    }
}

impl<'de> SerdeDeserialize<'de> for YearMonth {
    fn deserialize<D>(deserializer: D) -> Result<Self, D::Error>
    where
        D: Deserializer<'de>, {
        deserializer.deserialize_str(YearMonthVisitor)
    }
}

struct YearMonthVisitor;

impl<'de> Visitor<'de> for YearMonthVisitor {
    type Value = YearMonth;

    fn expecting(&self, formatter: &mut fmt::Formatter) -> fmt::Result {
        formatter.write_str("a year and month in format YYYYMM")
    }

    fn visit_str<E>(self, s: &str) -> Result<Self::Value, E>
    where
        E: de::Error, {
        YearMonth::from_str(s).map_err(de::Error::custom)
    }
}

impl Serial for YearMonth {
    fn serial<B: Buffer>(&self, out: &mut B) {
        out.put(&self.year);
        out.put(&self.month);
    }
}

impl Deserial for YearMonth {
    fn deserial<R: ReadBytesExt>(source: &mut R) -> Fallible<Self> {
        let year = source.get()?;
        let month = source.get()?;
        YearMonth::new(year, month).ok_or_else(|| format_err!("Invalid year/month."))
    }
}

impl std::str::FromStr for YearMonth {
    type Err = failure::Error;

    fn from_str(s: &str) -> Fallible<Self> {
        if s.len() != 6 {
            bail!("Invalid length of YYYYMM.")
        }
        let (s_year, s_month) = s.split_at(4);
        let year = s_year.parse::<u16>()?;
        let month = s_month.parse::<u8>()?;
        if let Some(ym) = YearMonth::new(year, month) {
            Ok(ym)
        } else {
            bail!("Year or month out of range.")
        }
    }
}

impl YearMonth {
    /// Construct a new YearMonth object.
    /// This method checks that year and month are in range.
    pub fn new(year: u16, month: u8) -> Option<Self> {
        if year >= 1000 && year < 10000 && month >= 1 && month <= 12 {
            Some(YearMonth { year, month })
        } else {
            None
        }
    }

    pub fn now() -> YearMonth {
        use chrono::Datelike;
        let now = chrono::Utc::now();
        YearMonth {
            year:  now.year() as u16,
            month: now.month() as u8,
        }
    }
}

impl TryFrom<u64> for YearMonth {
    type Error = ();

    /// Try to convert unsigned 64-bit integer to year and month. Least
    /// significant byte is month, following two bytes is year in big endian
    fn try_from(v: u64) -> Result<Self, Self::Error> {
        let month = (v & 0xFF) as u8;
        let year = ((v >> 8) & 0xFFFF) as u16;
        YearMonth::new(year, month).ok_or(())
    }
}

impl From<YearMonth> for u64 {
    /// Convert expiry (year and month) to unsigned 64-bit integer.
    /// Least significant byte is month, following two bytes are year
    fn from(v: YearMonth) -> Self { u64::from(v.month) | (u64::from(v.year) << 8) }
}

impl From<&YearMonth> for u64 {
    /// Convert expiry (year and month) to unsigned 64-bit integer.
    /// Least significant byte is month, following two bytes are year
    fn from(v: &YearMonth) -> Self { u64::from(v.month) | (u64::from(v.year) << 8) }
}

impl From<&YearMonth> for u32 {
    /// Convert expiry (year and month) to unsigned 32-bit integer.
    /// Least significant byte is month, following two bytes are year
    fn from(v: &YearMonth) -> Self { u32::from(v.month) | (u32::from(v.year) << 8) }
}

impl From<YearMonth> for u32 {
    /// Convert expiry (year and month) to unsigned 32-bit integer.
    /// Least significant byte is month, following two bytes are year
    fn from(v: YearMonth) -> Self { u32::from(v.month) | (u32::from(v.year) << 8) }
}

#[derive(Clone, Debug, Serialize, SerdeSerialize, SerdeDeserialize)]
#[serde(bound(
    serialize = "F: Field, AttributeType: Attribute<F> + SerdeSerialize",
    deserialize = "F: Field, AttributeType: Attribute<F> + SerdeDeserialize<'de>"
))]
pub struct AttributeList<F: Field, AttributeType: Attribute<F>> {
    #[serde(rename = "validTo")]
    pub valid_to: YearMonth,
    #[serde(rename = "createdAt")]
    pub created_at: YearMonth,
    /// Maximum number of accounts that can be created from the owning identity
    /// object.
    #[serde(rename = "maxAccounts")]
    pub max_accounts: u8,
    /// The attributes map. The map size can be at most k where k is the number
    /// of bits that fit into a field element.
    #[serde(rename = "chosenAttributes")]
    #[map_size_length = 2]
    pub alist: BTreeMap<AttributeTag, AttributeType>,
    #[serde(skip)]
    pub _phantom: std::marker::PhantomData<F>,
}

#[derive(Debug, Serialize)]
/// In our case C: will be G1 and T will be G1 for now A secret credential is
/// a scalar raising a generator to this scalar gives a public credentials. If
/// two groups have the same scalar field we can have two different public
/// credentials from the same secret credentials.
#[derive(SerdeBase16Serialize)]
pub struct IdCredentials<C: Curve> {
    /// Secret id credentials.
    /// Since the use of this value is quite complex, we allocate
    /// it on the heap and retain a pointer to it for easy sharing.
    pub id_cred_sec: PedersenValue<C>,
}

impl<C: Curve> IdCredentials<C> {
    /// Use a cryptographically secure random number generator to
    /// generate a fresh secret credential.
    pub fn generate<R: rand::Rng>(csprng: &mut R) -> Self {
        IdCredentials {
            id_cred_sec: PedersenValue::generate(csprng),
        }
    }
}

/// Private credential holder information. A user maintaints these
/// through many different interactions with the identity provider and
/// the chain.
#[derive(Debug, Serialize, SerdeSerialize, SerdeDeserialize)]
#[serde(bound(serialize = "C: Curve", deserialize = "C: Curve"))]
pub struct CredentialHolderInfo<C: Curve> {
    /// Public and private keys of the credential holder. NB: These are distinct
    /// from the public/private keys of the account holders.
    #[serde(rename = "idCredSecret")]
    pub id_cred: IdCredentials<C>,
}

/// Private and public data chosen by the credential holder before the
/// interaction with the identity provider. The credential holder chooses a prf
/// key and an attribute list.
#[derive(Debug, Serialize, SerdeSerialize, SerdeDeserialize)]
#[serde(bound(serialize = "C: Curve", deserialize = "C: Curve"))]
pub struct AccCredentialInfo<C: Curve> {
    #[serde(rename = "credentialHolderInformation")]
    pub cred_holder_info: CredentialHolderInfo<C>,
    /// Chosen prf key of the credential holder.
    #[serde(rename = "prfKey")]
    pub prf_key: prf::SecretKey<C>,
}

/// The data relating to a single anonymity revoker
/// sent by the account holder to the identity provider
/// typically the account holder will send a vector of these
#[derive(Serialize, SerdeSerialize, SerdeDeserialize)]
#[serde(bound(serialize = "C: Curve", deserialize = "C: Curve"))]
pub struct IpArData<C: Curve> {
    #[serde(rename = "encPrfKeyShare")]
    pub enc_prf_key_share: Cipher<C>,
    /// Witness to the proof that the computed commitment to the share
    /// contains the same value as the encryption
    /// the commitment to the share is not sent but computed from
    /// the commitments to the sharing coefficients
    #[serde(rename = "proofComEncEq")]
    pub proof_com_enc_eq: com_enc_eq::Witness<C>,
}

/// Data relating to a single anonymity revoker sent by the account holder to
/// the chain.
/// Typically a vector of these will be sent to the chain.
#[derive(Debug, PartialEq, Eq, Clone, Serialize, SerdeSerialize, SerdeDeserialize)]
#[serde(bound(serialize = "C: Curve", deserialize = "C: Curve"))]
pub struct ChainArData<C: Curve> {
    /// encrypted share of id cred pub
    #[serde(rename = "encIdCredPubShare")]
    pub enc_id_cred_pub_share: Cipher<C>,
}

/// Data structure for when a anonymity revoker decrypts its encrypted share
/// This is the decrypted counterpart of ChainArData.
/// This structure contains an explicit ArIdentity in contrast to the
/// `ChainArData`. The reason for that is the use-case for this structure is
/// that an individual anonymity revoker decrypts its share and sends it, and we
/// need the context for that. In the other cases the data is always in the
/// context of a credential or pre-identity object, and as a result part of the
/// map.
#[derive(Debug, PartialEq, Eq, Serialize, SerdeSerialize, SerdeDeserialize)]
#[serde(bound(serialize = "C: Curve", deserialize = "C: Curve"))]
pub struct ChainArDecryptedData<C: Curve> {
    /// identity of the anonymity revoker
    #[serde(rename = "arIdentity")]
    pub ar_identity: ArIdentity,
    /// share of id cred pub
    #[serde(rename = "idCredPubShare")]
    pub id_cred_pub_share: Message<C>,
}

/// Choice of anonymity revocation parameters
#[derive(SerdeSerialize, SerdeDeserialize, Serialize)]
pub struct ChoiceArParameters {
    #[serde(rename = "arIdentities")]
    #[set_size_length = 2]
    pub ar_identities: BTreeSet<ArIdentity>,
    #[serde(rename = "threshold")]
    pub threshold: Threshold,
}

/// Proof that the data sent to the identity provider
/// is well-formed.
#[derive(Serialize)]
pub struct PreIdentityProof<P: Pairing, C: Curve<Scalar = P::ScalarField>> {
    /// Challenge for the combined proof. This includes the three proofs below,
    /// and additionally also the proofs in IpArData.
    pub challenge: Challenge,
    /// Witness to the proof of konwledge of IdCredSec.
    pub id_cred_sec_witness: dlog::Witness<C>,
    /// Witness to the proof that cmm_sc and id_cred_pub
    /// are hiding the same id_cred_sec.
    pub commitments_same_proof: com_eq::Witness<C>,
    /// Witness to the proof that cmm_prf and the
    /// second commitment to the prf key (hidden in cmm_prf_sharing_coeff)
    /// are hiding the same value.
    pub commitments_prf_same: com_eq_different_groups::Witness<P::G1, C>,
}

/// A type alias for the combined proofs relating to the shared encryption of
/// IdCredPub.
pub type IdCredPubVerifiers<C> = (
    ReplicateAdapter<com_enc_eq::ComEncEq<C>>,
    ReplicateWitness<com_enc_eq::Witness<C>>,
);

/// Information sent from the account holder to the identity provider.
/// This includes only the cryptographic parts, the attribute list is
/// in a different object below.
#[derive(Serialize, SerdeSerialize, SerdeDeserialize)]
#[serde(bound(
    serialize = "P: Pairing, C: Curve<Scalar=P::ScalarField>",
    deserialize = "P: Pairing, C: Curve<Scalar=P::ScalarField>"
))]
pub struct PreIdentityObject<P: Pairing, C: Curve<Scalar = P::ScalarField>> {
    /// Public credential of the account holder in the anonymity revoker's
    /// group.
    #[serde(
        rename = "idCredPub",
        serialize_with = "base16_encode",
        deserialize_with = "base16_decode"
    )]
    pub id_cred_pub: C,
    /// Anonymity revocation data for the chosen anonymity revokers.
    #[serde(rename = "ipArData")]
    #[map_size_length = 4]
    pub ip_ar_data: BTreeMap<ArIdentity, IpArData<C>>,
    /// Choice of anonyimity revocation parameters.
    /// NB:IP needs to check that they make sense in the context of the public
    /// keys they are allowed to use.
    #[serde(rename = "choiceArData")]
    pub choice_ar_parameters: ChoiceArParameters,
    /// Commitment to id cred sec using the commitment key of IP derived from
    /// the PS public key. This is used to compute the message that the IP
    /// signs.
    #[serde(rename = "idCredSecCommitment")]
    pub cmm_sc: pedersen::Commitment<P::G1>,
    /// Commitment to the prf key in group G1.
    #[serde(rename = "prfKeyCommitmentWithIP")]
    pub cmm_prf: pedersen::Commitment<P::G1>,
    /// commitments to the coefficients of the polynomial
    /// used to share the prf key
    /// K + b1 X + b2 X^2...
    /// where K is the prf key
    #[serde(rename = "prfKeySharingCoeffCommitments")]
    pub cmm_prf_sharing_coeff: Vec<pedersen::Commitment<C>>,
    /// Proofs of knowledge. See the documentation of PreIdentityProof for
    /// details.
    #[serde(
        rename = "proofsOfKnowledge",
        serialize_with = "base16_encode",
        deserialize_with = "base16_decode"
    )]
    pub poks: PreIdentityProof<P, C>,
}

/// The data we get back from the identity provider.
#[derive(SerdeSerialize, SerdeDeserialize)]
#[serde(bound(
    serialize = "P: Pairing, C: Curve<Scalar=P::ScalarField>, AttributeType: Attribute<C::Scalar> \
                 + SerdeSerialize",
    deserialize = "P: Pairing, C: Curve<Scalar=P::ScalarField>, AttributeType: \
                   Attribute<C::Scalar> + SerdeDeserialize<'de>"
))]
pub struct IdentityObject<
    P: Pairing,
    C: Curve<Scalar = P::ScalarField>,
    AttributeType: Attribute<C::Scalar>,
> {
    #[serde(rename = "preIdentityObject")]
    pub pre_identity_object: PreIdentityObject<P, C>,
    /// Chosen attribute list.
    #[serde(rename = "attributeList")]
    pub alist: AttributeList<C::Scalar, AttributeType>,
    #[serde(
        rename = "signature",
        serialize_with = "base16_encode",
        deserialize_with = "base16_decode"
    )]
    pub signature: Signature<P>,
}

/// Anonymity revokers associated with a single identity provider
#[derive(Debug, Clone, Serialize, SerdeSerialize, SerdeDeserialize)]
#[serde(bound(serialize = "C: Curve", deserialize = "C: Curve"))]
pub struct IpAnonymityRevokers<C: Curve> {
    #[serde(rename = "anonymityRevokers")]
    pub ars: Vec<ArInfo<C>>,
    /// List of approved anonymity revokers along with a shared commitment key.
    /// TODO: How is this shared commitment key generated??
    #[serde(rename = "arCommitmentKey")]
    pub ar_cmm_key: PedersenKey<C>,
    /// Chosen generator of the group used by the anonymity revokers.
    /// NB: All public keys of anonymity revokers must be generated with respect
    /// to this generator.
    #[serde(serialize_with = "base16_encode")]
    #[serde(deserialize_with = "base16_decode")]
    #[serde(rename = "arBase")]
    pub ar_base: C,
}

/// Description either of an anonymity revoker or identity provider.
/// Metadata that should be visible on the chain.
#[derive(PartialEq, Eq, Debug, Clone, Serialize, SerdeSerialize, SerdeDeserialize)]
pub struct Description {
    #[string_size_length = 4]
    #[serde(rename = "name")]
    pub name: String,
    #[string_size_length = 4]
    #[serde(rename = "url")]
    pub url: String,
    #[string_size_length = 4]
    #[serde(rename = "description")]
    pub description: String,
}

/// Make a dummy description with a given name.
pub fn mk_dummy_description(name: String) -> Description {
    Description {
        name,
        url: "".to_owned(),
        description: "".to_owned(),
    }
}

/// Public information about an identity provider.
#[derive(Debug, Clone, Serialize, SerdeSerialize, SerdeDeserialize)]
#[serde(bound(serialize = "P: Pairing", deserialize = "P: Pairing"))]
pub struct IpInfo<P: Pairing> {
    /// Unique identifier of the identity provider.
    #[serde(rename = "ipIdentity")]
    pub ip_identity: IpIdentity,
    /// Free form description, e.g., how to contact them off-chain
    #[serde(rename = "ipDescription")]
    pub ip_description: Description,
    /// PS public key of the IP
    #[serde(rename = "ipVerifyKey")]
    pub ip_verify_key: pssig::PublicKey<P>,
}

/// Public key of an anonymity revoker.
pub type ArPublicKey<C> = elgamal::PublicKey<C>;

/// Information on a single anonymity reovker held by the IP
/// typically an IP will hold a more than one.
#[derive(Clone, Debug, PartialEq, Eq, Serialize, SerdeSerialize, SerdeDeserialize)]
#[serde(bound(serialize = "C: Curve", deserialize = "C: Curve"))]
pub struct ArInfo<C: Curve> {
    /// unique identifier of the anonymity revoker
    #[serde(rename = "arIdentity")]
    pub ar_identity: ArIdentity,
    /// description of the anonymity revoker (e.g. name, contact number)
    #[serde(rename = "arDescription")]
    pub ar_description: Description,
    /// elgamal encryption key of the anonymity revoker
    #[serde(rename = "arPublicKey")]
    pub ar_public_key: ArPublicKey<C>,
}

/// A helper trait to access only the public key of the ArInfo structure.
/// We use this to have functions work both on a map of public keys only, as
/// well as on maps of ArInfos, see verify_cdi.

pub trait HasArPublicKey<C: Curve> {
    fn get_public_key(&self) -> &ArPublicKey<C>;
}

impl<C: Curve> HasArPublicKey<C> for ArInfo<C> {
    fn get_public_key(&self) -> &ArPublicKey<C> { &self.ar_public_key }
}

impl<C: Curve> HasArPublicKey<C> for ArPublicKey<C> {
    fn get_public_key(&self) -> &ArPublicKey<C> { self }
}

/// The commitments sent by the account holder to the chain in order to
/// deploy credentials
#[derive(Debug, PartialEq, Eq, Clone, Serialize)]
pub struct CredentialDeploymentCommitments<C: Curve> {
    /// commitment to the prf key
    pub cmm_prf: pedersen::Commitment<C>,
    /// commitment to credential counter
    pub cmm_cred_counter: pedersen::Commitment<C>,
    /// commitment to the max account number.
    pub cmm_max_accounts: pedersen::Commitment<C>,
    /// List of commitments to the attributes that are not revealed.
    /// For the purposes of checking signatures, the commitments to those
    /// that are revealed as part of the policy are going to be computed by the
    /// verifier.
    #[map_size_length = 2]
    pub cmm_attributes: BTreeMap<AttributeTag, pedersen::Commitment<C>>,
    /// commitments to the coefficients of the polynomial
    /// used to share id_cred_sec
    /// S + b1 X + b2 X^2...
    /// where S is id_cred_sec
    pub cmm_id_cred_sec_sharing_coeff: Vec<pedersen::Commitment<C>>,
}

#[derive(Debug, SerdeBase16IgnoreLengthSerialize)]
pub struct CredDeploymentProofs<P: Pairing, C: Curve<Scalar = P::ScalarField>> {
    /// (Blinded) Signature derived from the signature on the pre-identity
    /// object by the IP
    pub sig: BlindedSignature<P>,
    /// list of  commitments to the attributes .
    pub commitments: CredentialDeploymentCommitments<C>,
    /// Challenge used for all of the proofs.
    pub challenge: Challenge,
    /// Witnesses to the proof that the computed commitment to the share
    /// contains the same value as the encryption
    /// the commitment to the share is not sent but computed from
    /// the commitments to the sharing coefficients
    pub proof_id_cred_pub: BTreeMap<ArIdentity, com_enc_eq::Witness<C>>,
    /// Witnesses for proof of knowledge of signature of Identity Provider on
    /// the list (idCredSec, prfKey, attributes[0], attributes[1],...,
    /// attributes[n], AR[1], ..., AR[m])
    pub proof_ip_sig: com_eq_sig::Witness<P, C>,
    /// Proof that reg_id = prf_K(x). Also establishes that reg_id is computed
    /// from the prf key signed by the identity provider.
    pub proof_reg_id: com_mult::Witness<C>,
    /// Proof of knowledge of acc secret keys (signing keys corresponding to the
    /// verification keys either on the account already, or the ones which are
    /// part of this credential.
    /// TODO: This proof can be replaced by a signature if we only allow
    /// deploying proofs on own account.
    /// We could consider replacing this proof by just a list of signatures.
    pub proof_acc_sk: AccountOwnershipProof,
}

// This is an unfortunate situation, but we need to manually write a
// serialization instance for the proofs so that we can insert the length of the
// whole proof upfront. This is needed for easier interoperability with Haskell.
impl<P: Pairing, C: Curve<Scalar = P::ScalarField>> Serial for CredDeploymentProofs<P, C> {
    fn serial<B: Buffer>(&self, out: &mut B) {
        let mut tmp_out = Vec::new();
        tmp_out.put(&self.sig);
        tmp_out.put(&self.commitments);
        tmp_out.put(&self.challenge);
        tmp_out.put(&(self.proof_id_cred_pub.len() as u32));
        serial_map_no_length(&self.proof_id_cred_pub, &mut tmp_out);
        tmp_out.put(&self.proof_ip_sig);
        tmp_out.put(&self.proof_reg_id);
        tmp_out.put(&self.proof_acc_sk);
        let len: u32 = tmp_out.len() as u32; // safe
        out.put(&len);
        out.write_all(&tmp_out).expect("Writing to buffer is safe.");
    }
}

impl<P: Pairing, C: Curve<Scalar = P::ScalarField>> Deserial for CredDeploymentProofs<P, C> {
    fn deserial<R: ReadBytesExt>(source: &mut R) -> Fallible<Self> {
        let len: u32 = source.get()?;
        // Make sure to respect the length.
        let mut limited = source.take(u64::from(len));
        let sig = limited.get()?;
        let commitments = limited.get()?;
        let challenge = limited.get()?;
        let proof_id_cred_pub_len: u32 = limited.get()?;
        let proof_id_cred_pub =
            deserial_map_no_length(&mut limited, proof_id_cred_pub_len as usize)?;
        let proof_ip_sig = limited.get()?;
        let proof_reg_id = limited.get()?;
        let proof_acc_sk = limited.get()?;
        if limited.limit() == 0 {
            Ok(CredDeploymentProofs {
                sig,
                commitments,
                challenge,
                proof_id_cred_pub,
                proof_ip_sig,
                proof_reg_id,
                proof_acc_sk,
            })
        } else {
            bail!("Length information is inaccurate. Credential proofs not valid.")
        }
    }
}

#[derive(Debug, PartialEq, Eq, Clone, SerdeSerialize, SerdeDeserialize)]
#[serde(bound(
    serialize = "C: Curve, AttributeType: Attribute<C::Scalar> + SerdeSerialize",
    deserialize = "C: Curve, AttributeType: Attribute<C::Scalar> + SerdeDeserialize<'de>"
))]
pub struct Policy<C: Curve, AttributeType: Attribute<C::Scalar>> {
    #[serde(rename = "validTo")]
    pub valid_to: YearMonth,
    #[serde(rename = "createdAt")]
    pub created_at: YearMonth,
    /// Revealed attributes for now. In the future we might have
    /// additional items with (Tag, Property, Proof).
    #[serde(rename = "revealedAttributes")]
    pub policy_vec: BTreeMap<AttributeTag, AttributeType>,
    #[serde(skip)]
    pub _phantom: std::marker::PhantomData<C>,
}

impl<C: Curve, AttributeType: Attribute<C::Scalar>> Serial for Policy<C, AttributeType> {
    fn serial<B: Buffer>(&self, out: &mut B) {
        out.put(&self.valid_to);
        out.put(&self.created_at);
        out.put(&(self.policy_vec.len() as u16));
        serial_map_no_length(&self.policy_vec, out)
    }
}

impl<C: Curve, AttributeType: Attribute<C::Scalar>> Deserial for Policy<C, AttributeType> {
    fn deserial<R: ReadBytesExt>(source: &mut R) -> Fallible<Self> {
        let valid_to = source.get()?;
        let created_at = source.get()?;
        let len: u16 = source.get()?;
        let policy_vec = deserial_map_no_length(source, usize::from(len))?;
        Ok(Policy {
            valid_to,
            created_at,
            policy_vec,
            _phantom: Default::default(),
        })
    }
}

#[derive(Debug, PartialEq, Eq)]
pub enum SchemeId {
    Ed25519,
}

#[derive(Debug, Eq)]
pub enum VerifyKey {
    Ed25519VerifyKey(acc_sig_scheme::PublicKey),
}

impl SerdeSerialize for VerifyKey {
    fn serialize<S: Serializer>(&self, ser: S) -> Result<S::Ok, S::Error> {
        let mut map = ser.serialize_map(Some(1))?;
        match self {
            VerifyKey::Ed25519VerifyKey(ref key) => {
                map.serialize_entry("schemeId", "Ed25519")?;
                map.serialize_entry("verifyKey", &encode(&to_bytes(key)))?;
            }
        }
        map.end()
    }
}

impl<'de> SerdeDeserialize<'de> for VerifyKey {
    fn deserialize<D: Deserializer<'de>>(des: D) -> Result<Self, D::Error> {
        // expect a map, but also handle string
        des.deserialize_map(VerifyKeyVisitor)
    }
}

pub struct VerifyKeyVisitor;

impl<'de> Visitor<'de> for VerifyKeyVisitor {
    type Value = VerifyKey;

    fn expecting(&self, formatter: &mut fmt::Formatter) -> fmt::Result {
        write!(formatter, "Either a string or a map with verification key.")
    }

    fn visit_str<E: de::Error>(self, v: &str) -> Result<Self::Value, E> {
        let bytes = decode(v).map_err(de::Error::custom)?;
        let key = from_bytes(&mut Cursor::new(&bytes)).map_err(de::Error::custom)?;
        Ok(VerifyKey::Ed25519VerifyKey(key))
    }

    fn visit_map<A: de::MapAccess<'de>>(self, map: A) -> Result<Self::Value, A::Error> {
        let mut map = map;
        let mut tmp_map: BTreeMap<String, String> = BTreeMap::new();
        while tmp_map.len() < 2 {
            if let Some((k, v)) = map.next_entry()? {
                if k == "schemeId" {
                    if v != "Ed25519" {
                        return Err(de::Error::custom(format!(
                            "Unknown signature scheme type {}",
                            v
                        )));
                    }
                    if tmp_map.insert(k, v).is_some() {
                        return Err(de::Error::custom("Duplicate schemeId."));
                    }
                } else if k == "verifyKey" {
                    tmp_map.insert(k, v);
                }
            } else {
                return Err(de::Error::custom(
                    "At least the two keys 'schemeId' and 'verifyKey' are expected.",
                ));
            }
        }
        let vf_key_str = tmp_map
            .get("verifyKey")
            .ok_or_else(|| de::Error::custom("Could not find verifyKey, should not happen."))?;
        let bytes = decode(vf_key_str).map_err(de::Error::custom)?;
        let key = from_bytes(&mut Cursor::new(&bytes)).map_err(de::Error::custom)?;
        Ok(VerifyKey::Ed25519VerifyKey(key))
    }
}

impl From<acc_sig_scheme::PublicKey> for VerifyKey {
    fn from(pk: acc_sig_scheme::PublicKey) -> Self { VerifyKey::Ed25519VerifyKey(pk) }
}

impl From<&ed25519::Keypair> for VerifyKey {
    fn from(kp: &ed25519::Keypair) -> Self { VerifyKey::Ed25519VerifyKey(kp.public) }
}

/// Compare byte representation.
impl Ord for VerifyKey {
    fn cmp(&self, other: &VerifyKey) -> Ordering {
        let VerifyKey::Ed25519VerifyKey(ref self_key) = self;
        let VerifyKey::Ed25519VerifyKey(ref other_key) = other;
        self_key.as_ref().cmp(other_key.as_ref())
    }
}

impl PartialOrd for VerifyKey {
    fn partial_cmp(&self, other: &VerifyKey) -> Option<Ordering> { Some(self.cmp(other)) }
}

impl PartialEq for VerifyKey {
    fn eq(&self, other: &VerifyKey) -> bool { self.cmp(other) == Ordering::Equal }
}

impl Serial for VerifyKey {
    fn serial<B: Buffer>(&self, out: &mut B) {
        use VerifyKey::*;
        match self {
            Ed25519VerifyKey(ref key) => {
                out.put(&SchemeId::Ed25519);
                out.put(key);
            }
        }
    }
}

impl Deserial for VerifyKey {
    fn deserial<R: ReadBytesExt>(source: &mut R) -> Fallible<Self> {
        use VerifyKey::*;
        match source.get()? {
            SchemeId::Ed25519 => {
                let key = source.get()?;
                Ok(Ed25519VerifyKey(key))
            }
        }
    }
}

/// What account should this credential be deployed to, or the keys of the new
/// account.
#[derive(Debug, PartialEq, Eq)]
pub enum CredentialAccount {
    ExistingAccount(AccountAddress),
    NewAccount(Vec<VerifyKey>, SignatureThreshold),
}

impl SerdeSerialize for CredentialAccount {
    fn serialize<S: Serializer>(&self, ser: S) -> Result<S::Ok, S::Error> {
        use CredentialAccount::*;
        match self {
            ExistingAccount(addr) => addr.serialize(ser),
            NewAccount(ref keys, threshold) => {
                let mut map = ser.serialize_map(Some(2))?;
                map.serialize_entry("keys", keys)?;
                map.serialize_entry("threshold", threshold)?;
                map.end()
            }
        }
    }
}

impl<'de> SerdeDeserialize<'de> for CredentialAccount {
    fn deserialize<D: Deserializer<'de>>(des: D) -> Result<Self, D::Error> {
        // expect a map, but also handle string
        des.deserialize_map(CredentialAccountVisitor)
    }
}

pub struct CredentialAccountVisitor;

impl<'de> Visitor<'de> for CredentialAccountVisitor {
    type Value = CredentialAccount;

    fn expecting(&self, formatter: &mut fmt::Formatter) -> fmt::Result {
        write!(
            formatter,
            "Either a string with account address or a map with keys and threshold."
        )
    }

    fn visit_str<E: de::Error>(self, v: &str) -> Result<Self::Value, E> {
        let bytes = decode(v).map_err(de::Error::custom)?;
        let addr = from_bytes(&mut Cursor::new(&bytes)).map_err(de::Error::custom)?;
        Ok(CredentialAccount::ExistingAccount(addr))
    }

    fn visit_map<A: de::MapAccess<'de>>(self, map: A) -> Result<Self::Value, A::Error> {
        let mut map = map;
        let mut keys = None;
        let mut threshold = None;
        while keys.is_none() || threshold.is_none() {
            if let Some(k) = map.next_key::<String>()? {
                if k == "keys" {
                    if keys.is_none() {
                        keys = Some(map.next_value()?);
                    } else {
                        return Err(de::Error::custom("Duplicate key 'keys'."));
                    }
                } else if k == "threshold" {
                    if threshold.is_none() {
                        threshold = Some(map.next_value()?)
                    } else {
                        return Err(de::Error::custom("Duplicate key 'threshold'."));
                    }
                }
            } else {
                return Err(de::Error::custom(
                    "At least the two keys 'keys' and 'threshold' are expected.",
                ));
            }
        }
        Ok(CredentialAccount::NewAccount(
            keys.unwrap(),
            threshold.unwrap(),
        ))
    }
}

impl Serial for CredentialAccount {
    fn serial<B: Buffer>(&self, out: &mut B) {
        use CredentialAccount::*;
        match self {
            ExistingAccount(ref addr) => {
                out.write_u8(0).expect("Writing to buffer should succeed.");
                addr.serial(out);
            }
            NewAccount(ref keys, threshold) => {
                out.write_u8(1).expect("Writing to buffer should succeed.");
                let len = keys.len() as u8;
                len.serial(out);
                for key in keys.iter() {
                    key.serial(out);
                }
                threshold.serial(out);
            }
        }
    }
}

impl Deserial for CredentialAccount {
    fn deserial<R: ReadBytesExt>(cur: &mut R) -> Fallible<Self> {
        use CredentialAccount::*;
        let c = cur.read_u8()?;
        match c {
            0 => Ok(ExistingAccount(cur.get()?)),
            1 => {
                let len = cur.read_u8()?;
                if len == 0 {
                    bail!("Need at least one key.")
                }
                let mut keys = Vec::with_capacity(len as usize);
                for _ in 0..len {
                    keys.push(cur.get()?);
                }
                let threshold = cur.get()?;
                Ok(NewAccount(keys, threshold))
            }
            _ => bail!("Only two variants of this type exist."),
        }
    }
}

/// Values (as opposed to proofs) in credential deployment.
#[derive(Debug, PartialEq, Eq, Serialize, SerdeSerialize, SerdeDeserialize)]
#[serde(bound(
    serialize = "C: Curve, AttributeType: Attribute<C::Scalar> + SerdeSerialize",
    deserialize = "C: Curve, AttributeType: Attribute<C::Scalar> + SerdeDeserialize<'de>"
))]
pub struct CredentialDeploymentValues<C: Curve, AttributeType: Attribute<C::Scalar>> {
    /// Account this credential belongs to. Either an existing account, or keys
    /// of a new account.
    #[serde(rename = "account")]
    pub cred_account: CredentialAccount,
    /// Credential registration id of the credential.
    #[serde(
        rename = "regId",
        serialize_with = "base16_encode",
        deserialize_with = "base16_decode"
    )]
    pub reg_id: C,
    /// Identity of the identity provider who signed the identity object from
    /// which this credential is derived.
    #[serde(rename = "ipIdentity")]
    pub ip_identity: IpIdentity,
    /// Anonymity revocation threshold. Must be <= length of ar_data.
    #[serde(rename = "revocationThreshold")]
    pub threshold: Threshold,
    /// Anonymity revocation data. List of anonymity revokers which can revoke
    /// identity. NB: The order is important since it is the same order as that
    /// signed by the identity provider, and permuting the list will invalidate
    /// the signature from the identity provider.
    #[map_size_length = 2]
    #[serde(rename = "arData")]
    pub ar_data: BTreeMap<ArIdentity, ChainArData<C>>,
    /// Policy of this credential object.
    #[serde(rename = "policy")]
    pub policy: Policy<C, AttributeType>,
}

#[derive(Debug, Serialize, SerdeSerialize, SerdeDeserialize)]
#[serde(bound(
    serialize = "P: Pairing, C: Curve<Scalar = P::ScalarField>, AttributeType: \
                 Attribute<C::Scalar> + SerdeSerialize",
    deserialize = "P: Pairing, C: Curve<Scalar = P::ScalarField>, AttributeType: \
                   Attribute<C::Scalar> + SerdeDeserialize<'de>"
))]
pub struct CredentialDeploymentInfo<
    P: Pairing,
    C: Curve<Scalar = P::ScalarField>,
    AttributeType: Attribute<C::Scalar>,
> {
    #[serde(flatten)]
    pub values: CredentialDeploymentValues<C, AttributeType>,
    #[serde(rename = "proofs")] // FIXME: This should remove the first 4 bytes
    pub proofs: CredDeploymentProofs<P, C>,
}

/// Context needed to generate pre-identity object as well as to check it.
/// This context is derived from the public information of the identity
/// provider, as well as some other global parameters which can be found in the
/// struct 'GlobalContext'.
#[derive(Clone)]
pub struct IPContext<'a, P: Pairing, C: Curve<Scalar = P::ScalarField>> {
    /// Public information on the chosen identity provider.
    pub ip_info: &'a IpInfo<P>,
    /// Public information on the __supported__ anonymity revokers.
    /// This is used by the identity provider and the chain to
    /// validate the identity object requests, to validate credentials,
    /// as well as by the account holder to create a credential.
    pub ars_infos: &'a BTreeMap<ArIdentity, ArInfo<C>>,
    pub global_context: &'a GlobalContext<C>,
}

<<<<<<< HEAD
#[derive(Clone, Serialize, SerdeSerialize, SerdeDeserialize)]
=======
impl<'a, P: Pairing, C: Curve<Scalar = P::ScalarField>> Copy for IPContext<'a, P, C> {}

#[derive(Serialize, SerdeSerialize, SerdeDeserialize)]
>>>>>>> 779a239f
#[serde(bound(serialize = "C: Curve", deserialize = "C: Curve"))]
pub struct GlobalContext<C: Curve> {
    /// Generator of the curve C, used for, e.g., elgamal encryption.
    #[serde(
        rename = "generator",
        serialize_with = "base16_encode",
        deserialize_with = "base16_decode"
    )]
    pub generator: C,
    /// A shared commitment key known to the chain and the account holder (and
    /// therefore it is public). The account holder uses this commitment key to
    /// generate commitments to values in the attribute list.
    /// This key should presumably be generated at genesis time via some shared
    /// multi-party computation since none of the parties should know anything
    /// special about it, so that the commitment is binding.
    #[serde(rename = "onChainCommitmentKey")]
    pub on_chain_commitment_key: PedersenKey<C>,
}

impl<C: Curve> GlobalContext<C> {
    /// Generate a new global context.
    pub fn generate(csprng: &mut impl rand::Rng) -> Self {
        GlobalContext {
            generator:               C::generate(csprng),
            on_chain_commitment_key: PedersenKey::generate(csprng),
        }
    }
}

/// Make a context in which the account holder can produce a pre-identity object
/// to send to the identity provider. Also requires access to the global context
/// of parameters, e.g., dlog-proof base point.
impl<'a, P: Pairing, C: Curve<Scalar = P::ScalarField>> IPContext<'a, P, C> {
    pub fn new(
        ip_info: &'a IpInfo<P>,                         // identity provider keys
        ars_infos: &'a BTreeMap<ArIdentity, ArInfo<C>>, // keys of anonymity revokers.
        global_context: &'a GlobalContext<C>,
    ) -> Self {
        IPContext {
            ip_info,
            ars_infos,
            global_context,
        }
    }
}

/// Account data needed by the account holder to generate proofs to deploy the
/// credential object. This contains all the keys on the account at the moment
/// of credential deployment.
pub struct AccountData {
    pub keys: BTreeMap<KeyIndex, ed25519::Keypair>,
    /// If it is an existing account, its address, otherwise the signature
    /// threshold of the new account.
    pub existing: Either<SignatureThreshold, AccountAddress>,
}

impl SerdeSerialize for AccountData {
    fn serialize<S: Serializer>(&self, ser: S) -> Result<S::Ok, S::Error> {
        let mut map = ser.serialize_map(Some(2))?;
        match self.existing {
            Either::Left(ref threshold) => map.serialize_entry("threshold", threshold)?,
            Either::Right(ref address) => map.serialize_entry("address", address)?,
        };

        let mut key_map = BTreeMap::new();
        for (idx, kp) in self.keys.iter() {
            let mut kp_map: BTreeMap<&str, String> = BTreeMap::new();
            kp_map.insert("verifyKey", base16_encode_string(&kp.public));
            kp_map.insert("signKey", base16_encode_string(&kp.secret));
            key_map.insert(idx, kp_map);
        }
        map.serialize_entry("keys", &key_map)?;
        map.end()
    }
}

impl<'de> SerdeDeserialize<'de> for AccountData {
    fn deserialize<D: Deserializer<'de>>(des: D) -> Result<Self, D::Error> {
        des.deserialize_map(AccountDataVisitor)
    }
}

pub struct AccountDataVisitor;

impl<'de> Visitor<'de> for AccountDataVisitor {
    type Value = AccountData;

    fn expecting(&self, formatter: &mut fmt::Formatter) -> fmt::Result {
        write!(formatter, "Account data structure.")
    }

    fn visit_map<A: de::MapAccess<'de>>(self, map: A) -> Result<Self::Value, A::Error> {
        let mut map = map;
        let mut keys: Option<BTreeMap<KeyIndex, BTreeMap<String, String>>> = None;
        let mut existing = None;
        while keys.is_none() || existing.is_none() {
            if let Some(k) = map.next_key::<String>()? {
                if k == "keys" {
                    if keys.is_none() {
                        keys = Some(map.next_value()?);
                    } else {
                        return Err(de::Error::custom("Duplicate key 'keys'."));
                    }
                } else if k == "threshold" {
                    if existing.is_none() {
                        existing = Some(Either::Left(map.next_value()?))
                    } else {
                        return Err(de::Error::custom("Duplicate key 'threshold'."));
                    }
                } else if k == "address" {
                    if existing.is_none() {
                        existing = Some(Either::Right(map.next_value()?))
                    } else {
                        return Err(de::Error::custom("Duplicate key 'address'."));
                    }
                }
            } else {
                return Err(de::Error::custom(
                    "At least the two keys 'keys' and 'threshold'/'address' are expected.",
                ));
            }
        }
        let mut out_keys = BTreeMap::new();
        for (&idx, kp) in keys.unwrap().iter() {
            let vf_key = kp
                .get("verifyKey")
                .ok_or_else(|| de::Error::custom("verifyKey not present."))?;
            let public = base16_decode_string(vf_key).map_err(de::Error::custom)?;
            let sign_key = kp
                .get("signKey")
                .ok_or_else(|| de::Error::custom("signKey not present."))?;
            let secret = base16_decode_string(sign_key).map_err(de::Error::custom)?;
            if out_keys
                .insert(idx, ed25519::Keypair { secret, public })
                .is_some()
            {
                return Err(de::Error::custom("duplicate key index."));
            }
        }
        Ok(AccountData {
            keys:     out_keys,
            existing: existing.unwrap(),
        })
    }
}

// Manual implementation to be able to encode length as 1.
impl Serial for AccountData {
    fn serial<B: Buffer>(&self, out: &mut B) {
        let len = self.keys.len() as u8;
        out.put(&len);
        serial_map_no_length(&self.keys, out);
        out.put(&self.existing);
    }
}

impl Deserial for AccountData {
    fn deserial<R: ReadBytesExt>(source: &mut R) -> Fallible<Self> {
        let len: u8 = source.get()?;
        if len == 0 {
            bail!("Need at least one key.")
        }
        let keys = deserial_map_no_length(source, usize::from(len))?;
        let existing = source.get()?;
        Ok(AccountData { keys, existing })
    }
}

/// Public account keys currently on the account, together with the threshold
/// needed for a valid signature on a transaction.
#[derive(SerdeSerialize, SerdeDeserialize)]
pub struct AccountKeys {
    #[serde(rename = "keys")]
    pub keys: BTreeMap<KeyIndex, VerifyKey>,
    #[serde(rename = "threshold")]
    pub threshold: SignatureThreshold,
}

impl Serial for AccountKeys {
    fn serial<B: Buffer>(&self, out: &mut B) {
        let len = self.keys.len() as u8;
        out.put(&len);
        serial_map_no_length(&self.keys, out);
        out.put(&self.threshold);
    }
}

impl Deserial for AccountKeys {
    fn deserial<R: ReadBytesExt>(cur: &mut R) -> Fallible<Self> {
        let len = cur.read_u8()?;
        if len == 0 {
            bail!(format_err!("At least one key must be present."));
        }
        let keys = deserial_map_no_length(cur, usize::from(len))?;
        let threshold = cur.get()?;
        Ok(AccountKeys { keys, threshold })
    }
}

impl AccountKeys {
    pub fn get(&self, idx: KeyIndex) -> Option<&VerifyKey> { self.keys.get(&idx) }
}

/// Serialization of relevant types.
impl Serial for SchemeId {
    fn serial<B: Buffer>(&self, out: &mut B) {
        match self {
            SchemeId::Ed25519 => out.write_u8(0).expect("Writing to buffer is safe."),
        }
    }
}

impl Deserial for SchemeId {
    fn deserial<R: ReadBytesExt>(cur: &mut R) -> Fallible<Self> {
        match cur.read_u8()? {
            0 => Ok(SchemeId::Ed25519),
            _ => bail!("Only Ed25519 signature scheme supported."),
        }
    }
}

/// Metadata that we need off-chain for various purposes, but should not go on
/// the chain.
#[derive(SerdeSerialize, SerdeDeserialize, Serialize, Default)]
pub struct IpMetadata {
    #[string_size_length = 4]
    #[serde(rename = "issuanceStart")]
    pub issuance_start: String,
    #[string_size_length = 4]
    #[serde(rename = "icon")]
    pub icon: String,
}

/// Private and public data on an identity provider.
/// This is used purely off-chain.
#[derive(SerdeSerialize, SerdeDeserialize, Serialize)]
#[serde(bound(serialize = "P: Pairing", deserialize = "P: Pairing"))]
pub struct IpData<P: Pairing> {
    #[serde(rename = "ipInfo")]
    pub public_ip_info: IpInfo<P>,
    #[serde(
        rename = "ipSecretKey",
        serialize_with = "base16_encode",
        deserialize_with = "base16_decode"
    )]
    pub ip_secret_key: ps_sig::SecretKey<P>,
}

/// Private and public data on an anonymity revoker.
/// This is used purely off-chain.
#[derive(SerdeSerialize, SerdeDeserialize, Serialize)]
#[serde(bound(serialize = "C: Curve", deserialize = "C: Curve"))]
pub struct ArData<C: Curve> {
    #[serde(rename = "arInfo")]
    pub public_ar_info: ArInfo<C>,
    #[serde(
        rename = "arSecretKey",
        serialize_with = "base16_encode",
        deserialize_with = "base16_decode"
    )]
    pub ar_secret_key: ElgamalSecretKey<C>,
}

/// Data needed to use the retrieved identity object to generate credentials.
#[derive(SerdeSerialize, SerdeDeserialize)]
#[serde(bound(
    serialize = "P: Pairing, C: Curve<Scalar=P::ScalarField>",
    deserialize = "P: Pairing, C: Curve<Scalar=P::ScalarField>"
))]
pub struct IdObjectUseData<P: Pairing, C: Curve<Scalar = P::ScalarField>> {
    #[serde(rename = "aci")]
    pub aci: AccCredentialInfo<C>,
    /// Randomness needed to retrieve the signature on the attribute list.
    #[serde(
        rename = "randomness",
        serialize_with = "base16_encode",
        deserialize_with = "base16_decode"
    )]
    pub randomness: SigRetrievalRandomness<P>,
}

/// Data that needs to be stored by the identity provider to support anonymity
/// revocation.
#[derive(SerdeSerialize, SerdeDeserialize)]
#[serde(bound(serialize = "C: Curve", deserialize = "C: Curve"))]
pub struct AnonymityRevocationRecord<C: Curve> {
    /// The number that identifies the identity object to the identity provider.
    #[serde(
        rename = "idCredPub",
        serialize_with = "base16_encode",
        deserialize_with = "base16_decode"
    )]
    pub id_cred_pub: C,
    /// Data that contains encryptions of the prf key that supports additional
    /// anonymity revocation.
    #[serde(rename = "arData")]
    pub ar_data: Vec<IpArData<C>>,
}

#[cfg(test)]
mod tests {
    use super::*;

    #[test]
    fn test_yearmonth_serialization() {
        // Test equality
        let ym1 = YearMonth::new(2020, 02).unwrap();
        let ym2 = YearMonth::new(2020, 02).unwrap();
        assert_eq!(ym1, ym2);

        // Test serialization
        let mut buf = Vec::new();
        buf.put(&ym1);
        let mut cursor = std::io::Cursor::new(buf);
        let ym1_parsed = cursor.get().unwrap();
        assert_eq!(ym1, ym1_parsed);

        // Test JSON serialization
        let json = serde_json::to_string(&ym1).unwrap();
        assert_eq!("\"202002\"", json);
        let ym1_parsed = serde_json::from_str(&json).unwrap();
        assert_eq!(ym1, ym1_parsed);

        // Test u64 serialization
        // 202002 => hex: 00000111 11100100 00000010 = dec: 7 228 2 = u64: 517122
        let num: u64 = u64::from(ym1);
        assert_eq!(num, 517122);
        let ym1_parsed = YearMonth::try_from(num).unwrap();
        assert_eq!(ym1, ym1_parsed);
    }
}<|MERGE_RESOLUTION|>--- conflicted
+++ resolved
@@ -1322,13 +1322,9 @@
     pub global_context: &'a GlobalContext<C>,
 }
 
-<<<<<<< HEAD
+impl<'a, P: Pairing, C: Curve<Scalar = P::ScalarField>> Copy for IPContext<'a, P, C> {}
+
 #[derive(Clone, Serialize, SerdeSerialize, SerdeDeserialize)]
-=======
-impl<'a, P: Pairing, C: Curve<Scalar = P::ScalarField>> Copy for IPContext<'a, P, C> {}
-
-#[derive(Serialize, SerdeSerialize, SerdeDeserialize)]
->>>>>>> 779a239f
 #[serde(bound(serialize = "C: Curve", deserialize = "C: Curve"))]
 pub struct GlobalContext<C: Curve> {
     /// Generator of the curve C, used for, e.g., elgamal encryption.
