#[macro_use]
extern crate failure;
#[macro_use]
extern crate serde_json;

use crypto_common::{base16_decode_string, base16_encode_string, c_char, version::*, Put};
use curve_arithmetic::curve_arithmetic::*;
use dodis_yampolskiy_prf::secret as prf;
use ed25519_dalek as ed25519;
use either::Either::{Left, Right};
use id::{
    account_holder::{generate_cdi, generate_pio},
    ffi::AttributeKind,
    secret_sharing::Threshold,
    types::*,
};
use pairing::bls12_381::{Bls12, G1};
use pedersen_scheme::Value as PedersenValue;
use std::{cmp::max, collections::BTreeMap};

use std::ffi::{CStr, CString};

use failure::Fallible;
use rand::thread_rng;
use serde_json::{from_str, from_value, to_string, Value};

use sha2::{Digest, Sha256};

type ExampleCurve = G1;

fn create_transfer_aux(input: &str) -> Fallible<String> {
    let v: Value = from_str(input)?;

    let from_address: AccountAddress = {
        match v.get("from") {
            Some(v) => from_value(v.clone())?,
            None => bail!("Field 'from' not present, but should be."),
        }
    };

    let to_address: AccountAddress = {
        match v.get("to") {
            Some(v) => from_value(v.clone())?,
            None => bail!("Field 'to' not present, but should be."),
        }
    };

    let amount: u64 = {
        match v.get("amount") {
            Some(v) => from_value(v.clone())?,
            None => bail!("Field 'amount' not present, but should be."),
        }
    };

    let expiry: u64 = {
        match v.get("expiry") {
            Some(v) => from_value(v.clone())?,
            None => bail!("Field 'expiry' not present, but should be."),
        }
    };

    let nonce: u64 = {
        match v.get("nonce") {
            Some(v) => from_value(v.clone())?,
            None => bail!("Field 'nonce' not present, but should be."),
        }
    };

    let keys_object = match v.get("keys").and_then(Value::as_object) {
        Some(v) => v,
        None => bail!("Field 'keys' not present or not an object, but should be."),
    };

    // NB: This needs to be consistent with scheduler assigned cost.
    let energy: u64 = 6 + 53 * keys_object.len() as u64;

    let (hash, body) = {
        let mut payload = Vec::new();
        payload.put(&3u8); // transaction type is transfer
        payload.put(&0u8); // account address to send to
        payload.put(&to_address);
        payload.put(&amount);

        let payload_size: u32 = payload.len() as u32;
        assert_eq!(payload_size, 42);

        let mut body = Vec::new();
        // this needs to match with what is in Transactions.hs
        body.put(&from_address);
        body.put(&nonce);
        body.put(&energy);
        body.put(&payload_size);
        body.put(&expiry);
        body.extend_from_slice(&payload);

        let hasher = Sha256::new().chain(&body);
        (hasher.result(), body)
    };

    let signatures = {
        let mut out = BTreeMap::new();
        for (key_index_str, value) in keys_object.iter() {
            let key_index = key_index_str.parse::<u8>()?;
            match value.as_object() {
                None => bail!("Malformed keys."),
                Some(value) => {
                    let public = match value.get("verifyKey").and_then(Value::as_str) {
                        None => bail!("Malformed keys: missing verifyKey."),
                        Some(x) => base16_decode_string(&x)?,
                    };
                    let secret = match value.get("signKey").and_then(Value::as_str) {
                        None => bail!("Malformed keys: missing signKey."),
                        Some(x) => base16_decode_string(&x)?,
                    };
                    out.insert(
                        key_index,
                        base16_encode_string(&ed25519::Keypair { secret, public }.sign(&hash)),
                    );
                }
            }
        }
        out
    };

    use hex::encode;

    let response = json!({
        "signatures": signatures,
        "transaction": encode(&body)
    });

    Ok(to_string(&response)?)
}

fn check_account_address_aux(input: &str) -> bool { input.parse::<AccountAddress>().is_ok() }

fn create_id_request_and_private_data_aux(input: &str) -> Fallible<String> {
    let v: Value = from_str(input)?;

    let ip_info: IpInfo<Bls12, ExampleCurve> = {
        match v.get("ipInfo") {
            Some(v) => from_value(v.clone())?,
            None => bail!("Field 'ipInfo' not present, but should be."),
        }
    };

    // FIXME: IP defined threshold
    let threshold = {
        let l = ip_info.ip_ars.ars.len();
        ensure!(l > 0, "IpInfo should have at least 1 anonymity revoker.");
        Threshold(max((l - 1) as u32, 1))
    };

    // Should be safe on iOS and Android, by calling SecRandomCopyBytes/getrandom,
    // respectively.
    let mut csprng = thread_rng();

    let prf_key = prf::SecretKey::generate(&mut csprng);

    let secret = ExampleCurve::generate_scalar(&mut csprng);
    let chi = CredentialHolderInfo::<ExampleCurve> {
        id_cred: IdCredentials {
            id_cred_sec: PedersenValue { value: secret },
        },
    };

    let aci = AccCredentialInfo {
        cred_holder_info: chi,
        prf_key,
    };

    // Choice of anonymity revokers, all of them in this implementation.
    let ar_identities = ip_info
        .ip_ars
        .ars
        .iter()
        .map(|x| x.ar_identity)
        .collect::<Vec<_>>();
    let context = make_context_from_ip_info(ip_info, ChoiceArParameters {
        ar_identities,
        threshold,
    })
    .ok_or_else(|| format_err!("Invalid choice of anonymity revokers. Should not happen."))?;
    let (pio, randomness) = generate_pio(&context, &aci);

    let id_use_data = IdObjectUseData { aci, randomness };

    let response = json!({
        "idObjectRequest": Versioned::new(VERSION_PRE_IDENTITY_OBJECT, pio),
        "privateIdObjectData": Versioned::new(VERSION_ID_OBJECT_USE_DATA, id_use_data),
    });

    Ok(to_string(&response)?)
}

fn create_credential_aux(input: &str) -> Fallible<String> {
    let v: Value = from_str(input)?;
    let ip_info: IpInfo<Bls12, ExampleCurve> = {
        match v.get("ipInfo") {
            Some(v) => from_value(v.clone())?,
            None => bail!("Field 'ipInfo' not present, but should be."),
        }
    };

    let global: GlobalContext<ExampleCurve> = {
        match v.get("global") {
            Some(v) => from_value(v.clone())?,
            None => bail!("Field 'global' not present, but should be."),
        }
    };

    let id_object: IdentityObject<Bls12, ExampleCurve, AttributeKind> =
        match v.get("identityObject") {
            Some(v) => from_value(v.clone())?,
            None => bail!("Field 'identityObject' not present, but should be."),
        };

    let id_use_data: IdObjectUseData<Bls12, ExampleCurve> = match v.get("privateIdObjectData") {
        Some(v) => from_value(v.clone())?,
        None => bail!("Field 'privateIdObjectData' not present, but should be."),
    };

    let tags: Vec<AttributeTag> = match v.get("revealedAttributes") {
        Some(v) => from_value(v.clone())?,
        None => vec![],
    };

    let acc_num: u8 = match v.get("accountNumber") {
        Some(v) => from_value(v.clone())?,
        None => bail!("Account number must be present."),
    };

    // if account data is present then use it, otherwise generate new.
    let acc_data = {
        if let Some(acc_data) = v.get("accountData") {
            match from_value(acc_data.clone()) {
                Ok(acc_data) => acc_data,
                Err(e) => bail!("Cannot decode accountData {}", e),
            }
        } else {
            let mut keys = std::collections::BTreeMap::new();
            let mut csprng = thread_rng();
            keys.insert(KeyIndex(0), ed25519::Keypair::generate(&mut csprng));

            AccountData {
                keys,
                existing: Left(SignatureThreshold(1)),
            }
        }
    };

    let mut policy_vec = std::collections::BTreeMap::new();
    for tag in tags {
        if let Some(att) = id_object.alist.alist.get(&tag) {
            if policy_vec.insert(tag, att.clone()).is_some() {
                bail!("Cannot reveal an attribute more than once.")
            }
        } else {
            bail!("Cannot reveal an attribute which is not part of the attribute list.")
        }
    }

    let policy = Policy {
        valid_to: id_object.alist.valid_to,
        created_at: id_object.alist.created_at,
        policy_vec,
        _phantom: Default::default(),
    };

    let cdi = generate_cdi(
        &ip_info,
        &global,
        &id_object,
        &id_use_data,
        acc_num,
        &policy,
        &acc_data,
    )?;

    let address = match acc_data.existing {
        Left(_) => AccountAddress::new(&cdi.values.reg_id),
        Right(addr) => addr,
    };

    let response = json!({
<<<<<<< HEAD
        "credential": Version::new(VERSION_CREDENTIAL, cdi),
=======
        "credential": Versioned::new(VERSION_CREDENTIAL, cdi),
>>>>>>> 7a960eae
        "accountData": acc_data,
        "accountAddress": address,
    });
    Ok(to_string(&response)?)
}

/// # Safety
/// This function does not check that the flag pointer is not null.
unsafe fn signal_error(flag: *mut u8, err_msg: String) -> *mut c_char {
    *flag = 0;
    CString::new(err_msg)
        .expect("Error message string should be non-zero and utf8.")
        .into_raw()
}

/// # Safety
/// The input pointer must point to a null-terminated buffer, otherwise this
/// function will fail in unspecified ways.
pub unsafe fn create_transfer_ext(input_ptr: *const c_char, success: *mut u8) -> *mut c_char {
    if input_ptr.is_null() {
        return signal_error(success, "Null pointer input.".to_owned());
    }
    let input_str = {
        match CStr::from_ptr(input_ptr).to_str() {
            Ok(s) => s,
            Err(e) => return signal_error(success, format!("Could not decode JSON: {}", e)),
        }
    };
    let response = create_transfer_aux(input_str);
    match response {
        Ok(s) => {
            let cstr: CString = {
                match CString::new(s) {
                    Ok(s) => s,
                    Err(e) => {
                        return signal_error(success, format!("Could not encode response: {}", e))
                    }
                }
            };
            *success = 1;
            cstr.into_raw()
        }
        Err(e) => signal_error(success, format!("Could not produce response: {}", e)),
    }
}

/// # Safety
/// The input pointer must point to a null-terminated buffer, otherwise this
/// function will fail in unspecified ways.
pub unsafe fn create_id_request_and_private_data_ext(
    input_ptr: *const c_char,
    success: *mut u8,
) -> *mut c_char {
    if input_ptr.is_null() {
        return signal_error(success, "Null pointer input.".to_owned());
    }
    let input_str = {
        match CStr::from_ptr(input_ptr).to_str() {
            Ok(s) => s,
            Err(e) => return signal_error(success, format!("Could not decode JSON: {}", e)),
        }
    };
    let response = create_id_request_and_private_data_aux(input_str);
    match response {
        Ok(s) => {
            let cstr: CString = {
                match CString::new(s) {
                    Ok(s) => s,
                    Err(e) => {
                        return signal_error(success, format!("Could not encode response: {}", e))
                    }
                }
            };
            *success = 1;
            cstr.into_raw()
        }
        Err(e) => signal_error(success, format!("Could not produce response: {}", e)),
    }
}

#[no_mangle]
/// Take a pointer to a NUL-terminated UTF8-string and return a NUL-terminated
/// UTF8-encoded string. The input string should contain the JSON payload of an
/// attribute list, name of id object, and the identity provider public
/// information. The return value contains a JSON object with two values, one is
/// the request for the identity object that is public, and the other is the
/// private keys and other secret values that must be kept by the user.
/// These secret values will be needed later to use the identity object.
///
/// The returned string must be freed by the caller by calling the function
/// 'free_response_string'. In case of failure the function returns an error
/// message as the response, and sets the 'success' flag to 0.
///
/// # Safety
/// The input pointer must point to a null-terminated buffer, otherwise this
/// function will fail in unspecified ways.
pub unsafe extern "C" fn create_id_request_and_private_data_c(
    input_ptr: *const c_char,
    success: *mut u8,
) -> *mut c_char {
    create_id_request_and_private_data_ext(input_ptr, success)
}

/// # Safety
/// The input pointer must point to a null-terminated buffer, otherwise this
/// function will fail in unspecified ways.
pub unsafe fn create_credential_ext(input_ptr: *const c_char, success: *mut u8) -> *mut c_char {
    if input_ptr.is_null() {
        return signal_error(success, "Null pointer input.".to_owned());
    }
    let input_str = {
        match CStr::from_ptr(input_ptr).to_str() {
            Ok(s) => s,
            Err(e) => return signal_error(success, format!("Could not decode JSON: {}", e)),
        }
    };
    let response = create_credential_aux(input_str);
    match response {
        Ok(s) => {
            let cstr: CString = {
                match CString::new(s) {
                    Ok(s) => s,
                    Err(e) => {
                        return signal_error(success, format!("Could not encode response: {}", e))
                    }
                }
            };
            *success = 1;
            cstr.into_raw()
        }
        Err(e) => signal_error(success, format!("Could not produce response: {}", e)),
    }
}

#[no_mangle]
/// Take a pointer to a NUL-terminated UTF8-string and return a NUL-terminated
/// UTF8-encoded string. The returned string must be freed by the caller by
/// calling the function 'free_response_string'. In case of failure the function
/// returns an error message as the response, and sets the 'success' flag to 0.
///
/// See rust-bins/wallet-notes/README.md for the description of input and output
/// formats.
///
/// # Safety
/// The input pointer must point to a null-terminated buffer, otherwise this
/// function will fail in unspecified ways.
pub unsafe extern "C" fn create_credential_c(
    input_ptr: *const c_char,
    success: *mut u8,
) -> *mut c_char {
    create_credential_ext(input_ptr, success)
}

#[no_mangle]
/// # Safety
/// The input must be NUL-terminated.
pub unsafe fn check_account_address_ext(input_ptr: *const c_char) -> u8 {
    let input_str = {
        match CStr::from_ptr(input_ptr).to_str() {
            Ok(s) => s,
            Err(_) => return 0,
        }
    };
    if check_account_address_aux(input_str) {
        1
    } else {
        0
    }
}

#[no_mangle]
/// Take a pointer to a NUL-terminated UTF8-string and return whether this is
/// a correct format for a concordium address.
/// A non-zero return value signals success.
///
/// # Safety
/// The input must be NUL-terminated.
pub unsafe extern "C" fn check_account_address_c(input_ptr: *const c_char) -> u8 {
    check_account_address_ext(input_ptr)
}

#[no_mangle]
/// Take a pointer to a NUL-terminated UTF8-string and return a NUL-terminated
/// UTF8-encoded string. The returned string must be freed by the caller by
/// calling the function 'free_response_string'. In case of failure the function
/// returns an error message as the response, and sets the 'success' flag to 0.
///
/// See rust-bins/wallet-notes/README.md for the description of input and output
/// formats.
///
/// # Safety
/// The input pointer must point to a null-terminated buffer, otherwise this
/// function will fail in unspecified ways.
pub unsafe extern "C" fn create_transfer_c(
    input_ptr: *const c_char,
    success: *mut u8,
) -> *mut c_char {
    create_transfer_ext(input_ptr, success)
}

/// # Safety
/// This function is unsafe in the sense that if the argument pointer was not
/// Constructed via CString::into_raw its behaviour is undefined.
pub unsafe fn free_response_string_ext(ptr: *mut c_char) {
    if !ptr.is_null() {
        let _ = CString::from_raw(ptr);
    }
}

#[no_mangle]
/// # Safety
/// This function is unsafe in the sense that if the argument pointer was not
/// Constructed via CString::into_raw its behaviour is undefined.
pub unsafe extern "C" fn free_response_string_c(ptr: *mut c_char) { free_response_string_ext(ptr) }

#[cfg(test)]
mod test {}<|MERGE_RESOLUTION|>--- conflicted
+++ resolved
@@ -283,11 +283,7 @@
     };
 
     let response = json!({
-<<<<<<< HEAD
-        "credential": Version::new(VERSION_CREDENTIAL, cdi),
-=======
         "credential": Versioned::new(VERSION_CREDENTIAL, cdi),
->>>>>>> 7a960eae
         "accountData": acc_data,
         "accountAddress": address,
     });
