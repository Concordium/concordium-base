--- conflicted
+++ resolved
@@ -1,8 +1,4 @@
-<<<<<<< HEAD
 pub(crate) mod bls12_381_g1hash;
-pub mod bls12_381_ffi;
-=======
->>>>>>> 671c849f
 pub mod bls12_381_instance;
 pub mod curve_arithmetic;
 
