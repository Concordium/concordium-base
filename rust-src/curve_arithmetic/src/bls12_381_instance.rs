--- conflicted
+++ resolved
@@ -15,25 +15,6 @@
 use rand::*;
 
 // Helper function for both G1 and G2 instances.
-<<<<<<< HEAD
-fn scalar_from_bytes_mod_helper<A: AsRef<[u8]>>(bytes: A) -> Fr {
-    // iterate over 64-bit chunks
-    let mut acc = Fr::zero();
-    let factor = Fr::from_repr(FrRepr([0, 1, 0, 0])).expect("2^64 is representable.");
-    // traverse 8 byte chunks
-    // Traverse from the beginning, but if the length
-    // is not a multiple of 8, the first chunk is shortened.
-
-    // This loop essentially interprets the chunks as base-2^64 values.
-    let mut v = [0; 8];
-    for chunk in bytes.as_ref().rchunks(8).rev() {
-        v[8 - chunk.len()..].copy_from_slice(&chunk);
-        let n = u64::from_be_bytes(v);
-        acc.mul_assign(&factor);
-        acc.add_assign(&Fr::from_repr(FrRepr::from(n)).expect("Every u64 is representable."));
-    }
-    acc
-=======
 fn scalar_from_bytes_helper<A: AsRef<[u8]>>(bytes: A) -> Fr {
     // Traverse at most 4 8-byte chunks, for a total of 256 bits.
     // The top-most two bits in the last chunk are set to 0.
@@ -46,7 +27,6 @@
     // unset two topmost bits in the last read u64.
     fr[3] &= !(1u64 << 63 | 1u64 << 62);
     Fr::from_repr(FrRepr(fr)).expect("The scalar with top two bits erased should be valid.")
->>>>>>> 07b12e17
 }
 
 impl Curve for G2 {
@@ -116,13 +96,8 @@
     }
 
     #[inline(always)]
-<<<<<<< HEAD
-    fn scalar_from_bytes_mod<A: AsRef<[u8]>>(bytes: A) -> Self::Scalar {
-        scalar_from_bytes_mod_helper(bytes)
-=======
     fn scalar_from_bytes<A: AsRef<[u8]>>(bytes: A) -> Self::Scalar {
         scalar_from_bytes_helper(bytes)
->>>>>>> 07b12e17
     }
 
     fn bytes_to_curve_unchecked<R: ReadBytesExt>(bytes: &mut R) -> Fallible<Self> {
@@ -207,13 +182,8 @@
     }
 
     #[inline(always)]
-<<<<<<< HEAD
-    fn scalar_from_bytes_mod<A: AsRef<[u8]>>(bytes: A) -> Self::Scalar {
-        scalar_from_bytes_mod_helper(bytes)
-=======
     fn scalar_from_bytes<A: AsRef<[u8]>>(bytes: A) -> Self::Scalar {
         scalar_from_bytes_helper(bytes)
->>>>>>> 07b12e17
     }
 
     fn bytes_to_curve_unchecked<R: ReadBytesExt>(bytes: &mut R) -> Fallible<Self> {
@@ -293,13 +263,8 @@
     }
 
     #[inline(always)]
-<<<<<<< HEAD
-    fn scalar_from_bytes_mod<A: AsRef<[u8]>>(bytes: A) -> Self::Scalar {
-        scalar_from_bytes_mod_helper(bytes)
-=======
     fn scalar_from_bytes<A: AsRef<[u8]>>(bytes: A) -> Self::Scalar {
         scalar_from_bytes_helper(bytes)
->>>>>>> 07b12e17
     }
 
     fn bytes_to_curve_unchecked<R: ReadBytesExt>(bytes: &mut R) -> Fallible<Self> {
@@ -379,13 +344,8 @@
     }
 
     #[inline(always)]
-<<<<<<< HEAD
-    fn scalar_from_bytes_mod<A: AsRef<[u8]>>(bytes: A) -> Self::Scalar {
-        scalar_from_bytes_mod_helper(bytes)
-=======
     fn scalar_from_bytes<A: AsRef<[u8]>>(bytes: A) -> Self::Scalar {
         scalar_from_bytes_helper(bytes)
->>>>>>> 07b12e17
     }
 
     fn bytes_to_curve_unchecked<R: ReadBytesExt>(bytes: &mut R) -> Fallible<Self> {
@@ -442,22 +402,7 @@
     use crypto_common::*;
     use std::io::Cursor;
 
-<<<<<<< HEAD
-    // Check that scalar_from_bytes_mod_helper works on small values.
-    #[test]
-    fn scalar_from_bytes_small() {
-        let mut rng = rand::thread_rng();
-        for _ in 0..1000 {
-            let n = Fr::random(&mut rng);
-            let bytes = to_bytes(&n);
-            assert_eq!(scalar_from_bytes_mod_helper(&bytes), n);
-        }
-    }
-
-    // For development only, delete later
-=======
     // Check that scalar_from_bytes_helper works on small values.
->>>>>>> 07b12e17
     #[test]
     fn scalar_from_bytes_small() {
         let mut rng = rand::thread_rng();
