--- conflicted
+++ resolved
@@ -1,13 +1,9 @@
 // Authors:
 
 use crate::curve_arithmetic::*;
-<<<<<<< HEAD
 use crate::bls12_381_g1hash::*;
-use byteorder::{BigEndian, ReadBytesExt};
-=======
 use byteorder::ReadBytesExt;
 use failure::Fallible;
->>>>>>> 671c849f
 use ff::PrimeField;
 use pairing::{
     bls12_381::{Bls12, Fq, Fr, FrRepr, G1Affine, G1Compressed, G2Affine, G2Compressed, G1, G2},
