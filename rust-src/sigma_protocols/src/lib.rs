pub mod com_enc_eq;
pub mod com_eq;
pub mod dlog;
<<<<<<< HEAD

pub mod dlog_ffi;
=======
pub mod aggregate_dlog;
pub mod com_eq_different_groups;
>>>>>>> 2a5dbde0
<|MERGE_RESOLUTION|>--- conflicted
+++ resolved
@@ -1,10 +1,7 @@
 pub mod com_enc_eq;
 pub mod com_eq;
 pub mod dlog;
-<<<<<<< HEAD
+pub mod aggregate_dlog;
+pub mod com_eq_different_groups;
 
 pub mod dlog_ffi;
-=======
-pub mod aggregate_dlog;
-pub mod com_eq_different_groups;
->>>>>>> 2a5dbde0
