pub mod aggregate_dlog;
pub mod com_enc_eq;
pub mod com_eq;
pub mod com_eq_different_groups;
<<<<<<< HEAD
pub mod dlog;

pub mod dlog_ffi;
=======
pub mod com_mult;
pub mod dlog_ffi;
pub mod modified_com_eq;
>>>>>>> 4d77bb68
<|MERGE_RESOLUTION|>--- conflicted
+++ resolved
@@ -2,12 +2,7 @@
 pub mod com_enc_eq;
 pub mod com_eq;
 pub mod com_eq_different_groups;
-<<<<<<< HEAD
 pub mod dlog;
-
 pub mod dlog_ffi;
-=======
 pub mod com_mult;
-pub mod dlog_ffi;
-pub mod modified_com_eq;
->>>>>>> 4d77bb68
+pub mod modified_com_eq;