pub mod aggregate_dlog;
pub mod com_enc_eq;
pub mod com_eq;
pub mod com_eq_different_groups;
pub mod com_mult;
pub mod dlog;
<<<<<<< HEAD
pub mod modified_com_eq;
pub mod com_eq_sig;

mod common;
=======
pub mod modified_com_eq;
>>>>>>> 67fd4b0f
<|MERGE_RESOLUTION|>--- conflicted
+++ resolved
@@ -4,11 +4,5 @@
 pub mod com_eq_different_groups;
 pub mod com_mult;
 pub mod dlog;
-<<<<<<< HEAD
 pub mod modified_com_eq;
-pub mod com_eq_sig;
-
-mod common;
-=======
-pub mod modified_com_eq;
->>>>>>> 67fd4b0f
+pub mod com_eq_sig;