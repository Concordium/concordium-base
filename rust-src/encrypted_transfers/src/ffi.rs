//! This module provides FFI exports of functions, intended to be used by the
//! scheduler, and the mobile wallet.

use crate::*;
use crypto_common::*;
use ffi_helpers::*;
use prelude::StdRng;
use std::io::Cursor;

type Group = pairing::bls12_381::G1;

/// # Safety
/// This function is safe if the pointers are all non-null, and produced
/// by `Box::into_raw` for the input pointers.
#[no_mangle]
unsafe extern "C" fn is_zero_encrypted_amount(
    high_ptr: *const Cipher<Group>,
    low_ptr: *const Cipher<Group>,
) -> u8 {
    let high = from_ptr!(high_ptr);
    let low = from_ptr!(low_ptr);
    let res = high.0.is_zero_point()
        && high.1.is_zero_point()
        && low.0.is_zero_point()
        && low.1.is_zero_point();
    u8::from(res)
}

/// # Safety
/// This function is safe if the pointers are all non-null, and produced
/// by `Box::into_raw` for the input pointers.
#[no_mangle]
unsafe extern "C" fn aggregate_encrypted_amounts(
    first_high_ptr: *const Cipher<Group>,
    first_low_ptr: *const Cipher<Group>,
    second_high_ptr: *const Cipher<Group>,
    second_low_ptr: *const Cipher<Group>,
    out_high_ptr: *mut *mut Cipher<Group>,
    out_low_ptr: *mut *mut Cipher<Group>,
) {
    let first_high = from_ptr!(first_high_ptr);
    let first_low = from_ptr!(first_low_ptr);
    let second_high = from_ptr!(second_high_ptr);
    let second_low = from_ptr!(second_low_ptr);
    let out_high = first_high.combine(second_high);
    let out_low = first_low.combine(second_low);
    *out_high_ptr = Box::into_raw(Box::new(out_high));
    *out_low_ptr = Box::into_raw(Box::new(out_low));
}

#[derive(Serialize)]
/// A group element needed in FFI.
struct GroupElement(Group);

macro_derive_from_bytes!(
    Box group_element_from_bytes,
    GroupElement
);
macro_derive_to_bytes!(Box group_element_to_bytes, GroupElement);
macro_free_ffi!(Box group_element_free, GroupElement);

#[no_mangle]
/// Generate a new group element, using the
/// elgamal generator from the global context.
unsafe extern "C" fn group_element_from_seed(
    gc_ptr: *const GlobalContext<Group>,
    seed: u64,
) -> *mut GroupElement {
    let mut rng: StdRng = SeedableRng::seed_from_u64(seed);
    let gc = from_ptr!(gc_ptr);
    let pk = elgamal::PublicKey::from(&elgamal::SecretKey::generate(
        gc.elgamal_generator(),
        &mut rng,
    ));
    Box::into_raw(Box::new(GroupElement(pk.key)))
}

/// # Safety
/// This function is safe if the pointers to structures are all non-null, and
/// produced by `Box::into_raw`.
#[no_mangle]
unsafe extern "C" fn encrypt_amount_with_zero_randomness(
    ctx_ptr: *const GlobalContext<Group>,
<<<<<<< HEAD
    micro_ccd: u64,
    out_high_ptr: *mut *const Cipher<Group>,
    out_low_ptr: *mut *const Cipher<Group>,
) {
    let encrypted =
        encrypt_amount_with_fixed_randomness(from_ptr!(ctx_ptr), Amount::from_micro_ccd(micro_ccd));
=======
    microccd: u64,
    out_high_ptr: *mut *const Cipher<Group>,
    out_low_ptr: *mut *const Cipher<Group>,
) {
    let encrypted = encrypt_amount_with_fixed_randomness(from_ptr!(ctx_ptr), Amount { microccd });
>>>>>>> 98fa25d8
    *out_high_ptr = Box::into_raw(Box::new(encrypted.encryptions[1]));
    *out_low_ptr = Box::into_raw(Box::new(encrypted.encryptions[0]));
}

/// # Safety
/// This function is safe if the pointers to structures are all non-null, and
/// produced by `Box::into_raw`.
#[no_mangle]
unsafe extern "C" fn make_encrypted_transfer_data(
    ctx_ptr: *const GlobalContext<Group>,
    receiver_pk_ptr: *const elgamal::PublicKey<Group>,
    sender_sk_ptr: *const elgamal::SecretKey<Group>,
    input_amount_ptr: *const AggregatedDecryptedAmount<Group>,
<<<<<<< HEAD
    micro_ccd: u64,
=======
    microccd: u64,
>>>>>>> 98fa25d8
    high_remaining: *mut *const Cipher<Group>,
    low_remaining: *mut *const Cipher<Group>,
    high_transfer: *mut *const Cipher<Group>,
    low_transfer: *mut *const Cipher<Group>,
    out_index: *mut u64,
    proof_len: *mut u64,
) -> *mut u8 {
    let ctx = from_ptr!(ctx_ptr);

    let receiver_pk = from_ptr!(receiver_pk_ptr);

    let sender_sk = from_ptr!(sender_sk_ptr);

    let input_amount = from_ptr!(input_amount_ptr);

    let mut csprng = thread_rng();

    let data = match make_transfer_data(
<<<<<<< HEAD
        &ctx,
        &receiver_pk,
        &sender_sk,
        &input_amount,
        Amount::from_micro_ccd(micro_ccd),
=======
        ctx,
        receiver_pk,
        sender_sk,
        input_amount,
        Amount { microccd },
>>>>>>> 98fa25d8
        &mut csprng,
    ) {
        Some(it) => it,
        _ => return std::ptr::null_mut(),
    };

    *high_remaining = Box::into_raw(Box::new(data.remaining_amount.encryptions[1]));
    *low_remaining = Box::into_raw(Box::new(data.remaining_amount.encryptions[0]));
    *high_transfer = Box::into_raw(Box::new(data.transfer_amount.encryptions[1]));
    *low_transfer = Box::into_raw(Box::new(data.transfer_amount.encryptions[0]));
    *out_index = data.index.index;

    let mut bytes = to_bytes(&data.proof);
    *proof_len = bytes.len() as u64;
    let ptr = bytes.as_mut_ptr();
    std::mem::forget(bytes);
    ptr
}

/// # Safety
/// This function is safe if the pointers to structures are all non-null, and
/// produced by `Box::into_raw`. The `transfer_proof_ptr` can be null in case
/// the length is 0, but otherwise it must be non-null and dereferenceable.
///
/// Return 0 in case verification was unsuccesful, and a non-zero value
/// otherwise.
#[no_mangle]
unsafe extern "C" fn verify_encrypted_transfer(
    ctx_ptr: *const GlobalContext<Group>,
    receiver_pk_ptr: *const elgamal::PublicKey<Group>,
    sender_pk_ptr: *const elgamal::PublicKey<Group>,
    initial_high_ptr: *const Cipher<Group>,
    initial_low_ptr: *const Cipher<Group>,
    remaining_high_ptr: *const Cipher<Group>,
    remaining_low_ptr: *const Cipher<Group>,
    transfer_high_ptr: *const Cipher<Group>,
    transfer_low_ptr: *const Cipher<Group>,
    encrypted_agg_index: u64,
    transfer_proof_ptr: *const u8,
    transfer_proof_len: size_t,
) -> u8 {
    let ctx = from_ptr!(ctx_ptr);

    let receiver_pk = from_ptr!(receiver_pk_ptr);

    let sender_pk = from_ptr!(sender_pk_ptr);

    let initial_high = from_ptr!(initial_high_ptr);
    let initial_low = from_ptr!(initial_low_ptr);
    let initial = EncryptedAmount {
        encryptions: [*initial_low, *initial_high],
    };

    let remaining_high = from_ptr!(remaining_high_ptr);
    let remaining_low = from_ptr!(remaining_low_ptr);
    let remaining_amount = EncryptedAmount {
        encryptions: [*remaining_low, *remaining_high],
    };

    let transfer_high = from_ptr!(transfer_high_ptr);
    let transfer_low = from_ptr!(transfer_low_ptr);
    let transfer_amount = EncryptedAmount {
        encryptions: [*transfer_low, *transfer_high],
    };

    let transfer_proof = slice_from_c_bytes!(transfer_proof_ptr, transfer_proof_len as usize);
    let proof = if let Ok(td) = (&mut Cursor::new(transfer_proof)).get() {
        td
    } else {
        return 0;
    };

    let transfer_data = EncryptedAmountTransferData {
        remaining_amount,
        transfer_amount,
        index: encrypted_agg_index.into(),
        proof,
    };

    if verify_transfer_data(ctx, receiver_pk, sender_pk, &initial, &transfer_data) {
        1
    } else {
        0
    }
}

/// # Safety
/// This function is safe if the pointers to structures are all non-null, and
/// produced by `Box::into_raw`.
#[no_mangle]
unsafe extern "C" fn make_sec_to_pub_data(
    ctx_ptr: *const GlobalContext<Group>,
    sender_sk_ptr: *const elgamal::SecretKey<Group>,
    input_amount_ptr: *const AggregatedDecryptedAmount<Group>,
<<<<<<< HEAD
    micro_ccd: u64,
=======
    microccd: u64,
>>>>>>> 98fa25d8
    high_remaining: *mut *const Cipher<Group>,
    low_remaining: *mut *const Cipher<Group>,
    out_index: *mut u64,
    proof_len: *mut u64,
) -> *mut u8 {
    let ctx = from_ptr!(ctx_ptr);

    let sender_sk = from_ptr!(sender_sk_ptr);

    let input_amount = from_ptr!(input_amount_ptr);

    let mut csprng = thread_rng();

    let data = match make_sec_to_pub_transfer_data(
<<<<<<< HEAD
        &ctx,
        &sender_sk,
        &input_amount,
        Amount::from_micro_ccd(micro_ccd),
=======
        ctx,
        sender_sk,
        input_amount,
        Amount { microccd },
>>>>>>> 98fa25d8
        &mut csprng,
    ) {
        Some(it) => it,
        _ => return std::ptr::null_mut(),
    };

    *high_remaining = Box::into_raw(Box::new(data.remaining_amount.encryptions[1]));
    *low_remaining = Box::into_raw(Box::new(data.remaining_amount.encryptions[0]));
    *out_index = data.index.index;

    let mut bytes = to_bytes(&data.proof);
    *proof_len = bytes.len() as u64;
    let ptr = bytes.as_mut_ptr();
    std::mem::forget(bytes);
    ptr
}

/// # Safety
/// This function is safe if the pointers to structures are all non-null, and
/// produced by `Box::into_raw`. The `transfer_proof_ptr` can be null in case
/// the length is 0, but otherwise it must be non-null and dereferenceable.
///
/// Return 0 in case verification was unsuccesful, and a non-zero value
/// otherwise.
#[no_mangle]
unsafe extern "C" fn verify_sec_to_pub_transfer(
    ctx_ptr: *const GlobalContext<Group>,
    sender_pk_ptr: *const elgamal::PublicKey<Group>,
    initial_high_ptr: *const Cipher<Group>,
    initial_low_ptr: *const Cipher<Group>,
    remaining_high_ptr: *const Cipher<Group>,
    remaining_low_ptr: *const Cipher<Group>,
<<<<<<< HEAD
    micro_ccd: u64,
=======
    microccd: u64,
>>>>>>> 98fa25d8
    encrypted_agg_index: u64,
    transfer_proof_ptr: *const u8,
    transfer_proof_len: size_t,
) -> u8 {
    let ctx = from_ptr!(ctx_ptr);

    let sender_pk = from_ptr!(sender_pk_ptr);

    let initial_high = from_ptr!(initial_high_ptr);
    let initial_low = from_ptr!(initial_low_ptr);
    let initial = EncryptedAmount {
        encryptions: [*initial_low, *initial_high],
    };

    let remaining_high = from_ptr!(remaining_high_ptr);
    let remaining_low = from_ptr!(remaining_low_ptr);
    let remaining_amount = EncryptedAmount {
        encryptions: [*remaining_low, *remaining_high],
    };

    let transfer_proof = slice_from_c_bytes!(transfer_proof_ptr, transfer_proof_len as usize);
    let proof = if let Ok(td) = (&mut Cursor::new(transfer_proof)).get() {
        td
    } else {
        return 0;
    };

<<<<<<< HEAD
    let transfer_amount = Amount::from_micro_ccd(micro_ccd);
=======
    let transfer_amount = Amount { microccd };
>>>>>>> 98fa25d8

    let transfer_data = SecToPubAmountTransferData {
        remaining_amount,
        transfer_amount,
        index: encrypted_agg_index.into(),
        proof,
    };

    if verify_sec_to_pub_transfer_data(ctx, sender_pk, &initial, &transfer_data) {
        1
    } else {
        0
    }
}

/// # Safety
/// This function is safe if the pointers to structures are all non-null, and
/// produced by `Box::into_raw`.
#[no_mangle]
unsafe extern "C" fn make_aggregated_decrypted_amount(
    encrypted_high_ptr: *const Cipher<Group>,
    encrypted_low_ptr: *const Cipher<Group>,
<<<<<<< HEAD
    micro_ccd: u64,
=======
    microccd: u64,
>>>>>>> 98fa25d8
    agg_index: u64,
) -> *mut AggregatedDecryptedAmount<Group> {
    let encrypted_high = from_ptr!(encrypted_high_ptr);
    let encrypted_low = from_ptr!(encrypted_low_ptr);
    let agg_encrypted_amount = EncryptedAmount {
        encryptions: [*encrypted_low, *encrypted_high],
    };
    Box::into_raw(Box::new(AggregatedDecryptedAmount {
        agg_encrypted_amount,
<<<<<<< HEAD
        agg_amount: Amount::from_micro_ccd(micro_ccd),
=======
        agg_amount: Amount { microccd },
>>>>>>> 98fa25d8
        agg_index: agg_index.into(),
    }))
}

macro_free_ffi!(Box free_aggregated_decrypted_amount, AggregatedDecryptedAmount<Group>);

/// # Safety
/// This function is safe if the input pointers are all non-null, and produce by
/// `Box::into_raw`.
#[no_mangle]
unsafe extern "C" fn compute_table(
    gc_ptr: *const GlobalContext<Group>,
    m: u64,
) -> *mut BabyStepGiantStep<Group> {
    Box::into_raw(Box::new(BabyStepGiantStep::new(
        from_ptr!(gc_ptr).encryption_in_exponent_generator(),
        m,
    )))
}
macro_free_ffi!(Box free_table, BabyStepGiantStep<Group>);

/// # Safety
/// This function is safe if the input pointers are all non-null, and produce by
/// `Box::into_raw`.
#[no_mangle]
unsafe extern "C" fn decrypt_amount(
    table_ptr: *const BabyStepGiantStep<Group>,
    sec_ptr: *const elgamal::SecretKey<Group>,
    high_ptr: *const elgamal::Cipher<Group>,
    low_ptr: *const elgamal::Cipher<Group>,
) -> u64 {
    let sk = from_ptr!(sec_ptr);
    let amount = EncryptedAmount {
        encryptions: [*from_ptr!(low_ptr), *from_ptr!(high_ptr)],
    };
<<<<<<< HEAD
    crate::decrypt_amount(from_ptr!(table_ptr), &sk, &amount).micro_ccd()
=======
    crate::decrypt_amount(from_ptr!(table_ptr), sk, &amount).microccd
>>>>>>> 98fa25d8
}

/// # Safety
/// This function is safe if the pointers to structures are all non-null, and
/// produced by `Box::into_raw`.
#[no_mangle]
unsafe extern "C" fn encrypt_amount(
    ctx_ptr: *const GlobalContext<Group>,
    pk_ptr: *const elgamal::PublicKey<Group>,
<<<<<<< HEAD
    micro_ccd: u64,
=======
    microccd: u64,
>>>>>>> 98fa25d8
    out_high_ptr: *mut *const Cipher<Group>,
    out_low_ptr: *mut *const Cipher<Group>,
) {
    let gc = from_ptr!(ctx_ptr);
    let pk = from_ptr!(pk_ptr);
<<<<<<< HEAD
    let encrypted = crate::encrypt_amount(
        gc,
        &pk,
        Amount::from_micro_ccd(micro_ccd),
        &mut rand::thread_rng(),
    )
    .0;
=======
    let encrypted = crate::encrypt_amount(gc, pk, Amount { microccd }, &mut rand::thread_rng()).0;
>>>>>>> 98fa25d8
    *out_high_ptr = Box::into_raw(Box::new(encrypted.encryptions[1]));
    *out_low_ptr = Box::into_raw(Box::new(encrypted.encryptions[0]));
}

macro_derive_from_bytes!(
    Box elgamal_pub_key_from_bytes,
    elgamal::PublicKey<Group>
);
macro_derive_to_bytes!(Box elgamal_pub_key_to_bytes, elgamal::PublicKey<Group>);
macro_free_ffi!(Box elgamal_pub_key_free, elgamal::PublicKey<Group>);

macro_derive_from_bytes!(
    Box elgamal_sec_key_from_bytes,
    elgamal::SecretKey<Group>
);
macro_derive_to_bytes!(Box elgamal_sec_key_to_bytes, elgamal::SecretKey<Group>);
macro_free_ffi!(Box elgamal_sec_key_free, elgamal::SecretKey<Group>);

/// This is used for testing in haskell, providing deterministic key generation
/// from seed.
///
/// # Safety
/// The input point must point to a valid global context.
#[no_mangle]
unsafe extern "C" fn elgamal_sec_key_gen_seed(
    gc_ptr: *const GlobalContext<Group>,
    seed: u64,
) -> *mut elgamal::SecretKey<Group> {
    let gc = from_ptr!(gc_ptr);
    let mut rng: StdRng = SeedableRng::seed_from_u64(seed);
    Box::into_raw(Box::new(elgamal::SecretKey::generate(
        gc.elgamal_generator(),
        &mut rng,
    )))
}

macro_derive_from_bytes!(
    Box elgamal_cipher_from_bytes,
    elgamal::Cipher<Group>
);
macro_derive_to_bytes!(Box elgamal_cipher_to_bytes, elgamal::Cipher<Group>);
macro_free_ffi!(Box elgamal_cipher_free, elgamal::Cipher<Group>);
#[no_mangle]
pub extern "C" fn elgamal_cipher_gen() -> *mut elgamal::Cipher<Group> {
    let mut csprng = thread_rng();
    Box::into_raw(Box::new(elgamal::Cipher::generate(&mut csprng)))
}

#[no_mangle]
pub extern "C" fn elgamal_cipher_zero() -> *mut elgamal::Cipher<Group> {
    Box::into_raw(Box::new(elgamal::Cipher(
        Group::zero_point(),
        Group::zero_point(),
    )))
}

#[no_mangle]
/// Convert from Group element to a valid public key, in a given global context.
unsafe extern "C" fn derive_public_key(
    gc_ptr: *const GlobalContext<Group>,
    group_ptr: *const GroupElement,
) -> *mut elgamal::PublicKey<Group> {
    let pk = elgamal::PublicKey {
        generator: *from_ptr!(gc_ptr).elgamal_generator(),
        key:       from_ptr!(group_ptr).0,
    };
    Box::into_raw(Box::new(pk))
}<|MERGE_RESOLUTION|>--- conflicted
+++ resolved
@@ -81,20 +81,12 @@
 #[no_mangle]
 unsafe extern "C" fn encrypt_amount_with_zero_randomness(
     ctx_ptr: *const GlobalContext<Group>,
-<<<<<<< HEAD
     micro_ccd: u64,
     out_high_ptr: *mut *const Cipher<Group>,
     out_low_ptr: *mut *const Cipher<Group>,
 ) {
     let encrypted =
         encrypt_amount_with_fixed_randomness(from_ptr!(ctx_ptr), Amount::from_micro_ccd(micro_ccd));
-=======
-    microccd: u64,
-    out_high_ptr: *mut *const Cipher<Group>,
-    out_low_ptr: *mut *const Cipher<Group>,
-) {
-    let encrypted = encrypt_amount_with_fixed_randomness(from_ptr!(ctx_ptr), Amount { microccd });
->>>>>>> 98fa25d8
     *out_high_ptr = Box::into_raw(Box::new(encrypted.encryptions[1]));
     *out_low_ptr = Box::into_raw(Box::new(encrypted.encryptions[0]));
 }
@@ -108,11 +100,7 @@
     receiver_pk_ptr: *const elgamal::PublicKey<Group>,
     sender_sk_ptr: *const elgamal::SecretKey<Group>,
     input_amount_ptr: *const AggregatedDecryptedAmount<Group>,
-<<<<<<< HEAD
-    micro_ccd: u64,
-=======
-    microccd: u64,
->>>>>>> 98fa25d8
+    micro_ccd: u64,
     high_remaining: *mut *const Cipher<Group>,
     low_remaining: *mut *const Cipher<Group>,
     high_transfer: *mut *const Cipher<Group>,
@@ -131,19 +119,11 @@
     let mut csprng = thread_rng();
 
     let data = match make_transfer_data(
-<<<<<<< HEAD
-        &ctx,
-        &receiver_pk,
-        &sender_sk,
-        &input_amount,
-        Amount::from_micro_ccd(micro_ccd),
-=======
         ctx,
         receiver_pk,
         sender_sk,
         input_amount,
-        Amount { microccd },
->>>>>>> 98fa25d8
+        Amount::from_micro_ccd(micro_ccd),
         &mut csprng,
     ) {
         Some(it) => it,
@@ -238,11 +218,7 @@
     ctx_ptr: *const GlobalContext<Group>,
     sender_sk_ptr: *const elgamal::SecretKey<Group>,
     input_amount_ptr: *const AggregatedDecryptedAmount<Group>,
-<<<<<<< HEAD
-    micro_ccd: u64,
-=======
-    microccd: u64,
->>>>>>> 98fa25d8
+    micro_ccd: u64,
     high_remaining: *mut *const Cipher<Group>,
     low_remaining: *mut *const Cipher<Group>,
     out_index: *mut u64,
@@ -257,17 +233,10 @@
     let mut csprng = thread_rng();
 
     let data = match make_sec_to_pub_transfer_data(
-<<<<<<< HEAD
-        &ctx,
-        &sender_sk,
-        &input_amount,
-        Amount::from_micro_ccd(micro_ccd),
-=======
         ctx,
         sender_sk,
         input_amount,
-        Amount { microccd },
->>>>>>> 98fa25d8
+        Amount::from_micro_ccd(micro_ccd),
         &mut csprng,
     ) {
         Some(it) => it,
@@ -300,11 +269,7 @@
     initial_low_ptr: *const Cipher<Group>,
     remaining_high_ptr: *const Cipher<Group>,
     remaining_low_ptr: *const Cipher<Group>,
-<<<<<<< HEAD
-    micro_ccd: u64,
-=======
-    microccd: u64,
->>>>>>> 98fa25d8
+    micro_ccd: u64,
     encrypted_agg_index: u64,
     transfer_proof_ptr: *const u8,
     transfer_proof_len: size_t,
@@ -332,11 +297,7 @@
         return 0;
     };
 
-<<<<<<< HEAD
     let transfer_amount = Amount::from_micro_ccd(micro_ccd);
-=======
-    let transfer_amount = Amount { microccd };
->>>>>>> 98fa25d8
 
     let transfer_data = SecToPubAmountTransferData {
         remaining_amount,
@@ -359,11 +320,7 @@
 unsafe extern "C" fn make_aggregated_decrypted_amount(
     encrypted_high_ptr: *const Cipher<Group>,
     encrypted_low_ptr: *const Cipher<Group>,
-<<<<<<< HEAD
-    micro_ccd: u64,
-=======
-    microccd: u64,
->>>>>>> 98fa25d8
+    micro_ccd: u64,
     agg_index: u64,
 ) -> *mut AggregatedDecryptedAmount<Group> {
     let encrypted_high = from_ptr!(encrypted_high_ptr);
@@ -373,11 +330,7 @@
     };
     Box::into_raw(Box::new(AggregatedDecryptedAmount {
         agg_encrypted_amount,
-<<<<<<< HEAD
         agg_amount: Amount::from_micro_ccd(micro_ccd),
-=======
-        agg_amount: Amount { microccd },
->>>>>>> 98fa25d8
         agg_index: agg_index.into(),
     }))
 }
@@ -413,11 +366,7 @@
     let amount = EncryptedAmount {
         encryptions: [*from_ptr!(low_ptr), *from_ptr!(high_ptr)],
     };
-<<<<<<< HEAD
-    crate::decrypt_amount(from_ptr!(table_ptr), &sk, &amount).micro_ccd()
-=======
-    crate::decrypt_amount(from_ptr!(table_ptr), sk, &amount).microccd
->>>>>>> 98fa25d8
+    crate::decrypt_amount(from_ptr!(table_ptr), sk, &amount).micro_ccd()
 }
 
 /// # Safety
@@ -427,27 +376,19 @@
 unsafe extern "C" fn encrypt_amount(
     ctx_ptr: *const GlobalContext<Group>,
     pk_ptr: *const elgamal::PublicKey<Group>,
-<<<<<<< HEAD
-    micro_ccd: u64,
-=======
-    microccd: u64,
->>>>>>> 98fa25d8
+    micro_ccd: u64,
     out_high_ptr: *mut *const Cipher<Group>,
     out_low_ptr: *mut *const Cipher<Group>,
 ) {
     let gc = from_ptr!(ctx_ptr);
     let pk = from_ptr!(pk_ptr);
-<<<<<<< HEAD
     let encrypted = crate::encrypt_amount(
         gc,
-        &pk,
+        pk,
         Amount::from_micro_ccd(micro_ccd),
         &mut rand::thread_rng(),
     )
     .0;
-=======
-    let encrypted = crate::encrypt_amount(gc, pk, Amount { microccd }, &mut rand::thread_rng()).0;
->>>>>>> 98fa25d8
     *out_high_ptr = Box::into_raw(Box::new(encrypted.encryptions[1]));
     *out_low_ptr = Box::into_raw(Box::new(encrypted.encryptions[0]));
 }
