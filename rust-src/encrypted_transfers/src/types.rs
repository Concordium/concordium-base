//! This module provides common types and constants for encrypted transfers.
use crate::proofs;
use bulletproofs::range_proof::*;
use crypto_common::{types::Amount, *};
use curve_arithmetic::*;
use elgamal::*;
use id::sigma_protocols::common::*;

#[derive(Clone, Copy, Serialize, SerdeSerialize, SerdeDeserialize, Debug, Default)]
#[serde(transparent)]
#[repr(transparent)]
/// A sequential index of an incoming encrypted amount on an account.
pub struct EncryptedAmountIndex {
    pub index: u64,
}

#[derive(Clone, Copy, Serialize, SerdeSerialize, SerdeDeserialize, Debug, Default)]
#[serde(transparent)]
#[repr(transparent)]
/// An index that represents which encrypted amounts have been combined into an
/// associated encrypted amount.
/// This is in contrast to [EncryptedAmountIndex] which identifies a single
/// encrypted amount (per account).
pub struct EncryptedAmountAggIndex {
    pub index: u64,
}

impl From<u64> for EncryptedAmountAggIndex {
    fn from(index: u64) -> Self { EncryptedAmountAggIndex { index } }
}

impl From<u64> for EncryptedAmountIndex {
    fn from(index: u64) -> Self { EncryptedAmountIndex { index } }
}

#[derive(Clone, Serialize, SerdeBase16Serialize, Debug)]
/// An encrypted amount, in two chunks in "little endian limbs". That is, the
/// first chunk represents the low 32 bits of an amount, and the second chunk
/// represents the high 32 bits. The JSON serialization of this is just base16
/// encoded serialized chunks.
pub struct EncryptedAmount<C: Curve> {
    pub encryptions: [Cipher<C>; 2],
}

// Manual implementation seems to be needed due to the generic parameter.
impl<C> schemars::JsonSchema for EncryptedAmount<C>
where
    C: Curve,
{
    fn schema_name() -> String { "EncryptedAmount".into() }

    fn json_schema(_gen: &mut schemars::gen::SchemaGenerator) -> schemars::schema::Schema {
        use schemars::schema::*;
        Schema::Object(SchemaObject {
            instance_type: Some(InstanceType::String.into()),
            string: Some(
                StringValidation {
                    max_length: Some(384),
                    min_length: Some(384),
<<<<<<< HEAD
                    pattern:    Some("^([0-9]?[a-f]?)*$".into()),
=======
                    pattern:    Some(crypto_common::REGEX_HEX.into()),
>>>>>>> 96571e7d
                }
                .into(),
            ),
            ..SchemaObject::default()
        })
    }
}

impl<C: Curve> AsRef<[Cipher<C>; 2]> for EncryptedAmount<C> {
    fn as_ref(&self) -> &[Cipher<C>; 2] { &self.encryptions }
}

impl<C: Curve> AsRef<[Cipher<C>]> for EncryptedAmount<C> {
    fn as_ref(&self) -> &[Cipher<C>] { &self.encryptions.as_ref() }
}

/// Randomness used when producing an encrypted amount.
pub struct EncryptedAmountRandomness<C: Curve> {
    pub randomness: [Randomness<C>; 2],
}

/// An encrypted amount that we know the index of.
#[derive(Serialize, SerdeSerialize, SerdeDeserialize)]
#[serde(bound(serialize = "C: Curve", deserialize = "C: Curve"))]
#[serde(rename_all = "camelCase")]
pub struct IndexedEncryptedAmount<C: Curve> {
    /// The actual encrypted amount.
    pub encrypted_chunks: EncryptedAmount<C>,
    /// Index of the amount on the account.
    pub index:            EncryptedAmountIndex,
}

/// Size of the chunk for encrypted amounts.
pub const CHUNK_SIZE: ChunkSize = ChunkSize::ThirtyTwo;

/// Data that will go onto an encrypted amount transfer.
#[derive(Serialize, SerdeSerialize, SerdeDeserialize, Clone, Debug)]
#[serde(bound(serialize = "C: Curve", deserialize = "C: Curve"))]
#[serde(rename_all = "camelCase")]
pub struct EncryptedAmountTransferData<C: Curve> {
    /// Encryption of the remaining amount.
    pub remaining_amount: EncryptedAmount<C>,
    /// Amount that will be sent.
    pub transfer_amount:  EncryptedAmount<C>,
    /// The index such that the encrypted amount used in the transfer represents
    /// the aggregate of all encrypted amounts with indices < `index` existing
    /// on the account at the time. New encrypted amounts can only add new
    /// indices.
    pub index:            EncryptedAmountAggIndex,
    /// A collection of all the proofs.
    pub proof:            EncryptedAmountTransferProof<C>,
}

/// Data that will go onto a secret to public amount transfer.
#[derive(Serialize, SerdeSerialize, SerdeDeserialize, Debug, Clone)]
#[serde(bound(serialize = "C: Curve", deserialize = "C: Curve"))]
#[serde(rename_all = "camelCase")]
pub struct SecToPubAmountTransferData<C: Curve> {
    /// Encryption of the remaining amount.
    pub remaining_amount: EncryptedAmount<C>,
    /// Amount that will be sent.
    pub transfer_amount:  Amount,
    /// The index such that the encrypted amount used in the transfer represents
    /// the aggregate of all encrypted amounts with indices < `index` existing
    /// on the account at the time. New encrypted amounts can only add new
    /// indices.
    pub index:            EncryptedAmountAggIndex,
    /// A collection of all the proofs.
    pub proof:            SecToPubAmountTransferProof<C>,
}

/// An aggregated encrypted amount with a decrypted plaintext, collecting
/// encrypted amounts with decryption. The only real difference from the above
/// is the meaning of the index field.
#[derive(Serialize, SerdeSerialize, SerdeDeserialize)]
#[serde(bound(serialize = "C: Curve", deserialize = "C: Curve"))]
#[serde(rename_all = "camelCase")]
pub struct AggregatedDecryptedAmount<C: Curve> {
    /// The aggregated encrypted amount.
    pub agg_encrypted_amount: EncryptedAmount<C>,
    /// The plaintext corresponding to the aggregated encrypted amount.
    pub agg_amount:           Amount,
    /// Index such that the `agg_amount` is the sum of all encrypted amounts
    /// on an account with indices strictly below `agg_index`.
    #[serde(default)]
    pub agg_index:            EncryptedAmountAggIndex,
}

// # Proof datatypes

/// Proof that an encrypted transfer data is well-formed
#[derive(Serialize, SerdeBase16Serialize, Clone, Debug)]
pub struct EncryptedAmountTransferProof<C: Curve> {
    /// Proof that accounting is done correctly, i.e., remaining + transfer is
    /// the original amount.
    pub accounting: SigmaProof<proofs::EncTransWitness<C>>,
    /// Proof that the transfered amount is correctly encrypted, i.e., chunks
    /// are small enough.
    pub transfer_amount_correct_encryption: RangeProof<C>,
    /// Proof that the remaining amount is correctly encrypted, i.e, chunks
    /// are small enough.
    pub remaining_amount_correct_encryption: RangeProof<C>,
}

/// Proof that an encrypted transfer data is well-formed
#[derive(Serialize, SerdeBase16Serialize, Clone, Debug)]
pub struct SecToPubAmountTransferProof<C: Curve> {
    /// Proof that accounting is done correctly, i.e., remaining + transfer is
    /// the original amount.
    pub accounting: SigmaProof<proofs::EncTransWitness<C>>,
    /// Proof that the remaining amount is correctly encrypted, i.e, chunks
    /// small enough.
    pub remaining_amount_correct_encryption: RangeProof<C>,
}<|MERGE_RESOLUTION|>--- conflicted
+++ resolved
@@ -57,11 +57,7 @@
                 StringValidation {
                     max_length: Some(384),
                     min_length: Some(384),
-<<<<<<< HEAD
-                    pattern:    Some("^([0-9]?[a-f]?)*$".into()),
-=======
                     pattern:    Some(crypto_common::REGEX_HEX.into()),
->>>>>>> 96571e7d
                 }
                 .into(),
             ),
