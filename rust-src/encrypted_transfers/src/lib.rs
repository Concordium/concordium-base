--- conflicted
+++ resolved
@@ -9,7 +9,7 @@
 pub mod proofs;
 mod types;
 
-use crate::types::{CHUNK_SIZE as CHUNK_SIZE_ENC_TRANS, *};
+use crate::types::CHUNK_SIZE as CHUNK_SIZE_ENC_TRANS;
 use crypto_common::types::Amount;
 use curve_arithmetic::*;
 use elgamal::*;
@@ -153,23 +153,10 @@
     csprng: &mut R,
 ) -> Option<EncryptedAmountTransferData<C>> {
     let sender_pk = &PublicKey::from(sender_sk);
-<<<<<<< HEAD
-    let ro = RandomOracle::domain("EncryptedTransfer")
-        .append_bytes(&to_bytes(&ctx))
-        .append_bytes(&to_bytes(&receiver_pk))
-        .append_bytes(&to_bytes(&sender_pk));
-
-    let mut transcript = Transcript::new(r"EncryptedTransfer".as_ref());
-    transcript.append_message(b"ctx", &to_bytes(&ctx));
-    transcript.append_message(b"receiver_pk", &to_bytes(&receiver_pk));
-    transcript.append_message(b"sender_pk", &to_bytes(&sender_pk));
-=======
-    // FIXME: Put context into random oracle
     let mut ro = RandomOracle::domain("EncryptedTransfer");
     ro.append_message(b"ctx", &ctx);
     ro.append_message(b"receiver_pk", &receiver_pk);
     ro.append_message(b"sender_pk", &sender_pk);
->>>>>>> 2aa3c63f
 
     generate_proofs::gen_enc_trans(
         ctx,
