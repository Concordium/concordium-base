use clap::{App, Arg, SubCommand};

<<<<<<< HEAD
use dialoguer::{Checkboxes, Input, Select};
use dodis_yampolskiy_prf::secret as prf;
use elgamal::{public::PublicKey, secret::SecretKey};
use pairing::bls12_381::Bls12;
=======
use curve_arithmetic::Pairing;
use dialoguer::{Input, Select};
use dodis_yampolskiy_prf::secret as prf;
use elgamal::{public::PublicKey, secret::SecretKey};
use pairing::{
    bls12_381::{Bls12, Fr, FrRepr},
    PrimeField,
};
>>>>>>> 376bcf8e
use rand::*;
use std::{convert::*, fmt};

use hex::{decode, encode};
use id::types::*;
use serde_json::{json, to_string_pretty, Value};

use std::{
    fs::File,
    io::{self, BufReader, Write},
    path::Path,
};

#[derive(Copy, Clone, Eq, PartialEq)]
pub enum ExampleAttribute {
    Age(u8),
    Citizenship(u16),
    ///    ExpiryDate(NaiveDateTime),
    MaxAccount(u16),
    Business(bool),
}

type ExampleAttributeList = AttributeList<<Bls12 as Pairing>::ScalarField, ExampleAttribute>;

impl Attribute<<Bls12 as Pairing>::ScalarField> for ExampleAttribute {
    fn to_field_element(&self) -> <Bls12 as Pairing>::ScalarField {
        match self {
            ExampleAttribute::Age(x) => Fr::from_repr(FrRepr::from(u64::from(*x))).unwrap(),
            ExampleAttribute::Citizenship(c) => Fr::from_repr(FrRepr::from(u64::from(*c))).unwrap(),
            ExampleAttribute::MaxAccount(x) => Fr::from_repr(FrRepr::from(u64::from(*x))).unwrap(),
            ExampleAttribute::Business(b) => Fr::from_repr(FrRepr::from(u64::from(*b))).unwrap(),
        }
    }
}

impl fmt::Display for ExampleAttribute {
    fn fmt(&self, f: &mut fmt::Formatter) -> fmt::Result {
        match self {
            ExampleAttribute::Age(x) => write!(f, "(Age, {})", x),
            ExampleAttribute::Citizenship(c) => write!(f, "(Citizenship, {})", c),
            ExampleAttribute::MaxAccount(x) => write!(f, "(MaxAccount, {})", x),
            ExampleAttribute::Business(b) => write!(f, "(Business, {})", b),
        }
    }
}

/// Show fields of the type of fields of the given attribute list.
fn show_attribute_format(variant: u32) -> &'static str {
    match variant {
        0 => "[MaxAccount, Age]",
        1 => "[MaxAccount, Age, Citizenship, Business]",
        _ => unimplemented!("Only two formats of attribute lists supported."),
    }
}

fn read_attribute_list(variant: u32) -> io::Result<Vec<ExampleAttribute>> {
    match variant {
        0 => {
            let max_acc = Input::new()
                .with_prompt("Choose maximum number of accounts")
                .interact()?;
            let age = Input::new().with_prompt("Your age").interact()?;
            Ok(vec![
                ExampleAttribute::MaxAccount(max_acc),
                ExampleAttribute::Age(age),
            ])
        }
        1 => {
            let max_acc = Input::new()
                .with_prompt("Choose maximum number of accounts")
                .interact()?;
            let age = Input::new().with_prompt("Your age").interact()?;
            let citizenship = Input::new().with_prompt("Citizenship").interact()?; // TODO: use drop-down/select with
            let business = Input::new().with_prompt("Are you a business").interact()?;
            Ok(vec![
                ExampleAttribute::MaxAccount(max_acc),
                ExampleAttribute::Age(age),
                ExampleAttribute::Citizenship(citizenship),
                ExampleAttribute::Business(business),
            ])
        }
        _ => panic!("This should not be reachable. Precondition violated."),
    }
}

fn write_json_to_file(filepath: &str, js: &Value) -> io::Result<()> {
    let path = Path::new(filepath);
    let mut file = File::create(&path)?;
    file.write_all(to_string_pretty(js).unwrap().as_bytes())
}

/// Output json to standard output.
fn output_json(js: &Value) {
    println!("{}", to_string_pretty(js).unwrap());
}

fn read_json_from_file<P: AsRef<Path>>(path: P) -> io::Result<Value> {
    let file = File::open(path)?;
    let reader = BufReader::new(file);
    let u = serde_json::from_reader(reader)?;
    Ok(u)
}

fn json_base16_encode(v: &[u8]) -> Value { json!(encode(v)) }

fn json_base16_decode(v: &Value) -> Option<Vec<u8>> { decode(v.as_str()?).ok() }

fn chi_to_json<P: Pairing>(chi: &CredentialHolderInfo<P>) -> Value {
    json!({
        "name": chi.id_ah,
        "idCredPublic": encode(chi.id_cred.id_cred_pub.to_bytes()),
        "idCredSecret": encode(chi.id_cred.id_cred_sec.to_bytes()),
    })
}

fn json_to_chi<P: Pairing>(js: &Value) -> Option<CredentialHolderInfo<P>> {
    let id_cred_pub =
        elgamal::PublicKey::<P::G_2>::from_bytes(&json_base16_decode(&js["idCredPublic"])?).ok()?;
    let id_cred_sec =
        elgamal::SecretKey::<P::G_2>::from_bytes(&json_base16_decode(&js["idCredSecret"])?).ok()?;
    let id_ah = js["name"].as_str()?;
    let info: CredentialHolderInfo<P> = CredentialHolderInfo {
        id_ah:   id_ah.to_owned(),
        id_cred: IdCredentials {
            id_cred_pub,
            id_cred_sec,
        },
    };
    Some(info)
}

fn alist_to_json(
    alist: &AttributeList<<Bls12 as Pairing>::ScalarField, ExampleAttribute>,
) -> Value {
    let alist_vec: Vec<String> = alist.alist.iter().map(|x| x.to_string()).collect();
    json!({
        "variant": alist.variant,
        "items": alist_vec
    })
}

fn aci_to_json(aci: &AccCredentialInfo<Bls12, ExampleAttribute>) -> Value {
    let chi = chi_to_json(&aci.acc_holder_info);
    json!({
        "credentialHolderInformation": chi,
        "prfKey": json_base16_encode(&aci.prf_key.to_bytes()),
        "attributes": alist_to_json(&aci.attributes),
    })
}

// fn json_to_aci<P: Pairing>(js: &Value) -> Option<CredentialHolderInfo<P>> {
//     let id_cred_pub =
//         elgamal::PublicKey::<P::G_2>::from_bytes(&json_base16_decode(&js["
// idCredPublic"])?).ok()?;     let id_cred_sec =
//         elgamal::SecretKey::<P::G_2>::from_bytes(&json_base16_decode(&js["
// idCredSecret"])?).ok()?;     let id_ah = js["name"].as_str()?;
//     let info: CredentialHolderInfo<P> = CredentialHolderInfo {
//         id_ah:   id_ah.to_owned(),
//         id_cred: IdCredentials {
//             id_cred_pub,
//             id_cred_sec,
//         },
//     };
//     Some(info)
// }

fn main() {
    let matches = App::new("Prototype client showcasing ID layer interactions.")
        .version("0.123456")
        .author("Concordium")
        .subcommand(
            SubCommand::with_name("create_chi")
                .about("Create new credential holder information.")
                .arg(
                    Arg::with_name("file")
                        .long("file")
                        .value_name("FILE")
                        .short("f")
                        .help("write generated credential holder information to file"),
                ),
        )
        .subcommand(
            SubCommand::with_name("start_ip")
                .about("Generate data to send to the identity provider to sign and verify.")
                .arg(
                    Arg::with_name("chi")
                        .long("chi")
                        .value_name("FILE")
                        .help("File with input credential holder information.")
                        .required(true),
                )
                .arg(
                    Arg::with_name("private")
                        .long("private")
                        .value_name("FILE")
                        .help("File to write the private ACI data to."),
                )
                .arg(
                    Arg::with_name("public")
                        .long("public")
                        .value_name("FILE")
                        .help("File to write the public data to be sent to the identity provider."),
                ),
        )
        .get_matches();
    if let Some(matches) = matches.subcommand_matches("create_chi") {
        if let Ok(name) = Input::new().with_prompt("Your name").interact() {
            let mut csprng = thread_rng();
            let secret = SecretKey::generate(&mut csprng);
            let public = PublicKey::from(&secret);
<<<<<<< HEAD
            let id_prf_key = prf::SecretKey::generate(&mut csprng);
            let ah_info = AccHolderInfo::<Bls12> {
                id_ah: name,
=======
            let ah_info = CredentialHolderInfo::<Bls12> {
                id_ah:   name,
>>>>>>> 376bcf8e
                id_cred: IdCredentials {
                    id_cred_sec: secret,
                    id_cred_pub: public,
                },
<<<<<<< HEAD
                id_prf_key,
=======
>>>>>>> 376bcf8e
            };
            let js = chi_to_json(&ah_info);
            if let Some(filepath) = matches.value_of("file") {
                match write_json_to_file(filepath, &js) {
                    Ok(()) => println!("Wrote CHI to file."),
                    Err(_) => {
                        println!("Could not write to file. The generated information is");
                        output_json(&js);
                    }
                }
            } else {
                println!("Generated account holder information.");
                output_json(&js);
            }
        } else {
            println!("You need to provide a name. Terminating.");
        }
    }
    if let Some(matches) = matches.subcommand_matches("start_ip") {
        let path = Path::new(matches.value_of("chi").unwrap());
        if let Ok(v) = read_json_from_file(&path) {
            if let Some(chi) = json_to_chi::<Bls12>(&v) {
                let mut csprng = thread_rng();
                let prf_key = prf::SecretKey::generate(&mut csprng);
                let alist_type = Select::new()
                    .with_prompt("Select attribute list type:")
                    .item(&show_attribute_format(0))
                    .item(&show_attribute_format(1))
                    .default(0)
                    .interact();
                if let Ok(alist_type) = alist_type {
                    if let Ok(alist) = read_attribute_list(alist_type as u32) {
                        let aci = AccCredentialInfo {
                            acc_holder_info: chi,
                            prf_key,
                            attributes: AttributeList::<
                                <Bls12 as Pairing>::ScalarField,
                                ExampleAttribute,
                            > {
                                variant: 0,
                                alist,
                                _phantom: Default::default(),
                            },
                        };
                        output_json(&aci_to_json(&aci));
                    } else {
                        println!("You have to choose an attribute list. Terminating.");
                    }
                } else {
                    println!("You have to choose an attribute list. Terminating.");
                }
            } else {
                println!("Could not parse credential holder information.");
            }
        } else {
            println!("Could not read credential holder information.");
        }
    }
}<|MERGE_RESOLUTION|>--- conflicted
+++ resolved
@@ -1,20 +1,13 @@
 use clap::{App, Arg, SubCommand};
 
-<<<<<<< HEAD
 use dialoguer::{Checkboxes, Input, Select};
-use dodis_yampolskiy_prf::secret as prf;
-use elgamal::{public::PublicKey, secret::SecretKey};
-use pairing::bls12_381::Bls12;
-=======
 use curve_arithmetic::Pairing;
-use dialoguer::{Input, Select};
 use dodis_yampolskiy_prf::secret as prf;
 use elgamal::{public::PublicKey, secret::SecretKey};
 use pairing::{
     bls12_381::{Bls12, Fr, FrRepr},
     PrimeField,
 };
->>>>>>> 376bcf8e
 use rand::*;
 use std::{convert::*, fmt};
 
@@ -132,9 +125,9 @@
 
 fn json_to_chi<P: Pairing>(js: &Value) -> Option<CredentialHolderInfo<P>> {
     let id_cred_pub =
-        elgamal::PublicKey::<P::G_2>::from_bytes(&json_base16_decode(&js["idCredPublic"])?).ok()?;
+        elgamal::PublicKey::<P::G_1>::from_bytes(&json_base16_decode(&js["idCredPublic"])?).ok()?;
     let id_cred_sec =
-        elgamal::SecretKey::<P::G_2>::from_bytes(&json_base16_decode(&js["idCredSecret"])?).ok()?;
+        elgamal::SecretKey::<P::G_1>::from_bytes(&json_base16_decode(&js["idCredSecret"])?).ok()?;
     let id_ah = js["name"].as_str()?;
     let info: CredentialHolderInfo<P> = CredentialHolderInfo {
         id_ah:   id_ah.to_owned(),
@@ -225,22 +218,13 @@
             let mut csprng = thread_rng();
             let secret = SecretKey::generate(&mut csprng);
             let public = PublicKey::from(&secret);
-<<<<<<< HEAD
-            let id_prf_key = prf::SecretKey::generate(&mut csprng);
-            let ah_info = AccHolderInfo::<Bls12> {
-                id_ah: name,
-=======
+            //let id_prf_key = prf::SecretKey::generate(&mut csprng);
             let ah_info = CredentialHolderInfo::<Bls12> {
                 id_ah:   name,
->>>>>>> 376bcf8e
                 id_cred: IdCredentials {
                     id_cred_sec: secret,
                     id_cred_pub: public,
                 },
-<<<<<<< HEAD
-                id_prf_key,
-=======
->>>>>>> 376bcf8e
             };
             let js = chi_to_json(&ah_info);
             if let Some(filepath) = matches.value_of("file") {
