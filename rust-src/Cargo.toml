[workspace]

members=[
   "curve_arithmetic",
   "ec_vrf_ed25519_sha256",
   "eddsa_ed25519",
   "sha_2",
   "dodis_yampolskiy_prf",
   "pedersen_scheme",
   "elgamal",
   "ps_sig",
   "sigma_protocols",
   "id",
   "ffi_helpers",
   "simple_id_client",
<<<<<<< HEAD
   "secret_sharing",
=======
   "common"
>>>>>>> f1622f48
]
<|MERGE_RESOLUTION|>--- conflicted
+++ resolved
@@ -13,9 +13,6 @@
    "id",
    "ffi_helpers",
    "simple_id_client",
-<<<<<<< HEAD
    "secret_sharing",
-=======
    "common"
->>>>>>> f1622f48
 ]
