[workspace]

members=[
   "curve_arithmetic",
   "ec_vrf_ed25519_sha256",
   "eddsa_ed25519",
   "sha_2",
   "dodis_yampolskiy_prf",
   "pedersen_scheme",
   "elgamal",
   "ps_sig",
   "sigma_protocols",
   "id",
   "ffi_helpers",
   "simple_id_client",
<<<<<<< HEAD
   "aggregate_sig",
]
=======
   "common"
]
>>>>>>> e0d4ca99
<|MERGE_RESOLUTION|>--- conflicted
+++ resolved
@@ -13,10 +13,6 @@
    "id",
    "ffi_helpers",
    "simple_id_client",
-<<<<<<< HEAD
    "aggregate_sig",
-]
-=======
-   "common"
-]
->>>>>>> e0d4ca99
+   "common",
+]