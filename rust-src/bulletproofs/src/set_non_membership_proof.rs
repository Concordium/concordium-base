--- conflicted
+++ resolved
@@ -2,23 +2,11 @@
 use crate::{inner_product_proof::*, utils::*};
 use crypto_common::*;
 use crypto_common_derive::*;
-<<<<<<< HEAD
 use curve_arithmetic::{multiexp, Curve};
 use ff::Field;
 use pedersen_scheme::*;
 use random_oracle::RandomOracle;
 
-=======
-use curve_arithmetic::{multiexp, multiexp_table, multiexp_worker_given_table, Curve};
-use ff::Field;
-use pedersen_scheme::*;
-use rand::*;
-use random_oracle::RandomOracle;
-use std::{convert::TryInto, iter::once};
-
-use crate::inner_product_proof::InnerProductProof;
-/// Bulletproof style set-non-membership proof
->>>>>>> bdb60bb5
 #[derive(Clone, Serialize, SerdeBase16Serialize, Debug)]
 #[allow(non_snake_case)]
 pub struct SetNonMembershipProof<C: Curve> {
@@ -40,61 +28,6 @@
     ip_proof: InnerProductProof<C>,
 }
 
-<<<<<<< HEAD
-/// Error messages detailing why proof verification failed
-#[derive(Debug, PartialEq, Eq)]
-pub enum VerificationError {
-    /// The set must have a size of a power of two
-    SetSizeNotPowerOfTwo,
-    /// The length of `gens` was less than `|the_set|`
-    NotEnoughGenerators,
-    /// The consistency check for `t_0` failed
-    InconsistentT0,
-    /// Choice of randomness led to verification failure
-    DivisionError,
-    /// Inner product proof verification failed
-    IPVerificationError,
-}
-
-/// This function verifies a set-non-membership proof, i.e., a proof of
-/// knowledge of value v that is not in a set S and that is consistent
-/// with a commitment V to v. The arguments are
-/// - `transcript` - the random oracle for Fiat Shamir
-/// - `the_set` - the set as a vector
-/// - `V` - commitment to `v`
-/// - `proof` - the set membership proof to verify
-/// - `gens` - generators containing vectors `G` and `H` both of length at least
-///   `|the_set|` (bold **g**,**h** in bluepaper)
-/// - `v_keys` - commitment keys `B` and `B_tilde` (`g,h` in bluepaper)
-#[allow(non_snake_case)]
-pub fn verify<C: Curve>(
-    transcript: &mut RandomOracle,
-    the_set: &[u64],
-    V: &Commitment<C>,
-    proof: &SetNonMembershipProof<C>,
-    gens: &Generators<C>,
-    v_keys: &CommitmentKey<C>,
-) -> Result<(), VerificationError> {
-    // Part 1: Setup
-    let n = the_set.len();
-    if !n.is_power_of_two() {
-        return Err(VerificationError::SetSizeNotPowerOfTwo);
-    }
-    if gens.G_H.len() < n {
-        return Err(VerificationError::NotEnoughGenerators);
-    }
-    let the_set_vec = get_set_vector::<C>(the_set);
-
-    // Domain separation
-    transcript.add_bytes(b"SetNonMembershipProof");
-    // append commitment V to transcript
-    transcript.append_message(b"V", &V.0);
-    transcript.append_message(b"theSet", &the_set_vec);
-
-    // define the commitments A,S
-    let A = proof.A;
-    let S = proof.S;
-=======
 /// Error messages detailing why proof generation failed
 #[derive(Debug, PartialEq, Eq)]
 pub enum ProverError {
@@ -203,12 +136,10 @@
     let table = multiexp_table(&GH_B_tilde, window_size);
     let A = multiexp_worker_given_table(&A_scalars, &table, window_size);
     let S = multiexp_worker_given_table(&S_scalars, &table, window_size);
->>>>>>> bdb60bb5
     // append commitments A and S to transcript
     transcript.append_message(b"A", &A);
     transcript.append_message(b"S", &S);
 
-<<<<<<< HEAD
     // get challenges y,z from transcript
     let y: C::Scalar = transcript.challenge_scalar::<C, _>(b"y");
     let z: C::Scalar = transcript.challenge_scalar::<C, _>(b"z");
@@ -228,7 +159,6 @@
     // define blinding factors for tx and IP proof
     let tx_tilde = proof.tx_tilde;
     let e_tilde = proof.e_tilde;
-=======
     // Part 2: Computation of vector polynomials l(x),r(x)
     // get challenges y,z from transcript
     let y: C::Scalar = transcript.challenge_scalar::<C, _>(b"y");
@@ -347,13 +277,11 @@
     let mut e_tilde = *s_tilde;
     e_tilde.mul_assign(&x);
     e_tilde.add_assign(&a_tilde);
->>>>>>> bdb60bb5
     // append tx, tx_tilde, e_tilde to transcript
     transcript.append_message(b"tx", &tx);
     transcript.append_message(b"tx_tilde", &tx_tilde);
     transcript.append_message(b"e_tilde", &e_tilde);
 
-<<<<<<< HEAD
     // get challenge w from transcript
     let w: C::Scalar = transcript.challenge_scalar::<C, _>(b"w");
 
@@ -435,37 +363,170 @@
     }
 
     Ok(())
-=======
-    // Part 5: Inner product proof for tx = <lx,rx>
+}
+    
+
+
+/// Error messages detailing why proof verification failed
+#[derive(Debug, PartialEq, Eq)]
+pub enum VerificationError {
+    /// The set must have a size of a power of two
+    SetSizeNotPowerOfTwo,
+    /// The length of `gens` was less than `|the_set|`
+    NotEnoughGenerators,
+    /// The consistency check for `t_0` failed
+    InconsistentT0,
+    /// Choice of randomness led to verification failure
+    DivisionError,
+    /// Inner product proof verification failed
+    IPVerificationError,
+}
+
+/// This function verifies a set-non-membership proof, i.e., a proof of
+/// knowledge of value v that is not in a set S and that is consistent
+/// with a commitment V to v. The arguments are
+/// - `transcript` - the random oracle for Fiat Shamir
+/// - `the_set` - the set as a vector
+/// - `V` - commitment to `v`
+/// - `proof` - the set membership proof to verify
+/// - `gens` - generators containing vectors `G` and `H` both of length at least
+///   `|the_set|` (bold **g**,**h** in bluepaper)
+/// - `v_keys` - commitment keys `B` and `B_tilde` (`g,h` in bluepaper)
+#[allow(non_snake_case)]
+pub fn verify<C: Curve>(
+    transcript: &mut RandomOracle,
+    the_set: &[u64],
+    V: &Commitment<C>,
+    proof: &SetNonMembershipProof<C>,
+    gens: &Generators<C>,
+    v_keys: &CommitmentKey<C>,
+) -> Result<(), VerificationError> {
+    // Part 1: Setup
+    let n = the_set.len();
+    if !n.is_power_of_two() {
+        return Err(VerificationError::SetSizeNotPowerOfTwo);
+    }
+    if gens.G_H.len() < n {
+        return Err(VerificationError::NotEnoughGenerators);
+    }
+    let the_set_vec = get_set_vector::<C>(the_set);
+
+    // Domain separation
+    transcript.add_bytes(b"SetNonMembershipProof");
+    // append commitment V to transcript
+    transcript.append_message(b"V", &V.0);
+    transcript.append_message(b"theSet", &the_set_vec);
+
+    // define the commitments A,S
+    let A = proof.A;
+    let S = proof.S;
+    // append commitments A and S to transcript
+    transcript.append_message(b"A", &A);
+    transcript.append_message(b"S", &S);
+
+    // get challenges y,z from transcript
+    let y: C::Scalar = transcript.challenge_scalar::<C, _>(b"y");
+    let z: C::Scalar = transcript.challenge_scalar::<C, _>(b"z");
+
+    // define the commitments T1, T2
+    let T_1 = proof.T_1;
+    let T_2 = proof.T_2;
+    // append T1, T2 commitments to transcript
+    transcript.append_message(b"T1", &T_1);
+    transcript.append_message(b"T2", &T_2);
+
+    // get challenge x (evaluation point) from transcript
+    let x: C::Scalar = transcript.challenge_scalar::<C, _>(b"x");
+
+    // define polynomial evaluation value
+    let tx = proof.tx;
+    // define blinding factors for tx and IP proof
+    let tx_tilde = proof.tx_tilde;
+    let e_tilde = proof.e_tilde;
+    // append tx, tx_tilde, e_tilde to transcript
+    transcript.append_message(b"tx", &tx);
+    transcript.append_message(b"tx_tilde", &tx_tilde);
+    transcript.append_message(b"e_tilde", &e_tilde);
+
     // get challenge w from transcript
     let w: C::Scalar = transcript.challenge_scalar::<C, _>(b"w");
-    // get generator q
-    let Q = B.mul_by_scalar(&w);
-    // compute scalars c such that c*H = H', that is H_prime_scalars = (1, y^-1,..,
-    // y^-(n-1))
+
+    // compute delta(y,z) = <1, y^n>  - z<s, y^n>
+    let yn = z_vec(y, 0, n);
+    let one_vec = vec![C::Scalar::one(); n];
+    let ip_one_yn = inner_product(&one_vec, &yn);
+    let mut zip_s_yn = inner_product(&the_set_vec, &yn);
+    zip_s_yn.mul_assign(&z);
+    let mut delta_yz = ip_one_yn;
+    delta_yz.sub_assign(&zip_s_yn);
+
+    // Part 2: Verify consistency of t_0
+    // i.e., check 0 = V^(z <1, yn>) * g^(delta_yz - tx) * T_1^x * T_2^x^2 *
+    // h^(-tx_tilde)
+    let mut zip_one_yn = ip_one_yn;
+    zip_one_yn.mul_assign(&z);
+    let mut delta_minus_tx = delta_yz;
+    delta_minus_tx.sub_assign(&tx);
+    let mut x2 = x; // x^2
+    x2.mul_assign(&x);
+    let mut minus_tx_tilde = tx_tilde;
+    minus_tx_tilde.negate();
+
+    let t0_check_base_points = vec![V.0, v_keys.g, T_1, T_2, v_keys.h];
+    let t0_check_exponents = vec![zip_one_yn, delta_minus_tx, x, x2, minus_tx_tilde];
+
+    let rhs = multiexp(&t0_check_base_points, &t0_check_exponents);
+    if !rhs.is_zero_point() {
+        return Err(VerificationError::InconsistentT0);
+    }
+
+    // Part 3: Verify inner product
+    // First compute helper variables g_hat, h_prime, and P_prime
+    let g_hat = v_keys.g.mul_by_scalar(&w);
+
     let y_inv = match y.inverse() {
         Some(inv) => inv,
-        None => return Err(ProverError::DivisionError),
+        None => return Err(VerificationError::DivisionError),
     };
-    let H_prime_scalars = z_vec(y_inv, 0, n);
-    // compute inner product proof
-    let proof =
-        prove_inner_product_with_scalars(transcript, &G, &H, &H_prime_scalars, &Q, &lx, &rx);
-
-    // return set membership proof
-    if let Some(ip_proof) = proof {
-        Ok(SetNonMembershipProof {
-            A,
-            S,
-            T_1,
-            T_2,
-            tx,
-            tx_tilde,
-            e_tilde,
-            ip_proof,
-        })
-    } else {
-        Err(ProverError::InnerProductProofFailure)
-    }
->>>>>>> bdb60bb5
+    let y_inv_n = z_vec(y_inv, 0, n);
+    let mut minus_e_tilde = e_tilde;
+    minus_e_tilde.negate();
+
+    // get exponent for g, i.e., [z, z, ..., z]
+    let mut gexp = vec![z; n];
+
+    let mut P_prime_exps = Vec::with_capacity(2 * n + 4);
+    P_prime_exps.append(&mut gexp);
+
+    // compute exponent for h, i.e., -s, and add it to P_prime_exps
+    for si in the_set_vec {
+        let mut hexpi = C::Scalar::zero();
+        hexpi.sub_assign(&si);
+        P_prime_exps.push(hexpi);
+    }
+
+    // add remaining exponents
+    P_prime_exps.push(tx);
+    P_prime_exps.push(minus_e_tilde);
+    P_prime_exps.push(C::Scalar::one());
+    P_prime_exps.push(x);
+
+    let P_prime_bases = vec![g_hat, v_keys.h, A, S]; // G and H are implicit
+
+    // Finally verify inner product
+    let ip_verification = verify_inner_product_with_scalars(
+        transcript,
+        gens,
+        &y_inv_n,
+        &P_prime_bases,
+        &P_prime_exps,
+        &g_hat,
+        &proof.ip_proof,
+    );
+
+    if !ip_verification {
+        return Err(VerificationError::IPVerificationError);
+    }
+
+    Ok(())
 }