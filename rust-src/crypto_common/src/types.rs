--- conflicted
+++ resolved
@@ -39,10 +39,6 @@
     pub index: u8,
 }
 
-<<<<<<< HEAD
-impl Serial for Amount {
-    fn serial<B: crate::Buffer>(&self, out: &mut B) { self.micro_ccd().serial(out) }
-=======
 pub struct UrlText {
     pub url: String,
 }
@@ -117,45 +113,12 @@
     }
 }
 
-#[repr(transparent)]
-#[derive(Clone, Copy, Debug, PartialEq, Eq, PartialOrd, Ord)]
-/// An amount of CCD. The lowest expressible amount is 1microCCD. The string
-/// representation of this type uses a decimal separator with at most 6
-/// decimals.
-pub struct Amount {
-    pub microccd: u64,
-}
-
-impl Amount {
-    pub fn from_micro_ccd(micro_ccd: u64) -> Self {
-        Self {
-            microccd: micro_ccd,
-        }
-    }
-
-    pub fn from_ccd(ccd: u64) -> Self {
-        Self {
-            microccd: ccd * 1_000_000,
-        }
-    }
-}
-
-impl From<Amount> for u64 {
-    fn from(x: Amount) -> Self { x.microccd }
-}
-
-impl From<u64> for Amount {
-    fn from(microccd: u64) -> Self { Amount { microccd } }
-}
-
 impl Serial for Amount {
-    fn serial<B: crate::Buffer>(&self, out: &mut B) { self.microccd.serial(out) }
->>>>>>> 98fa25d8
+    fn serial<B: crate::Buffer>(&self, out: &mut B) { self.micro_ccd().serial(out) }
 }
 
 impl Deserial for Amount {
     fn deserial<R: byteorder::ReadBytesExt>(source: &mut R) -> ParseResult<Self> {
-<<<<<<< HEAD
         let micro_ccd = source.get()?;
         Ok(Amount::from_micro_ccd(micro_ccd))
     }
@@ -175,156 +138,6 @@
         let mut buf = [0u8; ACCOUNT_ADDRESS_SIZE];
         source.read_exact(&mut buf)?;
         Ok(AccountAddress(buf))
-=======
-        let microccd = source.get()?;
-        Ok(Amount { microccd })
-    }
-}
-
-/// Add two amounts together, checking for overflow.
-impl Add for Amount {
-    type Output = Option<Amount>;
-
-    fn add(self, rhs: Self) -> Self::Output {
-        let microgtu = self.microccd.checked_add(rhs.microccd)?;
-        Some(Amount { microccd: microgtu })
-    }
-}
-
-/// Add an amount to an optional amount, propagating `None`.
-impl Add<Option<Amount>> for Amount {
-    type Output = Option<Amount>;
-
-    fn add(self, rhs: Option<Amount>) -> Self::Output {
-        let rhs = rhs?;
-        let microgtu = self.microccd.checked_add(rhs.microccd)?;
-        Some(Amount { microccd: microgtu })
-    }
-}
-
-/// Errors that can occur during parsing of an [Amount] from a string.
-#[derive(Clone, Copy, Debug, Eq, PartialEq, Error)]
-pub enum AmountParseError {
-    #[error("Amount overflow.")]
-    Overflow,
-    #[error("Expected dot.")]
-    ExpectedDot,
-    #[error("Expected digit.")]
-    ExpectedDigit,
-    #[error("Expected more input.")]
-    ExpectedMore,
-    #[error("Expected digit or dot.")]
-    ExpectedDigitOrDot,
-    #[error("Amounts can have at most six decimals.")]
-    AtMostSixDecimals,
-}
-
-/// Parse from string in GTU units. The input string must be of the form
-/// `n[.m]` where `n` and `m` are both digits. The notation `[.m]` indicates
-/// that that part is optional.
-///
-/// - if `n` starts with 0 then it must be 0l
-/// - `m` can have at most 6 digits, and must have at least 1
-/// - both `n` and `m` must be non-negative.
-impl std::str::FromStr for Amount {
-    type Err = AmountParseError;
-
-    fn from_str(v: &str) -> Result<Self, Self::Err> {
-        let mut microgtu: u64 = 0;
-        let mut after_dot = 0;
-        let mut state = 0;
-        for c in v.chars() {
-            match state {
-                0 => {
-                    // looking at the first character.
-                    if let Some(d) = c.to_digit(10) {
-                        if d == 0 {
-                            state = 1;
-                        } else {
-                            microgtu = u64::from(d);
-                            state = 2;
-                        }
-                    } else {
-                        return Err(AmountParseError::ExpectedDigit);
-                    }
-                }
-                1 => {
-                    // we want to be looking at a dot now (unless we reached the end, in which case
-                    // this is not reachable anyhow)
-                    if c != '.' {
-                        return Err(AmountParseError::ExpectedDot);
-                    } else {
-                        state = 3;
-                    }
-                }
-                2 => {
-                    // we are reading a normal number until we hit the dot.
-                    if let Some(d) = c.to_digit(10) {
-                        microgtu = microgtu.checked_mul(10).ok_or(AmountParseError::Overflow)?;
-                        microgtu = microgtu
-                            .checked_add(u64::from(d))
-                            .ok_or(AmountParseError::Overflow)?;
-                    } else if c == '.' {
-                        state = 3;
-                    } else {
-                        return Err(AmountParseError::ExpectedDigitOrDot);
-                    }
-                }
-                3 => {
-                    // we're reading after the dot.
-                    if after_dot >= 6 {
-                        return Err(AmountParseError::AtMostSixDecimals);
-                    }
-                    if let Some(d) = c.to_digit(10) {
-                        microgtu = microgtu.checked_mul(10).ok_or(AmountParseError::Overflow)?;
-                        microgtu = microgtu
-                            .checked_add(u64::from(d))
-                            .ok_or(AmountParseError::Overflow)?;
-                        after_dot += 1;
-                    } else {
-                        return Err(AmountParseError::ExpectedDigit);
-                    }
-                }
-                _ => unreachable!(),
-            }
-        }
-        if state == 0 || state >= 3 && after_dot == 0 {
-            return Err(AmountParseError::ExpectedMore);
-        }
-        for _ in 0..6 - after_dot {
-            microgtu = microgtu.checked_mul(10).ok_or(AmountParseError::Overflow)?;
-        }
-        Ok(Amount { microccd: microgtu })
-    }
-}
-
-impl std::fmt::Display for Amount {
-    fn fmt(&self, f: &mut std::fmt::Formatter<'_>) -> std::fmt::Result {
-        let high = self.microccd / 1_000_000;
-        let low = self.microccd % 1_000_000;
-        if low == 0 {
-            write!(f, "{}", high)
-        } else {
-            write!(f, "{}.{:06}", high, low)
-        }
-    }
-}
-
-/// JSON instance serializes and deserializes in microgtu units.
-impl SerdeSerialize for Amount {
-    fn serialize<S: serde::Serializer>(&self, ser: S) -> Result<S::Ok, S::Error> {
-        ser.serialize_str(&self.microccd.to_string())
-    }
-}
-
-impl<'de> SerdeDeserialize<'de> for Amount {
-    fn deserialize<D: serde::de::Deserializer<'de>>(des: D) -> Result<Self, D::Error> {
-        let s = String::deserialize(des)?;
-        let microgtu = s
-            .parse::<u64>()
-            .map_err(|e| serde::de::Error::custom(format!("{}", e)))?;
-        Ok(Amount { microccd: microgtu })
->>>>>>> 98fa25d8
     }
 }
 
