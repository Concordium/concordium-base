--- conflicted
+++ resolved
@@ -465,7 +465,6 @@
             "fa7389e2cab48f620de96d0a0f8e82f84336f77e45fc545af21c7cef1dd999a4"
         );
     }
-<<<<<<< HEAD
 
     /// Test that we don't accidentally change the digest produced
     /// by [`StructuredDigest::append_message`]
@@ -510,6 +509,4 @@
             "3166667654ae8d1d41a2ecf6816f53451a29981e2b32cc2bd915c5fb8bfedbb6"
         );
     }
-=======
->>>>>>> 5c2cf4f3
 }