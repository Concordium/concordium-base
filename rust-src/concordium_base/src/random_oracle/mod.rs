--- conflicted
+++ resolved
@@ -207,7 +207,6 @@
 use std::convert::Infallible;
 use std::fmt::Arguments;
 use std::io::{IoSlice, Write};
-use std::mem::MaybeUninit;
 
 /// "Legacy" [transcript protocol](TranscriptProtocol) implementation. See [`random_oracle`](self)
 /// and [`TranscriptProtocol`] for how to use it.
@@ -561,14 +560,14 @@
     }
 }
 
-// #[cfg(test)]
+#[cfg(test)]
 #[derive(Debug, Clone)]
 pub struct TranscriptProtocolTracer<P> {
     pub inner: P,
     pub lines: std::cell::RefCell<Vec<String>>,
 }
 
-// #[cfg(test)]
+#[cfg(test)]
 impl<P> TranscriptProtocolTracer<P> {
     pub fn new(inner: P) -> Self {
         Self {
@@ -578,12 +577,7 @@
     }
 }
 
-<<<<<<< HEAD
-// todo ar also support with_domain
-
-// #[cfg(test)]
-impl<P: TranscriptProtocol + Default> TranscriptProtocol for TranscriptProtocolTracer<P> {
-=======
+#[cfg(test)]
 impl<P> Drop for TranscriptProtocolTracer<P> {
     fn drop(&mut self) {
         for line in self.lines.borrow().iter() {
@@ -594,7 +588,6 @@
 
 #[cfg(test)]
 impl<P: TranscriptProtocol> TranscriptProtocol for TranscriptProtocolTracer<P> {
->>>>>>> 8dca9f7a
     fn append_label(&mut self, label: impl AsRef<[u8]>) {
         self.inner.append_label(label.as_ref());
         self.lines
@@ -657,20 +650,13 @@
         ));
         let mut lines = Vec::new();
         self.inner
-            .append_each_message(label, messages, |inner, item| {
-<<<<<<< HEAD
-                let mut tracer = TranscriptProtocolTracer::new(std::mem::take(inner));
+            .append_each_message(label, messages, |inner, item| unsafe {
+                let mut tracer =
+                    TranscriptProtocolTracer::new(std::mem::MaybeUninit::uninit().assume_init());
+                std::mem::swap(inner, &mut tracer.inner);
                 append_item(&mut tracer, item);
-                *inner = std::mem::take(&mut tracer.inner);
-                lines.extend(tracer.lines.into_inner());
-=======
-                unsafe {
-                    let mut tracer = TranscriptProtocolTracer::new(MaybeUninit::uninit().assume_init());
-                    std::mem::swap(inner, &mut tracer.inner);
-                    append_item(&mut tracer, item);
-                    std::mem::swap(inner, &mut tracer.inner);
-                }
->>>>>>> 8dca9f7a
+                std::mem::swap(inner, &mut tracer.inner);
+                lines.extend(tracer.lines.take());
             });
         self.lines.borrow_mut().extend(lines);
     }
