//! This module provides the random oracle replacement function needed in the
//! sigma protocols, bulletproofs, and any other constructions. It is based on
//! SHA3. It is used in non-interactive proofs and plays the same role as a random
//! oracle would play in the corresponding interactive protocol (via
//! Fiat–Shamir transformation).
//!
//! # Using the random oracle replacement
//! [`RandomOracle`] instances should be initialized with at domain-separation
//! string and passed to protocols by mutable borrow. Protocols should update
//! the state of the [`RandomOracle`], allowing them to be sequentially
//! composed.
//!
//! The [`RandomOracle`] instance used to verify a proof needs to be initialised
//! with the context used to produce the proof. Any verification of sub-proofs
//! needs to be performed in the same order as when producing the proof.
//!
//! The [`RandomOracle`] instance should be used to append bytes to its internal state.
//! After adding data, call [`RandomOracle::get_challenge`] to consume/hash the bytes
//! and produce a random challenge.
//!
<<<<<<< HEAD
//! # Example: Ensuring proper domain separation
//!
//! The oracle should be initialized with a domain separating string. Further branches in the code
//! or nested proofs should also be labelled for domain separation.
//!
//! ```
//! # use concordium_base::random_oracle::{StructuredDigest, RandomOracle};
//! let mut transcript = RandomOracle::with_domain("Proof of something");
//! // ...
//! transcript.append_label("Subproof1");
//! // ...
//! transcript.append_label("Branch1");
//! // ...
//!```
=======
//! For background, the Merlin transcript can also be studied here: <https://merlin.cool/index.html> (implemented at <https://github.com/dalek-cryptography/merlin>).
>>>>>>> 6cd134ee
//!
//! # Caution: Type ambiguity without domain separation
//! Special care is required when adding bytes to domain separate them with labels.
//! Naively appending just bytes (without separation) can produce collisions of different types.
//! For example:
//!
//! ```
//! struct Type1 {
//!     field_1: u8,
//!     field_2: u8,
//! }
//!
//! struct Type2 {
//!     field_1: u8,
//!     field_2: u8,
//! }
//!
//! let example1 = Type1 {
//!     field_1: 1u8,
//!     field_2: 2u8,
//! };
//!
//! let example2 = Type2 {
//!     field_1: 1u8,
//!     field_2: 2u8,
//! };
//! ```
//!
//! Appending the [`RandomOracle`] with either of above types by just adding each type's field values naively
//! (meaning `hash([1u8, 2u8]`) would produce the same hashing result for both examples. To avoid this, the
//! recommendation is to add the type name as labels for domain separation.
//!
//! # Example: Adding struct data
//!
//! If you add a struct to the transcript use its type name as separator and its [`Serial`]
//! to define the data message bytes.
//!
//! ```rust,ignore
//! # use concordium_base::random_oracle::{StructuredDigest, RandomOracle};
//! # use concordium_base::common::Serialize;
//! #[derive(Serialize)]
//! struct Type1 {
//!     field_1: u8,
//!     field_2: u8,
//! }
//!
//! let example = Type1 {
//!     field_1: 1u8,
//!     field_2: 2u8,
//! };
//!
//! let mut transcript = RandomOracle::with_domain("Proof of something");
//! transcript.append_message(b"Type1", &example);
//!```
//!
//! # Caution: Ambiguous variable-length data
//! Special care is required when handling variable-length types such as
//! `String`, `Vec`, `BTreeSet`, `BTreeMap`, or other collections.
//! Naively appending the bytes (without including the length of the collection) can produce collisions.
//! For example:
//!
//! ```
//! struct Type {
//!     field_1: String,
//!     field_2: String,
//! }
//!
//! let example1 = Type {
//!     field_1: "field_2".to_string(),
//!     field_2: "".to_string(),
//! };
//!
//! let example2 = Type {
//!     field_1: "".to_string(),
//!     field_2: "field_2".to_string(),
//! };
//! ```
//!
//! Appending the [`RandomOracle`] with each field label and value naively
//! (meaning `hash("field_1" + "field_2" + "field_2")`) would produce
//! the same hashing result for both examples. To avoid this,
//! prepend the length of the variable-length data.
//!
//! The serialization implementation of a variable-length type already
//! prepends the length of the data and can be used to add data to the transcript.
//! See [`Serial`](trait@crate::common::Serial) trait and [`Serial`](macro@crate::common::Serial) macro.
//!
//! # Example: Adding data of variable-length using `Serial`
//!
//! Serialization of variable-length primitives like `String` will prepend the length.
//!
//! ```
//! # use concordium_base::random_oracle::{StructuredDigest, RandomOracle};
//! let mut transcript = RandomOracle::with_domain("Proof of something");
//! let string = "abc".to_string();
//! // The serialization implementation of the `String` type prepends the length of the field values.
//! transcript.append_message("String1", &string);
//! ```
//!
//! # Example: Adding collections of data using `Serial`
//!
//! Serialization of collections like `Vec` will prepend the size of the collection.
//!
//! ```
//! # use concordium_base::random_oracle::{StructuredDigest, RandomOracle};
//! let mut transcript = RandomOracle::with_domain("Proof of something");
//! let collection = vec![2,3,4];
//! transcript.append_message("Collection1", &collection);
//! ```
//!
//! # Example: Adding variable number of items
//!
//! Digesting a variable number of items without relying on `Serial` implementation on the items:
//!
//! ```
//! # use concordium_base::random_oracle::{StructuredDigest, RandomOracle};
//!
//! struct Type1;
//!
//! fn append_type1(transcript: &mut impl StructuredDigest, val: &Type1) {
//!     // digest Type1
//! }
//!
//! let vec = vec![Type1, Type1];
//!
//! let mut transcript = RandomOracle::empty();
//! transcript.append_each("Collection", &vec, |transcript, item| {
//!     append_type1(transcript, item);
//! });
//! ```
//!
//! # Example: Adding data with different variants
//!
//! If you add an enum manually to the transcript add the variant name
//! to the transcript followed by the variant data.
//!
//! ```
//! # use concordium_base::random_oracle::{StructuredDigest, RandomOracle};
//! enum Enum1 {
//!     Variant_0,
//!     Variant_1
//! }
//!
//! let mut transcript = RandomOracle::with_domain("Proof of something");
//!
//! transcript.append_label("Enum1");
//! transcript.append_label("Variant_0");
//! // add data from Variant_0
//! ```
//!
//! Notice that if you serialize an enum that implements [`Serial`],
//! the variant discriminator will be serialized (check the [`Serial`] of the enum)
use crate::{common::*, curve_arithmetic::Curve};
use sha3::{Digest, Sha3_256};
use std::io::Write;

/// State of the random oracle, used to incrementally build up the output. See [`random_oracle`](self).
#[repr(transparent)]
#[derive(Debug)]
pub struct RandomOracle(Sha3_256);

/// Type of challenges computed from the random oracle.
/// We use 32 byte output of SHA3-256
#[derive(Debug, Serialize, PartialEq, Eq, Clone, Copy)]
pub struct Challenge {
    challenge: [u8; 32],
}

impl AsRef<[u8]> for Challenge {
    fn as_ref(&self) -> &[u8] {
        &self.challenge
    }
}

/// This implementation allows the use of a random oracle without intermediate
/// allocations of byte buffers.
impl Write for RandomOracle {
    #[inline(always)]
    fn write(&mut self, buf: &[u8]) -> std::io::Result<usize> {
        self.0.update(buf);
        Ok(buf.len())
    }

    #[inline(always)]
    fn write_all(&mut self, buf: &[u8]) -> std::io::Result<()> {
        self.0.update(buf);
        Ok(())
    }

    #[inline(always)]
    fn flush(&mut self) -> std::io::Result<()> {
        Ok(())
    }
}

/// This implementation allows the use of a random oracle without intermediate
/// allocations of byte buffers.
impl Buffer for RandomOracle {
    type Result = sha3::digest::Output<Sha3_256>;

    #[inline(always)]
    fn start() -> Self {
        #[allow(deprecated)]
        RandomOracle::empty()
    }

    // Compute the result in the given state, consuming the state.
    fn result(self) -> Self::Result {
        self.0.finalize()
    }
}

impl Eq for RandomOracle {}

impl PartialEq for RandomOracle {
    fn eq(&self, other: &Self) -> bool {
        self.0.clone().finalize() == other.0.clone().finalize()
    }
}

/// Trait for digesting messages that encourages encoding the structure of the data into
/// the message bytes and doing proper domain separation. This is done e.g. by applying length
/// prefixes for variable-length data and prefixing data variants with a discriminator.
/// And by labelling data for domain separation. Both are done to prevent malleability
/// in the proofs or signatures where the digest is used.
///
/// Using [`Serial`] is one of the approaches to correctly produce the message
/// bytes for variable-length types and data types with different variants (enums), since the corresponding [`Deserial`]
/// implementation guarantees the message bytes are unique for the data. Notice that using [`Serial`]
/// does not label types or fields in the nested data. This can be ok, as labelling top level data types
/// is the most important.
pub trait StructuredDigest: Buffer {
    /// Add raw message bytes to the state of the digest, without any length prepended.
    /// Should generally not be used directly, prefer using one of the other methods on the trait.
    fn add_raw_bytes(&mut self, data: impl AsRef<[u8]>);

    /// Add domain separating label to the digest. The label bytes will be prepended with the bytes length.
    fn append_label(&mut self, label: impl AsRef<[u8]>) {
        let label = label.as_ref();
        self.put(&(label.len() as u64));
        self.add_raw_bytes(label);
    }

    /// Append the given data as the message bytes produced by its [`Serial`] implementation to the state of the digest.
    /// The given label is appended first as domain separation. Notice that slices, `Vec`s, and several other collections of
    /// items implementing [`Serial`], itself implements [`Serial`]. When serializing variable-length
    /// types or collection types, the length or size will be prepended in the serialization.
    fn append_message(&mut self, label: impl AsRef<[u8]>, data: &impl Serial) {
        self.append_label(label);
        self.put(data)
    }

    /// Append the items in the given iterator using the `append_item` closure to the state of the oracle.
    /// The given label is appended first as domain separation followed by the length of the iterator.
    fn append_each<T, B: IntoIterator<Item = T>>(
        &mut self,
        label: &str,
        items: B,
        mut append_item: impl FnMut(&mut Self, T),
    ) where
        B::IntoIter: ExactSizeIterator,
    {
        let items = items.into_iter();
        self.add_bytes(label);
        self.put(&(items.len() as u64));
        for item in items {
            append_item(self, item);
        }
    }
}

impl StructuredDigest for RandomOracle {
    fn add_raw_bytes(&mut self, data: impl AsRef<[u8]>) {
        self.0.update(data)
    }
}

impl StructuredDigest for sha2::Sha256 {
    fn add_raw_bytes(&mut self, data: impl AsRef<[u8]>) {
        self.update(data)
    }
}

impl StructuredDigest for sha2::Sha512 {
    fn add_raw_bytes(&mut self, data: impl AsRef<[u8]>) {
        self.update(data)
    }
}

impl RandomOracle {
    /// Start with the initial empty state of the oracle.
    #[cfg_attr(
        not(test),
        deprecated(
            note = "Use RandomOracle::with_domain initializes with a domain. Do not change existing provers/verifiers since it will break compatability with existing proofs."
        )
    )]
    pub fn empty() -> Self {
        RandomOracle(Sha3_256::new())
    }

    /// Start with the initial domain string. Prepend with length of the domain string bytes.
    pub fn with_domain(label: impl AsRef<[u8]>) -> Self {
        let mut ro = RandomOracle(Sha3_256::new());
        ro.append_label(label);
        ro
    }

    /// Start with the initial domain string.
    #[cfg_attr(
        not(test),
        deprecated(
            note = "Use RandomOracle::with_domain which prepends the label length. Do not change existing provers/verifiers since it will break compatability with existing proofs."
        )
    )]
    pub fn domain<B: AsRef<[u8]>>(data: B) -> Self {
        RandomOracle(Sha3_256::new().chain_update(data))
    }

    /// Duplicate the random oracle, creating a fresh copy of it.
    /// Further updates are independent.
    pub fn split(&self) -> Self {
        RandomOracle(self.0.clone())
    }

    #[deprecated(
        note = "Use either StructuredDigest::append_label or StructuredDigest::add_raw_bytes instead. Do not change existing provers/verifiers since it will break compatability with existing proofs."
    )]
    pub fn add_bytes<B: AsRef<[u8]>>(&mut self, data: B) {
        self.0.update(data)
    }

    /// Append all items from an iterator to the random oracle. Equivalent to
    /// repeatedly calling append in sequence.
    /// Returns the new state of the random oracle, consuming the initial state.
    #[deprecated(
        note = "Use RandomOracle::append_message (with a collection type) instead such that the number of elements is prepended. Do not change existing provers/verifiers since it will break compatability with existing proofs."
    )]
    pub fn extend_from<'a, I, S, B: AsRef<[u8]>>(&mut self, label: B, iter: I)
    where
        S: Serial + 'a,
        I: IntoIterator<Item = &'a S>,
    {
        #[allow(deprecated)]
        self.add_bytes(label);
        for i in iter.into_iter() {
            self.put(i)
        }
    }

    /// Try to convert the computed result into a field element. This interprets
    /// the output of the random oracle as a big-endian integer and reduces is
    /// mod field order.
    ///
    /// Use the public method [`Self::challenge_scalar`] which labels as part of getting the challenge.
    fn result_to_scalar<C: Curve>(self) -> C::Scalar {
        C::scalar_from_bytes(self.result())
    }

    /// Get a challenge from the current state, consuming the state.
    pub fn get_challenge(self) -> Challenge {
        Challenge {
            challenge: self.result().into(),
        }
    }

    /// Get a challenge in the form of a Scalar, using `label` as domain
    /// separation.
    pub fn challenge_scalar<C: Curve, B: AsRef<[u8]>>(&mut self, label: B) -> C::Scalar {
        self.add_raw_bytes(label);
        self.split().result_to_scalar::<C>()
    }
}

#[cfg(test)]
mod tests {
    use super::*;
    use crate::common;
    use crate::id::constants::ArCurve;
    use rand::*;

    // Tests that extend_from acts in the intended way.
    #[test]
    pub fn test_extend_from() {
        let mut v1 = vec![0u8; 50];
        let mut csprng = thread_rng();
        for _ in 0..1000 {
            for v in v1.iter_mut() {
                *v = csprng.gen::<u8>();
            }
            let mut s1 = RandomOracle::empty();
            for x in v1.iter() {
                s1.put(x);
            }
            let mut s2 = RandomOracle::empty();
            #[allow(deprecated)]
            s2.extend_from(b"", v1.iter());
            let res1 = s1.result();
            let ref_res1: &[u8] = res1.as_ref();
            let res2 = s2.result();
            let ref_res2: &[u8] = res2.as_ref();
            assert_eq!(ref_res1, ref_res2);
        }
    }

    #[test]
    pub fn test_split() {
        let mut v1 = vec![0u8; 50];
        let mut csprng = thread_rng();
        for _ in 0..1000 {
            let mut s1 = RandomOracle::empty();
            s1.put(&v1);
            let mut s2 = s1.split();
            for v in v1.iter_mut() {
                *v = csprng.gen::<u8>();
                s1.put(v);
            }
            let res1 = s1.result();
            let ref_res1: &[u8] = res1.as_ref();
            s2.add_raw_bytes(&v1);
            let res2 = s2.result();
            let ref_res2: &[u8] = res2.as_ref();
            assert_eq!(ref_res1, ref_res2);
        }
    }

    /// Test that we don't accidentally change the digest produced
    /// by [`RandomOracle::domain`]
    #[test]
    pub fn test_domain_stable() {
        #[allow(deprecated)]
        let ro = RandomOracle::domain("Domain1");

        let challenge_hex = hex::encode(ro.get_challenge());
        assert_eq!(
            challenge_hex,
            "b6dbfe8bfbc515d92bcc322b1e98291a45536f81f6eca2411d8dae54766666f1"
        );
    }

    /// Test that we don't accidentally change the digest produced
    /// by [`RandomOracle::with_domain`]
    #[test]
    pub fn test_with_domain_stable() {
        let ro = RandomOracle::with_domain("Domain1");

        let challenge_hex = hex::encode(ro.get_challenge());
        assert_eq!(
            challenge_hex,
            "5691f0658460c461ffe14baa70071545df78725892d0decfe6f6642233a0d8e2"
        );
    }

    /// Test that we don't accidentally change the digest produced
    /// by [`RandomOracle::add_bytes`]
    #[test]
    pub fn test_add_bytes_stable() {
        let mut ro = RandomOracle::empty();
        #[allow(deprecated)]
        ro.add_bytes([1u8, 2, 3]);

        let challenge_hex = hex::encode(ro.get_challenge());
        assert_eq!(
            challenge_hex,
            "fd1780a6fc9ee0dab26ceb4b3941ab03e66ccd970d1db91612c66df4515b0a0a"
        );
    }

    /// Test that we don't accidentally change the digest produced
    /// by [`StructuredDigest::add_raw_bytes`]
    #[test]
    pub fn test_add_raw_bytes_stable() {
        let mut ro = RandomOracle::empty();
        ro.add_raw_bytes([1u8, 2, 3]);

        let challenge_hex = hex::encode(ro.get_challenge());
        assert_eq!(
            challenge_hex,
            "fd1780a6fc9ee0dab26ceb4b3941ab03e66ccd970d1db91612c66df4515b0a0a"
        );
    }

    /// Test that we don't accidentally change the digest produced
    /// by [`StructuredDigest::append_label`]
    #[test]
    pub fn test_append_label_stable() {
        let mut ro = RandomOracle::empty();
        ro.append_label("Label1");

        let challenge_hex = hex::encode(ro.get_challenge());
        assert_eq!(
            challenge_hex,
            "fa7389e2cab48f620de96d0a0f8e82f84336f77e45fc545af21c7cef1dd999a4"
        );
    }

    /// Test that we don't accidentally change the digest produced
    /// by [`StructuredDigest::append_message`]
    #[test]
    pub fn test_append_message_stable() {
        let mut ro = RandomOracle::empty();
        ro.append_message("Label1", &vec![1u8, 2, 3]);

        let challenge_hex = hex::encode(ro.get_challenge());
        assert_eq!(
            challenge_hex,
            "3756eec6f9241f9a1cd8b401f54679cf9be2e057365728336221b1871ff666fb"
        );
    }

    /// Test that we don't accidentally change the scalar produced
    /// by [`RandomOracle::challenge_scalar`]
    #[test]
    pub fn test_challenge_scalar_stable() {
        let mut ro = RandomOracle::empty();

        let scalar_hex = hex::encode(common::to_bytes(
            &ro.challenge_scalar::<ArCurve, _>("Scalar1"),
        ));
        assert_eq!(
            scalar_hex,
            "08646777f9c47efc863115861aa18d95653212c3bdf36899c7db46fbdae095cd"
        );
    }

    /// Test that we don't accidentally change the digest produced
    /// by [`StructuredDigest::append_message`]
    #[test]
    pub fn test_append_each_stable() {
        let mut ro = RandomOracle::empty();
        ro.append_each("Label1", &vec![1u8, 2, 3], |ro, item| {
            ro.append_message("Item", item)
        });

        let challenge_hex = hex::encode(ro.get_challenge());
        assert_eq!(
            challenge_hex,
            "891fd1754242e364a9eca7a15133403f3293ad330ce295cca0dd8347b94df7a8"
        );
    }
}<|MERGE_RESOLUTION|>--- conflicted
+++ resolved
@@ -18,7 +18,8 @@
 //! After adding data, call [`RandomOracle::get_challenge`] to consume/hash the bytes
 //! and produce a random challenge.
 //!
-<<<<<<< HEAD
+//! For background, the Merlin transcript can also be studied here: <https://merlin.cool/index.html> (implemented at <https://github.com/dalek-cryptography/merlin>).
+//!
 //! # Example: Ensuring proper domain separation
 //!
 //! The oracle should be initialized with a domain separating string. Further branches in the code
@@ -33,9 +34,6 @@
 //! transcript.append_label("Branch1");
 //! // ...
 //!```
-=======
-//! For background, the Merlin transcript can also be studied here: <https://merlin.cool/index.html> (implemented at <https://github.com/dalek-cryptography/merlin>).
->>>>>>> 6cd134ee
 //!
 //! # Caution: Type ambiguity without domain separation
 //! Special care is required when adding bytes to domain separate them with labels.
