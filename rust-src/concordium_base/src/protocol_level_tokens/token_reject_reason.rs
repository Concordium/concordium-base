use crate::common::cbor;
use crate::common::cbor::CborSerializationResult;
use crate::protocol_level_tokens::{
    token_holder::CborHolderAccount, RawCbor, TokenAmount, TokenModuleCborTypeDiscriminator,
};
use concordium_base_derive::{CborDeserialize, CborSerialize};
use std::str::FromStr;

/// Token module reject reason type
#[derive(Debug, Clone, Copy, Eq, PartialEq, Hash)]
pub enum TokenModuleRejectReasonType {
    /// Address not found: [`AddressNotFoundRejectReason`]
    AddressNotFound,
    /// Token balance is insufficient ([`TokenBalanceInsufficient`])
    TokenBalanceInsufficient,
    /// The transaction could not be deserialized ([`DeserializationFailureRejectReason`])
    DeserializationFailure,
    /// The operation is not supported by the token module ([`UnsupportedOperationRejectReason`])
    UnsupportedOperation,
    /// Operation authorization check failed ([`OperationNotPermittedRejectReason`])
    OperationNotPermitted,
    /// Minting the requested amount would overflow the representable token
    /// amount ([`MintWouldOverflowRejectReason`])
    MintWouldOverflow,
}

/// Unknown token module reject reason
#[derive(Debug, thiserror::Error)]
#[error("Unknown token module reject reason type: {0}")]
pub struct UnknownTokenModuleRejectReasonTypeError(String);

impl TokenModuleRejectReasonType {
    /// String identifier for the reject reason type
    const fn as_str(&self) -> &'static str {
        match self {
            TokenModuleRejectReasonType::AddressNotFound => "addressNotFound",
            TokenModuleRejectReasonType::TokenBalanceInsufficient => "tokenBalanceInsufficient",
            TokenModuleRejectReasonType::DeserializationFailure => "deserializationFailure",
            TokenModuleRejectReasonType::UnsupportedOperation => "unsupportedOperation",
            TokenModuleRejectReasonType::OperationNotPermitted => "operationNotPermitted",
            TokenModuleRejectReasonType::MintWouldOverflow => "mintWouldOverflow",
        }
    }

    /// Convert to the "dynamic" representation of the reject reason type
    pub fn to_type_discriminator(&self) -> TokenModuleCborTypeDiscriminator {
        TokenModuleCborTypeDiscriminator::from_str(self.as_str()).expect("static length")
    }

    /// Convert from "dynamic" representation of the reject reason type to static
    pub fn try_from_type_discriminator(
        type_discriminator: &TokenModuleCborTypeDiscriminator,
    ) -> Result<Self, UnknownTokenModuleRejectReasonTypeError> {
        Ok(match type_discriminator.as_ref() {
            "addressNotFound" => TokenModuleRejectReasonType::AddressNotFound,
            "tokenBalanceInsufficient" => TokenModuleRejectReasonType::TokenBalanceInsufficient,
            "deserializationFailure" => TokenModuleRejectReasonType::DeserializationFailure,
            "unsupportedOperation" => TokenModuleRejectReasonType::UnsupportedOperation,
            "operationNotPermitted" => TokenModuleRejectReasonType::OperationNotPermitted,
            "mintWouldOverflow" => TokenModuleRejectReasonType::MintWouldOverflow,
            _ => {
                return Err(UnknownTokenModuleRejectReasonTypeError(
                    type_discriminator.to_string(),
                ))
            }
        })
    }
}

/// Token module reject reason parsed from type and CBOR if possible
#[derive(Debug, Clone, Eq, PartialEq, serde::Serialize, serde::Deserialize)]
#[serde(rename_all = "camelCase")]
pub enum TokenModuleRejectReasonEnum {
    /// Address not found
    AddressNotFound(AddressNotFoundRejectReason),
    /// Token balance is insufficient
    TokenBalanceInsufficient(TokenBalanceInsufficientRejectReason),
    /// The transaction could not be deserialized
    DeserializationFailure(DeserializationFailureRejectReason),
    /// The operation is not supported by the token module
    UnsupportedOperation(UnsupportedOperationRejectReason),
    /// Operation authorization check failed
    OperationNotPermitted(OperationNotPermittedRejectReason),
    /// Minting the requested amount would overflow the representable token
    /// amount.
    MintWouldOverflow(MintWouldOverflowRejectReason),
}

impl TokenModuleRejectReasonEnum {
    /// Token module reject reason type
    pub fn reject_reason_type(&self) -> TokenModuleRejectReasonType {
        match self {
            TokenModuleRejectReasonEnum::AddressNotFound(_) => {
                TokenModuleRejectReasonType::AddressNotFound
            }
            TokenModuleRejectReasonEnum::TokenBalanceInsufficient(_) => {
                TokenModuleRejectReasonType::TokenBalanceInsufficient
            }
            TokenModuleRejectReasonEnum::DeserializationFailure(_) => {
                TokenModuleRejectReasonType::DeserializationFailure
            }
            TokenModuleRejectReasonEnum::UnsupportedOperation(_) => {
                TokenModuleRejectReasonType::UnsupportedOperation
            }
            TokenModuleRejectReasonEnum::OperationNotPermitted(_) => {
                TokenModuleRejectReasonType::OperationNotPermitted
            }
            TokenModuleRejectReasonEnum::MintWouldOverflow(_) => {
                TokenModuleRejectReasonType::MintWouldOverflow
            }
        }
    }

    /// Encode reject reason as CBOR. Returns the reject reason type and its CBOR encoding.
    pub fn encode_reject_reason(&self) -> (TokenModuleRejectReasonType, RawCbor) {
        // todo ar unwrap
        match self {
            TokenModuleRejectReasonEnum::AddressNotFound(reject_reason) => (
                TokenModuleRejectReasonType::AddressNotFound,
                RawCbor::from(cbor::cbor_encode(reject_reason).unwrap()),
            ),
            TokenModuleRejectReasonEnum::TokenBalanceInsufficient(reject_reason) => (
                TokenModuleRejectReasonType::TokenBalanceInsufficient,
                RawCbor::from(cbor::cbor_encode(reject_reason).unwrap()),
            ),
            TokenModuleRejectReasonEnum::DeserializationFailure(reject_reason) => (
                TokenModuleRejectReasonType::DeserializationFailure,
                RawCbor::from(cbor::cbor_encode(reject_reason).unwrap()),
            ),
            TokenModuleRejectReasonEnum::UnsupportedOperation(reject_reason) => (
                TokenModuleRejectReasonType::UnsupportedOperation,
                RawCbor::from(cbor::cbor_encode(reject_reason).unwrap()),
            ),
            TokenModuleRejectReasonEnum::OperationNotPermitted(reject_reason) => (
                TokenModuleRejectReasonType::OperationNotPermitted,
                RawCbor::from(cbor::cbor_encode(reject_reason).unwrap()),
            ),
            TokenModuleRejectReasonEnum::MintWouldOverflow(reject_reason) => (
                TokenModuleRejectReasonType::MintWouldOverflow,
                RawCbor::from(cbor::cbor_encode(reject_reason).unwrap()),
            ),
        }
    }

    /// Decode reject reason from CBOR encoding
    pub fn decode_reject_reason(
        reject_reason_type: TokenModuleRejectReasonType,
        cbor: &RawCbor,
    ) -> CborSerializationResult<Self> {
        Ok(match reject_reason_type {
            TokenModuleRejectReasonType::AddressNotFound => {
                TokenModuleRejectReasonEnum::AddressNotFound(cbor::cbor_decode(cbor)?)
            }
            TokenModuleRejectReasonType::TokenBalanceInsufficient => {
                TokenModuleRejectReasonEnum::TokenBalanceInsufficient(cbor::cbor_decode(cbor)?)
            }
            TokenModuleRejectReasonType::DeserializationFailure => {
                TokenModuleRejectReasonEnum::DeserializationFailure(cbor::cbor_decode(cbor)?)
            }
            TokenModuleRejectReasonType::UnsupportedOperation => {
                TokenModuleRejectReasonEnum::UnsupportedOperation(cbor::cbor_decode(cbor)?)
            }
            TokenModuleRejectReasonType::OperationNotPermitted => {
                TokenModuleRejectReasonEnum::OperationNotPermitted(cbor::cbor_decode(cbor)?)
            }
            TokenModuleRejectReasonType::MintWouldOverflow => {
                TokenModuleRejectReasonEnum::MintWouldOverflow(cbor::cbor_decode(cbor)?)
            }
        })
    }
}

/// A token holder address was not valid.
#[derive(
    Debug,
    Clone,
    Eq,
    PartialEq,
    serde::Serialize,
    serde::Deserialize,
    CborSerialize,
    CborDeserialize,
)]
#[serde(rename_all = "camelCase")]
pub struct AddressNotFoundRejectReason {
    /// The index in the list of operations of the failing operation.
    pub index: u64,
    /// The address that could not be resolved.
    pub address: CborHolderAccount,
}

/// The balance of tokens on the sender account is insufficient
/// to perform the operation.
#[derive(
    Debug,
    Clone,
    Eq,
    PartialEq,
    serde::Serialize,
    serde::Deserialize,
    CborSerialize,
    CborDeserialize,
)]
#[serde(rename_all = "camelCase")]
pub struct TokenBalanceInsufficientRejectReason {
    /// The index in the list of operations of the failing operation.
    pub index: u64,
    /// The available balance of the sender.
    pub available_balance: TokenAmount,
    /// The minimum required balance to perform the operation.
    pub required_balance: TokenAmount,
}

/// The transaction could not be deserialized.
#[derive(
    Debug,
    Clone,
    Eq,
    PartialEq,
    serde::Serialize,
    serde::Deserialize,
    CborSerialize,
    CborDeserialize,
)]
#[serde(rename_all = "camelCase")]
pub struct DeserializationFailureRejectReason {
    /// Text description of the failure mode.
    pub cause: Option<String>,
}

/// The operation is not supported by the token module.
///
/// This may be because the operation is not implemented by the module, or
/// because the token is not configured to support the operation. If the
/// operation is not authorized (i.e. the particular participants do not have
/// the authority to perform the operation) then the reject reason is
/// [`OperationNotPermittedRejectReason`] instead.
#[derive(
    Debug,
    Clone,
    Eq,
    PartialEq,
    serde::Serialize,
    serde::Deserialize,
    CborSerialize,
    CborDeserialize,
)]
#[serde(rename_all = "camelCase")]
pub struct UnsupportedOperationRejectReason {
    /// The index in the list of operations of the failing operation.
    pub index: u64,
    /// The type of operation that was not supported.
    pub operation_type: String,
    /// The reason why the operation was not supported.
    pub reason: Option<String>,
}

/// The operation requires that a participating account has a certain
/// permission, but the account does not have that permission.
#[derive(
    Debug,
    Clone,
    Eq,
    PartialEq,
    serde::Serialize,
    serde::Deserialize,
    CborSerialize,
    CborDeserialize,
)]
#[serde(rename_all = "camelCase")]
pub struct OperationNotPermittedRejectReason {
    /// The index in the list of operations of the failing operation.
    pub index: u64,
    /// (Optionally) the address that does not have the necessary permissions to
    /// perform the operation.
    pub address: Option<CborHolderAccount>,
    /// The reason why the operation is not permitted.
    pub reason: Option<String>,
}

/// Minting the requested amount would overflow the representable token amount.
#[derive(
    Debug,
    Clone,
    Eq,
    PartialEq,
    serde::Serialize,
    serde::Deserialize,
    CborSerialize,
    CborDeserialize,
)]
#[serde(rename_all = "camelCase")]
pub struct MintWouldOverflowRejectReason {
    /// The index in the list of operations of the failing operation.
    pub index: u64,
    /// The requested amount to mint.
    pub requested_amount: TokenAmount,
    /// The current supply of the token.
    pub current_supply: TokenAmount,
    /// The maximum representable token amount.
    pub max_representable_amount: TokenAmount,
}

#[cfg(test)]
mod test {
    use super::*;
    use crate::{
        common::cbor,
        protocol_level_tokens::{token_holder, CborHolderAccount},
    };

    #[test]
    fn test_address_not_found_reject_reason_cbor() {
        let reject_reason = AddressNotFoundRejectReason {
            index: 3,
            address: CborHolderAccount {
                address: token_holder::test_fixtures::ADDRESS,
                coin_info: None,
            },
        };
<<<<<<< HEAD
        let cbor = cbor::cbor_encode(&reject_reason).unwrap();
=======
        let cbor = cbor::cbor_encode(&variant);
>>>>>>> ab816dfe
        assert_eq!(hex::encode(&cbor), "a265696e646578036761646472657373d99d73a10358200102030405060708090a0b0c0d0e0f101112131415161718191a1b1c1d1e1f20");

        let reject_reason_decoded: AddressNotFoundRejectReason = cbor::cbor_decode(cbor).unwrap();
        assert_eq!(reject_reason_decoded, reject_reason);
    }

    #[test]
    fn test_token_balance_insufficient_reject_reason_cbor() {
        let reject_reason = TokenBalanceInsufficientRejectReason {
            index: 3,
            available_balance: TokenAmount::from_raw(12300, 3),
            required_balance: TokenAmount::from_raw(22300, 3),
        };
<<<<<<< HEAD
        let cbor = cbor::cbor_encode(&reject_reason).unwrap();
=======
        let cbor = cbor::cbor_encode(&variant);
>>>>>>> ab816dfe
        assert_eq!(hex::encode(&cbor), "a365696e646578036f726571756972656442616c616e6365c4822219571c70617661696c61626c6542616c616e6365c4822219300c");

        let reject_reason_decoded: TokenBalanceInsufficientRejectReason =
            cbor::cbor_decode(cbor).unwrap();
        assert_eq!(reject_reason_decoded, reject_reason);
    }

    #[test]
    fn test_deserialization_failure_reject_reason_cbor() {
        let reject_reason = DeserializationFailureRejectReason {
            cause: Some("testfailure".to_string()),
        };
<<<<<<< HEAD
        let cbor = cbor::cbor_encode(&reject_reason).unwrap();
=======
        let cbor = cbor::cbor_encode(&variant);
>>>>>>> ab816dfe
        assert_eq!(hex::encode(&cbor), "a16563617573656b746573746661696c757265");

        let reject_reason_decoded: DeserializationFailureRejectReason =
            cbor::cbor_decode(cbor).unwrap();
        assert_eq!(reject_reason_decoded, reject_reason);
    }

    #[test]
    fn test_unsupported_operation_reject_reason_cbor() {
        let reject_reason = UnsupportedOperationRejectReason {
            index: 0,
            operation_type: "testoperation".to_string(),
            reason: Some("testfailture".to_string()),
        };
<<<<<<< HEAD
        let cbor = cbor::cbor_encode(&reject_reason).unwrap();
=======
        let cbor = cbor::cbor_encode(&variant);
>>>>>>> ab816dfe
        assert_eq!(hex::encode(&cbor), "a365696e6465780066726561736f6e6c746573746661696c747572656d6f7065726174696f6e547970656d746573746f7065726174696f6e");

        let reject_reason_decoded: UnsupportedOperationRejectReason =
            cbor::cbor_decode(cbor).unwrap();
        assert_eq!(reject_reason_decoded, reject_reason);
    }

    #[test]
    fn test_operation_not_permitted_reject_reason_cbor() {
        let reject_reason = OperationNotPermittedRejectReason {
            index: 0,
            address: Some(CborHolderAccount {
                address: token_holder::test_fixtures::ADDRESS,
                coin_info: None,
            }),
            reason: Some("testfailture".to_string()),
        };
<<<<<<< HEAD
        let cbor = cbor::cbor_encode(&reject_reason).unwrap();
=======
        let cbor = cbor::cbor_encode(&variant);
>>>>>>> ab816dfe
        assert_eq!(hex::encode(&cbor), "a365696e6465780066726561736f6e6c746573746661696c747572656761646472657373d99d73a10358200102030405060708090a0b0c0d0e0f101112131415161718191a1b1c1d1e1f20");

        let reject_reason_decoded: OperationNotPermittedRejectReason =
            cbor::cbor_decode(cbor).unwrap();
        assert_eq!(reject_reason_decoded, reject_reason);
    }

    #[test]
    fn test_mint_would_overflow_reject_reason_cbor() {
        let reject_reason = MintWouldOverflowRejectReason {
            index: 0,
            requested_amount: TokenAmount::from_raw(20000, 3),
            current_supply: TokenAmount::from_raw(10000, 3),
            max_representable_amount: TokenAmount::from_raw(20000, 3),
        };
<<<<<<< HEAD
        let cbor = cbor::cbor_encode(&reject_reason).unwrap();
=======
        let cbor = cbor::cbor_encode(&variant);
>>>>>>> ab816dfe
        assert_eq!(hex::encode(&cbor), "a465696e646578006d63757272656e74537570706c79c482221927106f726571756573746564416d6f756e74c48222194e20766d6178526570726573656e7461626c65416d6f756e74c48222194e20");

        let reject_reason_decoded: MintWouldOverflowRejectReason = cbor::cbor_decode(cbor).unwrap();
        assert_eq!(reject_reason_decoded, reject_reason);
    }
}<|MERGE_RESOLUTION|>--- conflicted
+++ resolved
@@ -113,31 +113,30 @@
 
     /// Encode reject reason as CBOR. Returns the reject reason type and its CBOR encoding.
     pub fn encode_reject_reason(&self) -> (TokenModuleRejectReasonType, RawCbor) {
-        // todo ar unwrap
         match self {
             TokenModuleRejectReasonEnum::AddressNotFound(reject_reason) => (
                 TokenModuleRejectReasonType::AddressNotFound,
-                RawCbor::from(cbor::cbor_encode(reject_reason).unwrap()),
+                RawCbor::from(cbor::cbor_encode(reject_reason)),
             ),
             TokenModuleRejectReasonEnum::TokenBalanceInsufficient(reject_reason) => (
                 TokenModuleRejectReasonType::TokenBalanceInsufficient,
-                RawCbor::from(cbor::cbor_encode(reject_reason).unwrap()),
+                RawCbor::from(cbor::cbor_encode(reject_reason)),
             ),
             TokenModuleRejectReasonEnum::DeserializationFailure(reject_reason) => (
                 TokenModuleRejectReasonType::DeserializationFailure,
-                RawCbor::from(cbor::cbor_encode(reject_reason).unwrap()),
+                RawCbor::from(cbor::cbor_encode(reject_reason)),
             ),
             TokenModuleRejectReasonEnum::UnsupportedOperation(reject_reason) => (
                 TokenModuleRejectReasonType::UnsupportedOperation,
-                RawCbor::from(cbor::cbor_encode(reject_reason).unwrap()),
+                RawCbor::from(cbor::cbor_encode(reject_reason)),
             ),
             TokenModuleRejectReasonEnum::OperationNotPermitted(reject_reason) => (
                 TokenModuleRejectReasonType::OperationNotPermitted,
-                RawCbor::from(cbor::cbor_encode(reject_reason).unwrap()),
+                RawCbor::from(cbor::cbor_encode(reject_reason)),
             ),
             TokenModuleRejectReasonEnum::MintWouldOverflow(reject_reason) => (
                 TokenModuleRejectReasonType::MintWouldOverflow,
-                RawCbor::from(cbor::cbor_encode(reject_reason).unwrap()),
+                RawCbor::from(cbor::cbor_encode(reject_reason)),
             ),
         }
     }
@@ -318,11 +317,7 @@
                 coin_info: None,
             },
         };
-<<<<<<< HEAD
-        let cbor = cbor::cbor_encode(&reject_reason).unwrap();
-=======
-        let cbor = cbor::cbor_encode(&variant);
->>>>>>> ab816dfe
+        let cbor = cbor::cbor_encode(&reject_reason);
         assert_eq!(hex::encode(&cbor), "a265696e646578036761646472657373d99d73a10358200102030405060708090a0b0c0d0e0f101112131415161718191a1b1c1d1e1f20");
 
         let reject_reason_decoded: AddressNotFoundRejectReason = cbor::cbor_decode(cbor).unwrap();
@@ -336,11 +331,7 @@
             available_balance: TokenAmount::from_raw(12300, 3),
             required_balance: TokenAmount::from_raw(22300, 3),
         };
-<<<<<<< HEAD
-        let cbor = cbor::cbor_encode(&reject_reason).unwrap();
-=======
-        let cbor = cbor::cbor_encode(&variant);
->>>>>>> ab816dfe
+        let cbor = cbor::cbor_encode(&reject_reason);
         assert_eq!(hex::encode(&cbor), "a365696e646578036f726571756972656442616c616e6365c4822219571c70617661696c61626c6542616c616e6365c4822219300c");
 
         let reject_reason_decoded: TokenBalanceInsufficientRejectReason =
@@ -353,11 +344,7 @@
         let reject_reason = DeserializationFailureRejectReason {
             cause: Some("testfailure".to_string()),
         };
-<<<<<<< HEAD
-        let cbor = cbor::cbor_encode(&reject_reason).unwrap();
-=======
-        let cbor = cbor::cbor_encode(&variant);
->>>>>>> ab816dfe
+        let cbor = cbor::cbor_encode(&reject_reason);
         assert_eq!(hex::encode(&cbor), "a16563617573656b746573746661696c757265");
 
         let reject_reason_decoded: DeserializationFailureRejectReason =
@@ -372,11 +359,7 @@
             operation_type: "testoperation".to_string(),
             reason: Some("testfailture".to_string()),
         };
-<<<<<<< HEAD
-        let cbor = cbor::cbor_encode(&reject_reason).unwrap();
-=======
-        let cbor = cbor::cbor_encode(&variant);
->>>>>>> ab816dfe
+        let cbor = cbor::cbor_encode(&reject_reason);
         assert_eq!(hex::encode(&cbor), "a365696e6465780066726561736f6e6c746573746661696c747572656d6f7065726174696f6e547970656d746573746f7065726174696f6e");
 
         let reject_reason_decoded: UnsupportedOperationRejectReason =
@@ -394,11 +377,7 @@
             }),
             reason: Some("testfailture".to_string()),
         };
-<<<<<<< HEAD
-        let cbor = cbor::cbor_encode(&reject_reason).unwrap();
-=======
-        let cbor = cbor::cbor_encode(&variant);
->>>>>>> ab816dfe
+        let cbor = cbor::cbor_encode(&reject_reason);
         assert_eq!(hex::encode(&cbor), "a365696e6465780066726561736f6e6c746573746661696c747572656761646472657373d99d73a10358200102030405060708090a0b0c0d0e0f101112131415161718191a1b1c1d1e1f20");
 
         let reject_reason_decoded: OperationNotPermittedRejectReason =
@@ -414,11 +393,7 @@
             current_supply: TokenAmount::from_raw(10000, 3),
             max_representable_amount: TokenAmount::from_raw(20000, 3),
         };
-<<<<<<< HEAD
-        let cbor = cbor::cbor_encode(&reject_reason).unwrap();
-=======
-        let cbor = cbor::cbor_encode(&variant);
->>>>>>> ab816dfe
+        let cbor = cbor::cbor_encode(&reject_reason);
         assert_eq!(hex::encode(&cbor), "a465696e646578006d63757272656e74537570706c79c482221927106f726571756573746564416d6f756e74c48222194e20766d6178526570726573656e7461626c65416d6f756e74c48222194e20");
 
         let reject_reason_decoded: MintWouldOverflowRejectReason = cbor::cbor_decode(cbor).unwrap();
