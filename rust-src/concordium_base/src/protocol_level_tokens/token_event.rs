--- conflicted
+++ resolved
@@ -104,31 +104,30 @@
 
     /// Encode event as CBOR. Returns the event type and its CBOR encoding.
     pub fn encode_event(&self) -> (TokenModuleEventType, RawCbor) {
-        // todo ar unwrap
         match self {
             TokenModuleEventEnum::AddAllowList(event) => (
                 TokenModuleEventType::AddAllowList,
-                RawCbor::from(cbor::cbor_encode(event).unwrap()),
+                RawCbor::from(cbor::cbor_encode(event)),
             ),
             TokenModuleEventEnum::RemoveAllowList(event) => (
                 TokenModuleEventType::RemoveAllowList,
-                RawCbor::from(cbor::cbor_encode(event).unwrap()),
+                RawCbor::from(cbor::cbor_encode(event)),
             ),
             TokenModuleEventEnum::AddDenyList(event) => (
                 TokenModuleEventType::AddDenyList,
-                RawCbor::from(cbor::cbor_encode(event).unwrap()),
+                RawCbor::from(cbor::cbor_encode(event)),
             ),
             TokenModuleEventEnum::RemoveDenyList(event) => (
                 TokenModuleEventType::RemoveDenyList,
-                RawCbor::from(cbor::cbor_encode(event).unwrap()),
+                RawCbor::from(cbor::cbor_encode(event)),
             ),
             TokenModuleEventEnum::Pause(event) => (
                 TokenModuleEventType::Pause,
-                RawCbor::from(cbor::cbor_encode(event).unwrap()),
+                RawCbor::from(cbor::cbor_encode(event)),
             ),
             TokenModuleEventEnum::Unpause(event) => (
                 TokenModuleEventType::Unpause,
-                RawCbor::from(cbor::cbor_encode(event).unwrap()),
+                RawCbor::from(cbor::cbor_encode(event)),
             ),
         }
     }
@@ -321,11 +320,7 @@
                 coin_info: None,
             },
         };
-<<<<<<< HEAD
-        let cbor = cbor::cbor_encode(&event).unwrap();
-=======
-        let cbor = cbor::cbor_encode(&variant);
->>>>>>> ab816dfe
+        let cbor = cbor::cbor_encode(&event);
         assert_eq!(hex::encode(&cbor), "a166746172676574d99d73a10358200102030405060708090a0b0c0d0e0f101112131415161718191a1b1c1d1e1f20");
 
         let event_decoded: TokenListUpdateEventDetails = cbor::cbor_decode(cbor).unwrap();
@@ -340,11 +335,7 @@
                 coin_info: None,
             },
         };
-<<<<<<< HEAD
-        let cbor = cbor::cbor_encode(&event).unwrap();
-=======
-        let cbor = cbor::cbor_encode(&variant);
->>>>>>> ab816dfe
+        let cbor = cbor::cbor_encode(&event);
         assert_eq!(hex::encode(&cbor), "a166746172676574d99d73a10358200102030405060708090a0b0c0d0e0f101112131415161718191a1b1c1d1e1f20");
 
         let event_decoded: TokenListUpdateEventDetails = cbor::cbor_decode(cbor).unwrap();
@@ -359,11 +350,7 @@
                 coin_info: None,
             },
         };
-<<<<<<< HEAD
-        let cbor = cbor::cbor_encode(&event).unwrap();
-=======
-        let cbor = cbor::cbor_encode(&variant);
->>>>>>> ab816dfe
+        let cbor = cbor::cbor_encode(&event);
         assert_eq!(hex::encode(&cbor), "a166746172676574d99d73a10358200102030405060708090a0b0c0d0e0f101112131415161718191a1b1c1d1e1f20");
 
         let event_decoded: TokenListUpdateEventDetails = cbor::cbor_decode(cbor).unwrap();
@@ -378,11 +365,7 @@
                 coin_info: None,
             },
         };
-<<<<<<< HEAD
-        let cbor = cbor::cbor_encode(&event).unwrap();
-=======
-        let cbor = cbor::cbor_encode(&variant);
->>>>>>> ab816dfe
+        let cbor = cbor::cbor_encode(&event);
         assert_eq!(hex::encode(&cbor), "a166746172676574d99d73a10358200102030405060708090a0b0c0d0e0f101112131415161718191a1b1c1d1e1f20");
 
         let event_decoded: TokenListUpdateEventDetails = cbor::cbor_decode(cbor).unwrap();
@@ -391,13 +374,8 @@
 
     #[test]
     fn test_decode_pause_event_cbor() {
-<<<<<<< HEAD
         let event = TokenPauseEventDetails {};
-        let cbor = cbor::cbor_encode(&event).unwrap();
-=======
-        let variant = TokenPauseEventDetails {};
-        let cbor = cbor::cbor_encode(&variant);
->>>>>>> ab816dfe
+        let cbor = cbor::cbor_encode(&event);
         assert_eq!(hex::encode(&cbor), "a0");
 
         let event_decoded: TokenPauseEventDetails = cbor::cbor_decode(cbor).unwrap();
@@ -406,13 +384,8 @@
 
     #[test]
     fn test_decode_unpause_event_cbor() {
-<<<<<<< HEAD
         let event = TokenPauseEventDetails {};
-        let cbor = cbor::cbor_encode(&event).unwrap();
-=======
-        let variant = TokenPauseEventDetails {};
-        let cbor = cbor::cbor_encode(&variant);
->>>>>>> ab816dfe
+        let cbor = cbor::cbor_encode(&event);
         assert_eq!(hex::encode(&cbor), "a0");
 
         let event_decoded: TokenPauseEventDetails = cbor::cbor_decode(cbor).unwrap();
