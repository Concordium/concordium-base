use crate::{
    common::{
        cbor,
        cbor::{
            CborDecoder, CborDeserialize, CborEncoder, CborSerializationResult, CborSerialize,
            DataItemHeader,
        },
    },
    protocol_level_tokens::{
        token_holder::TokenHolder, CoinInfo, HolderAccount, RawCbor, TokenAmount, TokenId,
    },
    transactions::Memo,
};
use concordium_base_derive::{CborDeserialize, CborSerialize};
use concordium_contracts_common::AccountAddress;

/// Module that implements easy construction of protocol level token operations
pub mod operations {
    use super::*;

    /// Construct a protocol level tokens transfer operation.
    pub fn transfer_tokens(receiver: AccountAddress, amount: TokenAmount) -> TokenOperation {
        TokenOperation::Transfer(TokenTransfer {
            amount,
            recipient: TokenHolder::HolderAccount(HolderAccount {
                coin_info: Some(CoinInfo::CCD),
                address:   receiver,
            }),
            memo: None,
        })
    }

    /// Construct a protocol level tokens transfer operation with memo.
    pub fn transfer_tokens_with_memo(
        receiver: AccountAddress,
        amount: TokenAmount,
        memo: CborMemo,
    ) -> TokenOperation {
        TokenOperation::Transfer(TokenTransfer {
            amount,
            recipient: TokenHolder::HolderAccount(HolderAccount {
                coin_info: Some(CoinInfo::CCD),
                address:   receiver,
            }),
            memo: Some(memo),
        })
    }

    /// Construct a protocol level token mint operation.
    pub fn mint_tokens(amount: TokenAmount) -> TokenOperation {
        TokenOperation::Mint(TokenSupplyUpdateDetails { amount })
    }

    /// Construct a protocol level token burn operation.
    pub fn burn_tokens(amount: TokenAmount) -> TokenOperation {
        TokenOperation::Burn(TokenSupplyUpdateDetails { amount })
    }

    /// Construct operation to add target to protocol level token allow list.
    pub fn add_token_allow_list(target: AccountAddress) -> TokenOperation {
        TokenOperation::AddAllowList(TokenListUpdateDetails {
            target: TokenHolder::HolderAccount(HolderAccount {
                coin_info: Some(CoinInfo::CCD),
                address:   target,
            }),
        })
    }

    /// Construct operation to remove target from protocol level token allow.
    pub fn remove_token_allow_list(target: AccountAddress) -> TokenOperation {
        TokenOperation::RemoveAllowList(TokenListUpdateDetails {
            target: TokenHolder::HolderAccount(HolderAccount {
                coin_info: Some(CoinInfo::CCD),
                address:   target,
            }),
        })
    }

    /// Construct operation to add target to protocol level token deny list.
    pub fn add_token_deny_list(target: AccountAddress) -> TokenOperation {
        TokenOperation::AddDenyList(TokenListUpdateDetails {
            target: TokenHolder::HolderAccount(HolderAccount {
                coin_info: Some(CoinInfo::CCD),
                address:   target,
            }),
        })
    }

    /// Construct transaction to remove target from protocol level token deny
    /// list.
    pub fn remove_token_deny_list(target: AccountAddress) -> TokenOperation {
        TokenOperation::RemoveDenyList(TokenListUpdateDetails {
            target: TokenHolder::HolderAccount(HolderAccount {
                coin_info: Some(CoinInfo::CCD),
                address:   target,
            }),
        })
    }
}

/// Embedded CBOR, see <https://www.iana.org/assignments/cbor-tags/cbor-tags.xhtml>
const CBOR_TAG: u64 = 24;

#[derive(Debug, Clone, serde::Deserialize, serde::Serialize)]
#[serde(rename_all = "camelCase")]
/// Payload for protocol level transaction. The transaction is a list of token
/// operations that can be decoded from CBOR using
/// [`TokenOperationsPayload::decode_operations`]. Operations includes
/// governance operations, transfers etc.
pub struct TokenOperationsPayload {
    /// Id of the token
    pub token_id:   TokenId,
    /// Token operations in the transaction
    pub operations: RawCbor,
}

impl TokenOperationsPayload {
<<<<<<< HEAD
=======
    /// Decode token operations from CBOR
>>>>>>> d19c9f6f
    pub fn decode_operations(&self) -> CborSerializationResult<TokenOperations> {
        TokenOperations::try_from_cbor(&self.operations)
    }
}

/// A list of protocol level token operations. Can be composed to a protocol
/// level token transaction via [`TokenOperationsPayload`]. The operations are
/// CBOR encoded in the transaction payload.
#[derive(
    Debug,
    Clone,
    Eq,
    PartialEq,
    serde::Serialize,
    serde::Deserialize,
    CborSerialize,
    CborDeserialize,
)]
#[serde(rename_all = "camelCase")]
#[cbor(transparent)]
pub struct TokenOperations {
    /// List of protocol level token operations
    pub operations: Vec<TokenOperation>,
}

impl FromIterator<TokenOperation> for TokenOperations {
    fn from_iter<T: IntoIterator<Item = TokenOperation>>(iter: T) -> Self {
        Self {
            operations: iter.into_iter().collect(),
        }
    }
}

impl TokenOperations {
    pub fn new(operations: Vec<TokenOperation>) -> Self { Self { operations } }

    /// Decode token operations from CBOR
    pub fn try_from_cbor(cbor: &RawCbor) -> CborSerializationResult<Self> {
        cbor::cbor_decode(cbor.as_ref())
    }

    /// Encode token operations to CBOR
    pub fn try_to_cbor(&self) -> CborSerializationResult<RawCbor> {
        Ok(RawCbor::from(cbor::cbor_encode(&self)?))
    }
}

/// Protocol level token operation. An operation can be composed to a protocol
/// level token transaction via [`TokenOperations`] and
/// [`TokenOperationsPayload`]. The operation is CBOR encoded in the transaction
/// payload.
#[derive(
    Debug,
    Clone,
    Eq,
    PartialEq,
    serde::Serialize,
    serde::Deserialize,
    CborSerialize,
    CborDeserialize,
)]
#[serde(rename_all = "camelCase")]
#[cbor(map)]
pub enum TokenOperation {
    /// Protocol level token transfer operation
    Transfer(TokenTransfer),
    /// Protocol level token mint operation
    Mint(TokenSupplyUpdateDetails),
    /// Protocol level token burn operation
    Burn(TokenSupplyUpdateDetails),
    /// Operation that adds an account to the allow list of a protocol level
    /// token
    AddAllowList(TokenListUpdateDetails),
    /// Operation that removes an account from the allow list of a protocol
    /// level token
    RemoveAllowList(TokenListUpdateDetails),
    /// Operation that adds an account to the deny list of a protocol level
    /// token
    AddDenyList(TokenListUpdateDetails),
    /// Operation that removes an account from the deny list of a protocol level
    /// token
    RemoveDenyList(TokenListUpdateDetails),
    /// Unknow operation. If new types of operations are added that are unknown
    /// to this enum, they will be decoded to this variant.
    #[cbor(other)]
    Unknown,
}

/// Details of an operation that changes a protocol level token supply.
#[derive(
    Debug,
    Clone,
    Eq,
    PartialEq,
    serde::Serialize,
    serde::Deserialize,
    CborSerialize,
    CborDeserialize,
)]
#[serde(rename_all = "camelCase")]
pub struct TokenSupplyUpdateDetails {
    /// Change in supply of the token. Must be interpreted as an increment or
    /// decrement depending on whether the operation is a mint or burn.
    /// // todo allan test
    pub amount: TokenAmount,
}

/// Details of an operation that adds or removes an account from
/// an allow or deny list.
#[derive(
    Debug,
    Clone,
    Eq,
    PartialEq,
    serde::Serialize,
    serde::Deserialize,
    CborSerialize,
    CborDeserialize,
)]
#[serde(rename_all = "camelCase")]
pub struct TokenListUpdateDetails {
    /// Account that is added to or removed from a list
    pub target: TokenHolder,
}

/// Protocol level token transfer
#[derive(
    Debug,
    Clone,
    Eq,
    PartialEq,
    serde::Serialize,
    serde::Deserialize,
    CborSerialize,
    CborDeserialize,
)]
#[serde(rename_all = "camelCase")]
pub struct TokenTransfer {
    /// The amount of tokens to transfer.
    pub amount:    TokenAmount,
    /// The recipient account.
    pub recipient: TokenHolder,
    /// An optional memo.
    #[serde(skip_serializing_if = "Option::is_none")]
    pub memo:      Option<CborMemo>,
}

/// Memo attached to a protocol level token transfer
#[derive(Debug, Clone, Eq, PartialEq, serde::Serialize, serde::Deserialize)]
#[serde(rename_all = "camelCase")]
pub enum CborMemo {
    /// Memo that is not encoded as CBOR
    Raw(Memo),
    /// Memo encoded as CBOR
    Cbor(Memo),
}

impl CborSerialize for CborMemo {
    fn serialize<C: CborEncoder>(&self, encoder: &mut C) -> CborSerializationResult<()> {
        match self {
            Self::Raw(memo) => memo.serialize(encoder),
            Self::Cbor(memo) => {
                encoder.encode_tag(CBOR_TAG)?;
                memo.serialize(encoder)
            }
        }
    }
}

impl CborDeserialize for CborMemo {
    fn deserialize<C: CborDecoder>(decoder: &mut C) -> CborSerializationResult<Self>
    where
        Self: Sized, {
        Ok(match decoder.peek_data_item_header()? {
            DataItemHeader::Tag(CBOR_TAG) => {
                decoder.decode_tag_expect(CBOR_TAG)?;
                Self::Cbor(Memo::deserialize(decoder)?)
            }
            _ => Self::Raw(Memo::deserialize(decoder)?),
        })
    }
}

#[cfg(test)]
pub mod test {
    use super::*;
    use crate::{
        common::cbor,
        protocol_level_tokens::{token_holder::test_fixtures::ADDRESS, HolderAccount},
    };

    #[test]
    fn test_cbor_memo_cbor() {
        let memo = CborMemo::Raw(Memo::try_from(vec![0x01, 0x02, 0x03, 0x04]).unwrap());

        let cbor = cbor::cbor_encode(&memo).unwrap();
        assert_eq!(hex::encode(&cbor), "4401020304");
        let memo_decoded: CborMemo = cbor::cbor_decode(&cbor).unwrap();
        assert_eq!(memo_decoded, memo);

        let memo = CborMemo::Cbor(Memo::try_from(vec![0x01, 0x02, 0x03, 0x04]).unwrap());

        let cbor = cbor::cbor_encode(&memo).unwrap();
        assert_eq!(hex::encode(&cbor), "d8184401020304");
        let memo_decoded: CborMemo = cbor::cbor_decode(&cbor).unwrap();
        assert_eq!(memo_decoded, memo);
    }

    #[test]
    fn test_token_operations_cbor() {
        let operations = TokenOperations {
            operations: vec![TokenOperation::Transfer(TokenTransfer {
                amount:    TokenAmount::from_raw(12300, 3),
                recipient: TokenHolder::HolderAccount(HolderAccount {
                    address:   ADDRESS,
                    coin_info: None,
                }),
                memo:      None,
            })],
        };

        let cbor = cbor::cbor_encode(&operations).unwrap();
        assert_eq!(hex::encode(&cbor), "81a1687472616e73666572a266616d6f756e74c4822219300c69726563697069656e74d99d73a10358200102030405060708090a0b0c0d0e0f101112131415161718191a1b1c1d1e1f20");
        let operations_decoded: TokenOperations = cbor::cbor_decode(&cbor).unwrap();
        assert_eq!(operations_decoded, operations);
    }

    #[test]
    fn test_token_operation_cbor_transfer() {
        let operation = TokenOperation::Transfer(TokenTransfer {
            amount:    TokenAmount::from_raw(12300, 3),
            recipient: TokenHolder::HolderAccount(HolderAccount {
                address:   ADDRESS,
                coin_info: None,
            }),
            memo:      None,
        });

        let cbor = cbor::cbor_encode(&operation).unwrap();
        assert_eq!(hex::encode(&cbor), "a1687472616e73666572a266616d6f756e74c4822219300c69726563697069656e74d99d73a10358200102030405060708090a0b0c0d0e0f101112131415161718191a1b1c1d1e1f20");
        let operation_decoded: TokenOperation = cbor::cbor_decode(&cbor).unwrap();
        assert_eq!(operation_decoded, operation);
    }

    #[test]
    fn test_token_operation_cbor_mint() {
        let operation = TokenOperation::Mint(TokenSupplyUpdateDetails {
            amount: TokenAmount::from_raw(12300, 3),
        });

        let cbor = cbor::cbor_encode(&operation).unwrap();
        assert_eq!(
            hex::encode(&cbor),
            "a1646d696e74a166616d6f756e74c4822219300c"
        );
        let operation_decoded: TokenOperation = cbor::cbor_decode(&cbor).unwrap();
        assert_eq!(operation_decoded, operation);
    }

    #[test]
    fn test_token_operation_cbor_burn() {
        let operation = TokenOperation::Burn(TokenSupplyUpdateDetails {
            amount: TokenAmount::from_raw(12300, 3),
        });

        let cbor = cbor::cbor_encode(&operation).unwrap();
        assert_eq!(
            hex::encode(&cbor),
            "a1646275726ea166616d6f756e74c4822219300c"
        );
        let operation_decoded: TokenOperation = cbor::cbor_decode(&cbor).unwrap();
        assert_eq!(operation_decoded, operation);
    }

    #[test]
    fn test_token_operation_cbor_add_allow_list() {
        let operation = TokenOperation::AddAllowList(TokenListUpdateDetails {
            target: TokenHolder::HolderAccount(HolderAccount {
                address:   ADDRESS,
                coin_info: None,
            }),
        });

        let cbor = cbor::cbor_encode(&operation).unwrap();
        assert_eq!(hex::encode(&cbor), "a16c616464416c6c6f774c697374a166746172676574d99d73a10358200102030405060708090a0b0c0d0e0f101112131415161718191a1b1c1d1e1f20");
        let operation_decoded: TokenOperation = cbor::cbor_decode(&cbor).unwrap();
        assert_eq!(operation_decoded, operation);
    }

    #[test]
    fn test_token_operation_cbor_remove_allow_list() {
        let operation = TokenOperation::RemoveAllowList(TokenListUpdateDetails {
            target: TokenHolder::HolderAccount(HolderAccount {
                address:   ADDRESS,
                coin_info: None,
            }),
        });

        let cbor = cbor::cbor_encode(&operation).unwrap();
        assert_eq!(hex::encode(&cbor), "a16f72656d6f7665416c6c6f774c697374a166746172676574d99d73a10358200102030405060708090a0b0c0d0e0f101112131415161718191a1b1c1d1e1f20");
        let operation_decoded: TokenOperation = cbor::cbor_decode(&cbor).unwrap();
        assert_eq!(operation_decoded, operation);
    }

    #[test]
    fn test_token_operation_cbor_add_deny_list() {
        let operation = TokenOperation::AddDenyList(TokenListUpdateDetails {
            target: TokenHolder::HolderAccount(HolderAccount {
                address:   ADDRESS,
                coin_info: None,
            }),
        });

        let cbor = cbor::cbor_encode(&operation).unwrap();
        assert_eq!(hex::encode(&cbor), "a16b61646444656e794c697374a166746172676574d99d73a10358200102030405060708090a0b0c0d0e0f101112131415161718191a1b1c1d1e1f20");
        let operation_decoded: TokenOperation = cbor::cbor_decode(&cbor).unwrap();
        assert_eq!(operation_decoded, operation);
    }

    #[test]
    fn test_token_operation_cbor_remove_deny_list() {
        let operation = TokenOperation::RemoveDenyList(TokenListUpdateDetails {
            target: TokenHolder::HolderAccount(HolderAccount {
                address:   ADDRESS,
                coin_info: None,
            }),
        });

        let cbor = cbor::cbor_encode(&operation).unwrap();
        assert_eq!(hex::encode(&cbor), "a16e72656d6f766544656e794c697374a166746172676574d99d73a10358200102030405060708090a0b0c0d0e0f101112131415161718191a1b1c1d1e1f20");
        let operation_decoded: TokenOperation = cbor::cbor_decode(&cbor).unwrap();
        assert_eq!(operation_decoded, operation);
    }

    #[test]
    fn test_token_operation_cbor_unknown_variant() {
        let cbor = hex::decode("a172736f6d65556e6b6e6f776e56617269616e74a266616d6f756e74c4822219300c69726563697069656e74d99d73a10358200102030405060708090a0b0c0d0e0f101112131415161718191a1b1c1d1e1f20").unwrap();
        let operation_decoded: TokenOperation = cbor::cbor_decode(&cbor).unwrap();
        assert_eq!(operation_decoded, TokenOperation::Unknown);
    }
}<|MERGE_RESOLUTION|>--- conflicted
+++ resolved
@@ -101,12 +101,12 @@
 /// Embedded CBOR, see <https://www.iana.org/assignments/cbor-tags/cbor-tags.xhtml>
 const CBOR_TAG: u64 = 24;
 
-#[derive(Debug, Clone, serde::Deserialize, serde::Serialize)]
-#[serde(rename_all = "camelCase")]
 /// Payload for protocol level transaction. The transaction is a list of token
 /// operations that can be decoded from CBOR using
 /// [`TokenOperationsPayload::decode_operations`]. Operations includes
 /// governance operations, transfers etc.
+#[derive(Debug, Clone, serde::Deserialize, serde::Serialize)]
+#[serde(rename_all = "camelCase")]
 pub struct TokenOperationsPayload {
     /// Id of the token
     pub token_id:   TokenId,
@@ -115,10 +115,7 @@
 }
 
 impl TokenOperationsPayload {
-<<<<<<< HEAD
-=======
     /// Decode token operations from CBOR
->>>>>>> d19c9f6f
     pub fn decode_operations(&self) -> CborSerializationResult<TokenOperations> {
         TokenOperations::try_from_cbor(&self.operations)
     }
