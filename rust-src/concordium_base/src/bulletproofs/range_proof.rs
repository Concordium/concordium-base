--- conflicted
+++ resolved
@@ -224,23 +224,10 @@
         .copied()
         .chain(once(B_tilde))
         .collect();
-<<<<<<< HEAD
-    // // compute A and S comittments using multi exponentiation
-    // let window_size = 4;
-    // let table = multiexp_table(&GH_B_tilde, window_size);
-    // let A = multiexp_worker_given_table(&A_scalars, &table, window_size);
-    // let S = multiexp_worker_given_table(&S_scalars, &table, window_size);
-    let multiexp_alg = C::new_multiexp(&GH_B_tilde);
-    let A = multiexp_alg.multiexp(&A_scalars);
-    let S = multiexp_alg.multiexp(&S_scalars);
-    // let A = multiexp(&GH_B_tilde, &A_scalars);
-    // let S = multiexp(GH_B_tilde, &S_scalars);
-=======
     // compute A and S comittments using multi exponentiation
     let multiexp_alg = C::new_multiexp(&GH_B_tilde);
     let A = multiexp_alg.multiexp(&A_scalars);
     let S = multiexp_alg.multiexp(&S_scalars);
->>>>>>> d0a76c70
     // append commitments A and S to transcript
     transcript.append_message(b"A", &A);
     transcript.append_message(b"S", &S);
@@ -820,7 +807,6 @@
     /// This is tested by checking if the verifier returns
     /// Err(Err(VerificationError::Second))
 
-    // type SomeCurve = curve25519_dalek::ristretto::RistrettoPoint;
     type SomeCurve = ArkGroup<ark_bls12_381::G1Projective>;
 
     #[allow(non_snake_case)]
