//! This module implements the proof of knowledge of a PS (Pointcheval-Sanders) signature.
//! The protocol allows a user to prove knowledge of a PS signature without
//! revealing the signature, nor the message signed by the signature (unless chosen to be public).
//! As part of the proof, the different parts of the message $\\{m_i\\}$ can either
//! be proven known ($i \in K$), be proven equal to a value in a commitment $C_i$ ($i \in C$), or proven equal to a public value ($i \in P$).
//!
//! The proof is done as a sigma protocol, see "9.1 Abstract Treatment of Sigma Protocols".
//! Using the notation from "5.3.5 Proof of Knowledge of a Signature with Public Values"
//! and "9.2.3 Proof of Knowledge of Opening of Commitment", the homomorphism used is
//! $$
//!     \varphi: \left(r', \\{ m_i \\}\_{i \in K}, \\{ m_i, r_i \\}\_{i \in C} \right) \mapsto
//!        \left(e\left(\hat{a}, \tilde{g}^{r'} \prod\nolimits\_{i\in K \cup C} \tilde{Y}\_i^{m_i}\right), \\{ g^{m_i} h^{r_i} \\}\_{i \in C} \right)
//! $$
//!
//! where $(\hat{a}, \hat{b})$ is the signature blinded by $r'$. And we prove knowledge of a preimage of the "statement" $\boldsymbol{y}$:
//! $$
//!     \boldsymbol{y} = \left(e\left(\hat{b}, \tilde{X}^{-1} \prod\nolimits\_{i\in P} \tilde{Y}\_i^{-m_i} \tilde{g} \right) , \\{ C_i \\}\_{i \in C}\right)
//! $$
//!
//! Notice that the input to $\varphi$ has a signature blinding component $r'$ and a component for each message part.
//! The output has a signature component and a commitment component for each message part that is proven equal to a commitment.

use crate::common::{Buffer, Deserial, Get, ParseResult, Put, Serial};
use crate::curve_arithmetic::{Curve, Field, Pairing, Secret};
use crate::sigma_protocols::common::SigmaProtocol;
use crate::{
    curve_arithmetic,
    pedersen_commitment::{Commitment, CommitmentKey, Randomness, Value},
    ps_sig,
    ps_sig::BlindedSignature,
    random_oracle::RandomOracle,
};
use byteorder::ReadBytesExt;
use concordium_base_derive::Serialize;
use rand::Rng;

/// How to handle a single part of the signed message
#[derive(Debug, Clone)]
pub enum PsSigMsg<C: Curve> {
    /// The message is proven known and equal to the value in commitment $C_i$
    EqualToCommitment(Commitment<C>),
    /// The value/message part $m_i$ is public
    Public(Value<C>),
    /// The value is proven known
    Known,
}

// Serialization used to hash into the transcript
impl<C: Curve> Serial for PsSigMsg<C> {
    fn serial<B: Buffer>(&self, out: &mut B) {
        match &self {
            Self::EqualToCommitment(cmm) => {
                out.put(&0u8);
                out.put(cmm);
            }
            Self::Public(value) => {
                out.put(&1u8);
                out.put(value);
            }
            Self::Known => {
                out.put(&2u8);
            }
        }
    }
}

/// Proof of knowledge of a PS (Pointcheval-Sanders) signature. See
/// module documentation [`self`].
pub struct PsSigKnown<P: Pairing, C: Curve<Scalar = P::ScalarField>> {
    /// The blinded signature $(\hat{a}, \hat{b})$
    pub blinded_sig: BlindedSignature<P>,
    /// A list of how to handle each message in the signature.
    /// Length must be equal to the number of signed messages in the signature
    pub msgs: Vec<PsSigMsg<C>>,
    /// The Pointcheval-Sanders public key with which the signature was
    /// generated
    pub ps_pub_key: ps_sig::PublicKey<P>,
    /// A commitment key with which the commitments were generated.
    pub cmm_key: CommitmentKey<C>,
}

/// Commit secret used to calculate sigma protocol commitment and to calculate response later
pub struct PsSigCommitSecret<P: Pairing, C: Curve<Scalar = P::ScalarField>> {
    /// Commitment secret for $r'$
    cmm_sec_r_prime: P::ScalarField,
    /// Commitment secret for each part of the message $\\{m_i\\}$
    cmm_sec_msgs: Vec<CommitSecretMsg<C>>,
}

/// Commit secret in the sigma protocol
type CommitSecretMsg<C> = PsSigWitnessMsg<C>;

/// How to handle a signed message
#[derive(Debug, Clone, PartialEq)]
pub enum PsSigWitnessMsg<C: Curve> {
    /// The value/message part $m_i$ is proven known and equal to a commitment to the value under the randomness $r_i$
    EqualToCommitment(Value<C>, Randomness<C>),
    /// The value is public
    Public,
    /// The value/message part $m_i$ is proven known
    Known(Value<C>),
}

impl<C: Curve> Serial for PsSigWitnessMsg<C> {
    fn serial<B: Buffer>(&self, out: &mut B) {
        match self {
            Self::EqualToCommitment(m, cmm) => {
                out.put(&0u8);
                out.put(m);
                out.put(cmm);
            }
            Self::Public => {
                out.put(&1u8);
            }
            Self::Known(m) => {
                out.put(&2u8);
                out.put(m);
            }
        }
    }
}

impl<C: Curve> Deserial for PsSigWitnessMsg<C> {
    fn deserial<R: ReadBytesExt>(source: &mut R) -> ParseResult<Self> {
        let tag: u8 = source.get()?;
        Ok(match tag {
            0 => {
                let m = source.get()?;
                let cmm = source.get()?;
                Self::EqualToCommitment(m, cmm)
            }
            1 => Self::Public,
            2 => {
                let m = source.get()?;
                Self::Known(m)
            }
            _ => anyhow::bail!("unsupported PsSigWitnessMsg item type: {}", tag),
        })
    }
}

/// Witness used in proof, maps to the "statement" $\boldsymbol{y}$ under $\varphi$
pub struct PsSigWitness<P: Pairing, C: Curve<Scalar = P::ScalarField>> {
    /// Secret $r'$ value
    pub r_prime: Secret<P::ScalarField>,
    /// Secret value for each message part
    pub msgs: Vec<PsSigWitnessMsg<C>>,
}

/// Response in the protocol
type ResponseMsg<C> = PsSigWitnessMsg<C>;

/// Response in sigma protocol
#[derive(Clone, Debug, Serialize)]
pub struct Response<P: Pairing, C: Curve<Scalar = P::ScalarField>> {
    /// The response corresponding to $r'$
    resp_r_prime: P::ScalarField,
    /// The response corresponding to each part of the message
    #[size_length = 4]
    resp_msgs: Vec<ResponseMsg<C>>,
}

impl<P: Pairing, C: Curve<Scalar = P::ScalarField>> SigmaProtocol for PsSigKnown<P, C> {
    type CommitMessage = (P::TargetField, Vec<Commitment<C>>);
    type ProtocolChallenge = C::Scalar;
    type ProverState = PsSigCommitSecret<P, C>;
    type Response = Response<P, C>;
    type SecretData = PsSigWitness<P, C>;

    #[inline]
    fn public(&self, ro: &mut RandomOracle) {
        ro.add_bytes(b"PsSigKnown");
        // public input to statement:
        ro.append_message(b"blinded_sig", &self.blinded_sig);
        ro.extend_from(b"messages", self.msgs.iter());
        // implicit public values
        ro.append_message(b"ps_pub_key", &self.ps_pub_key);
        ro.append_message(b"comm_key", &self.cmm_key)
    }

    #[inline]
    fn get_challenge(
        &self,
        challenge: &crate::random_oracle::Challenge,
    ) -> Self::ProtocolChallenge {
        C::scalar_from_bytes(challenge)
    }

    /// Compute commit secrets $\boldsymbol{\alpha}$ and their image $\boldsymbol{a} = \varphi(\boldsymbol{\alpha})$ under $\varphi$ (see module [`self`] for definition of $\varphi$).
    #[inline]
    fn compute_commit_message<R: Rng>(
        &self,
        csprng: &mut R,
    ) -> Option<(Self::CommitMessage, Self::ProverState)> {
        let g_tilde = self.ps_pub_key.g_tilda;
        let a_hat = self.blinded_sig.sig.0;
        let y_tilde = |i| self.ps_pub_key.y_tildas.get(i).copied();
        let cmm_key = self.cmm_key;

        if self.msgs.len() > self.ps_pub_key.len() {
            return None;
        }

        let cmm_count = self
            .msgs
            .iter()
            .filter(|msg| matches!(msg, PsSigMsg::EqualToCommitment(_)))
            .count();

        // randomness corresponding to the r'
        let cmm_sec_r_prime = <P::G2 as Curve>::generate_non_zero_scalar(csprng);
        // random elements corresponding to the message parts
        let mut cmm_sec_msgs = Vec::with_capacity(self.msgs.len());

        // group element to pair with a_hat to obtain the commit message for the signature
        let mut cmm_msg_signature_elm = g_tilde.mul_by_scalar(&cmm_sec_r_prime);
        // commit messages for the value commitments
        let mut cmm_msg_commitments = Vec::with_capacity(cmm_count);

        for (i, msg) in self.msgs.iter().enumerate() {
            match msg {
                PsSigMsg::EqualToCommitment(_) => {
                    let cmm_sec_m_i = Value::generate_non_zero(csprng);

                    let (cmm_msg_c_i, cmm_sec_r_i) = cmm_key.commit(&cmm_sec_m_i, csprng);
                    cmm_msg_commitments.push(cmm_msg_c_i);

                    let y_exp_m_i = y_tilde(i)?.mul_by_scalar(&cmm_sec_m_i);
                    cmm_msg_signature_elm = cmm_msg_signature_elm.plus_point(&y_exp_m_i);

                    cmm_sec_msgs.push(PsSigWitnessMsg::EqualToCommitment(cmm_sec_m_i, cmm_sec_r_i));
                }
                PsSigMsg::Public(_) => {
                    cmm_sec_msgs.push(PsSigWitnessMsg::Public);
                }
                PsSigMsg::Known => {
                    let cmm_sec_m_i = Value::generate_non_zero(csprng);

                    let y_exp_m_i = y_tilde(i)?.mul_by_scalar(&cmm_sec_m_i);
                    cmm_msg_signature_elm = cmm_msg_signature_elm.plus_point(&y_exp_m_i);

                    cmm_sec_msgs.push(PsSigWitnessMsg::Known(cmm_sec_m_i));
                }
            }
        }
        let cmm_msg_signature = P::pair(&a_hat, &cmm_msg_signature_elm);
        Some((
            (cmm_msg_signature, cmm_msg_commitments),
            PsSigCommitSecret {
                cmm_sec_r_prime,
                cmm_sec_msgs,
            },
        ))
    }

    /// Compute response as $\boldsymbol{\alpha} - c \boldsymbol{x}$ where $\boldsymbol{\alpha}$: the commit secret, $c$: the challenge, $\boldsymbol{x}$: the witness
    #[inline]
    fn compute_response(
        &self,
        witness: Self::SecretData,
        state: Self::ProverState,
        challenge: &Self::ProtocolChallenge,
    ) -> Option<Self::Response> {
        // If challenge = 0 the proof is not going to be valid.
        // However this is an exceedingly unlikely case
        let mut resp_r_prime = *challenge;
        resp_r_prime.mul_assign(&witness.r_prime);
        resp_r_prime.negate();
        resp_r_prime.add_assign(&state.cmm_sec_r_prime);

        let mut resp_msgs = Vec::with_capacity(self.msgs.len());
        for (cmm_sec_msg, witness_msg) in state.cmm_sec_msgs.iter().zip(witness.msgs.iter()) {
            match (cmm_sec_msg, witness_msg) {
                (
                    CommitSecretMsg::EqualToCommitment(cmm_sec_m_i, cmm_sec_r_i),
                    PsSigWitnessMsg::EqualToCommitment(m_i, r_i),
                ) => {
                    let mut resp_m_i = *challenge;
                    resp_m_i.mul_assign(m_i);
                    resp_m_i.negate();
                    resp_m_i.add_assign(cmm_sec_m_i);

                    let mut resp_r_i = *challenge;
                    resp_r_i.mul_assign(r_i);
                    resp_r_i.negate();
                    resp_r_i.add_assign(cmm_sec_r_i);

                    resp_msgs.push(PsSigWitnessMsg::EqualToCommitment(
                        Value::new(resp_m_i),
                        Randomness::new(resp_r_i),
                    ));
                }
                (CommitSecretMsg::Public, PsSigWitnessMsg::Public) => {
                    resp_msgs.push(PsSigWitnessMsg::Public);
                }
                (CommitSecretMsg::Known(cmm_sec_m_i), PsSigWitnessMsg::Known(m_i)) => {
                    let mut resp_m_i = *challenge;
                    resp_m_i.mul_assign(m_i);
                    resp_m_i.negate();
                    resp_m_i.add_assign(cmm_sec_m_i);

                    resp_msgs.push(PsSigWitnessMsg::Known(Value::new(resp_m_i)));
                }
                _ => return None,
            }
        }
        Some(Response {
            resp_r_prime,
            resp_msgs,
        })
    }

    /// Extract commit message as $\boldsymbol{a} = \boldsymbol{y}^c \varphi(\boldsymbol{z})$ where $c$: the challenge, $\boldsymbol{z}$ the response.
    /// Notice that the signature component of the commit message $\boldsymbol{a}$ can be calculated as following (inserting $\boldsymbol{y}$ and $\varphi$ from module [`self`] ):
    /// $$
    ///     e\left(\hat{b}, \tilde{g}^c\right) e\left(\hat{a}, \tilde{X}^{-c} \tilde{g}^{r\_z'} \prod\nolimits\_{i\in P} \tilde{Y}\_i^{-c m_{z,i}} \prod\nolimits\_{i\in K \cup C} \tilde{Y}\_i^{m_{z,i}}\right)
    /// $$
    /// (using $z$ underscore to mark the response values)
    ///
    /// Variable-time: Notice that we use the inherently variable time multi-exponentiation algorithm `curve_arithmetic::multiexp`.
    /// This is ok since `extract_commit_message` is called from the verifier. It should not be used by the prover.
    #[inline]
    fn extract_commit_message(
        &self,
        challenge: &Self::ProtocolChallenge,
        response: &Self::Response,
    ) -> Option<Self::CommitMessage> {
        let g_tilde = self.ps_pub_key.g_tilda;
        let a_hat = self.blinded_sig.sig.0;
        let b_hat = self.blinded_sig.sig.1;
        let x_tilde = self.ps_pub_key.x_tilda;
        let y_tilde = |i| self.ps_pub_key.y_tildas.get(i).copied();
        let cmm_key = self.cmm_key;

        if self.msgs.len() > self.ps_pub_key.len() {
            return None;
        }

        if self.msgs.len() != response.resp_msgs.len() {
            return None;
        }

        let cmm_count = self
            .msgs
            .iter()
            .filter(|msg| matches!(msg, PsSigMsg::EqualToCommitment(_)))
            .count();

        // values for multi exponentiation to calculate signature part of commit message: gs are bases, es are powers.
        let mut cmm_msg_sig_gs = Vec::with_capacity(self.msgs.len() + 2);
        let mut cmm_msg_sig_es = Vec::with_capacity(self.msgs.len() + 2);
        // commit message for message part commitments
        let mut cmm_msg_commitments = Vec::with_capacity(cmm_count);

        let challenge_neg = {
            let mut x = *challenge;
            x.negate();
            x
        };

        cmm_msg_sig_gs.push(g_tilde);
        cmm_msg_sig_es.push(response.resp_r_prime);

        cmm_msg_sig_gs.push(x_tilde);
        cmm_msg_sig_es.push(challenge_neg);

        for (i, (msg, resp_msg)) in self.msgs.iter().zip(&response.resp_msgs).enumerate() {
            match (msg, resp_msg) {
                (
                    PsSigMsg::EqualToCommitment(c_i),
                    ResponseMsg::EqualToCommitment(resp_m_i, resp_r_i),
                ) => {
                    let cmm_msg_c_i = curve_arithmetic::multiexp(
                        &[c_i.0, cmm_key.g, cmm_key.h],
                        &[*challenge, **resp_m_i.value, **resp_r_i.randomness],
                    );
                    cmm_msg_commitments.push(Commitment(cmm_msg_c_i));

                    cmm_msg_sig_gs.push(y_tilde(i)?);
                    cmm_msg_sig_es.push(**resp_m_i);
                }
                (PsSigMsg::Public(m_i), ResponseMsg::Public) => {
                    cmm_msg_sig_gs.push(y_tilde(i)?);
                    let mut exp = challenge_neg;
                    exp.mul_assign(m_i);
                    cmm_msg_sig_es.push(exp);
                }
                (PsSigMsg::Known, ResponseMsg::Known(resp_m_i)) => {
                    cmm_msg_sig_gs.push(y_tilde(i)?);
                    cmm_msg_sig_es.push(**resp_m_i);
                }
                _ => return None,
            }
        }

        let cmm_msg_sig_elm = curve_arithmetic::multiexp(&cmm_msg_sig_gs, &cmm_msg_sig_es);

        // Combine the pairing computations to compute the product.
        let cmm_msg_sig = P::pairing_product(
            &b_hat,
            &g_tilde.mul_by_scalar(challenge),
            &a_hat,
            &cmm_msg_sig_elm,
        )?;

        Some((cmm_msg_sig, cmm_msg_commitments))
    }

    #[cfg(test)]
    fn with_valid_data<R: Rng>(
        data_size: usize,
        csprng: &mut R,
        f: impl FnOnce(Self, Self::SecretData, &mut R),
    ) {
        let msgs_spec: Vec<_> = (0..data_size)
            .map(|i| match i % 3 {
                0 => tests::InstanceSpecMsg::EqualToCommitment,
                1 => tests::InstanceSpecMsg::Public,
                2 => tests::InstanceSpecMsg::Known,
                _ => unreachable!(),
            })
            .collect();

        let (ps_sig, secrets) = tests::instance_with_witness(&msgs_spec, 0, csprng);

        f(ps_sig, secrets, csprng)
    }
}

#[cfg(test)]
mod tests {
    use super::*;
    use crate::{common, curve_arithmetic::arkworks_instances::ArkGroup, ps_sig, sigma_protocols};
    use ark_bls12_381::G1Projective;
    use assert_matches::assert_matches;
    use itertools::Itertools;
    use rand::SeedableRng;
    use std::iter;

    type G1 = ArkGroup<G1Projective>;
    type Bls12 = ark_ec::models::bls12::Bls12<ark_bls12_381::Config>;
    use crate::ps_sig::{SigRetrievalRandomness, UnknownMessage};
    use crate::sigma_protocols::common::SigmaProof;

    #[derive(Debug, Clone, Copy)]
    pub enum InstanceSpecMsg {
        EqualToCommitment,
        Public,
        Known,
    }

    pub fn instance_with_witness<P: Pairing, C: Curve<Scalar = P::ScalarField>>(
        msgs_spec: &[InstanceSpecMsg],
        additional_key_length: usize,
        prng: &mut impl Rng,
    ) -> (PsSigKnown<P, C>, PsSigWitness<P, C>) {
        let ps_sk: ps_sig::SecretKey<P> =
            ps_sig::SecretKey::generate(msgs_spec.len() + additional_key_length, prng);
        let ps_pk: ps_sig::PublicKey<P> = ps_sig::PublicKey::from(&ps_sk);
        let y = |i| ps_pk.ys[i];
        let cmm_key = CommitmentKey::generate(prng);

        // commitment to the signer.
        // the randomness used to mask the actual values.
        let signature_mask = SigRetrievalRandomness::generate_non_zero(prng);
        let mut comm_to_signer: P::G1 = ps_pk.g.mul_by_scalar(&signature_mask);

        let mut witness_msgs = Vec::with_capacity(msgs_spec.len());
        let mut msgs = Vec::with_capacity(msgs_spec.len());

        for (i, msg_spec) in msgs_spec.iter().enumerate() {
            let m_i = Value::generate(prng);
            comm_to_signer = comm_to_signer.plus_point(&y(i).mul_by_scalar(&m_i));

            match msg_spec {
                InstanceSpecMsg::EqualToCommitment => {
                    let (c_j, r_j) = cmm_key.commit(&m_i, prng);
                    witness_msgs.push(PsSigWitnessMsg::EqualToCommitment(m_i, r_j));
                    msgs.push(PsSigMsg::EqualToCommitment(c_j));
                }
                InstanceSpecMsg::Public => {
                    witness_msgs.push(PsSigWitnessMsg::Public);
                    msgs.push(PsSigMsg::Public(m_i));
                }
                InstanceSpecMsg::Known => {
                    witness_msgs.push(PsSigWitnessMsg::Known(m_i));
                    msgs.push(PsSigMsg::Known);
                }
            }
        }
        let unknown_message = UnknownMessage(comm_to_signer);
        let signature = ps_sk
            .sign_unknown_message(&unknown_message, prng)
            .retrieve(&signature_mask);
        let (blinded_sig, blind_rand) = signature.blind(prng);
        let ps_sig = PsSigKnown {
            msgs,
            ps_pub_key: ps_pk,
            cmm_key,
            blinded_sig,
        };

        let secret = PsSigWitness {
            r_prime: blind_rand.1,
            msgs: witness_msgs,
        };
        (ps_sig, secret)
    }

    /// Tests completeness for varying message lengths and varying ways of handling the message parts
    #[test]
    pub fn test_ps_sig_completeness() {
        // test message length from 1 to 20 and with exactly the needed key length or key length 5 more than needed
        for (msg_length, additional_key_length) in (1..20).cartesian_product([0, 5]) {
            let specs: Vec<_> = (0..msg_length)
                .map(|i| match i % 3 {
                    0 => InstanceSpecMsg::EqualToCommitment,
                    1 => InstanceSpecMsg::Public,
                    2 => InstanceSpecMsg::Known,
                    _ => unreachable!(),
                })
                .collect();

            let mut csprng = rand::thread_rng();

            let (ps_sig, secret) =
                instance_with_witness::<Bls12, G1>(&specs, additional_key_length, &mut csprng);

            let mut ro = RandomOracle::empty();
            let proof =
                sigma_protocols::common::prove(&mut ro.split(), &ps_sig, secret, &mut csprng)
                    .expect("prove");
            assert!(sigma_protocols::common::verify(&mut ro, &ps_sig, &proof));
        }
    }

    /// Test completeness for no messages
    #[test]
    pub fn test_ps_sig_completeness_empty() {
        let mut csprng = rand::thread_rng();

        let (ps_sig, witness) = instance_with_witness::<Bls12, G1>(&[], 0, &mut csprng);

        let mut ro = RandomOracle::empty();
        let proof = sigma_protocols::common::prove(&mut ro.split(), &ps_sig, witness, &mut csprng)
            .expect("prove");
        assert!(sigma_protocols::common::verify(&mut ro, &ps_sig, &proof));
    }

    /// Test completeness only commitments
    #[test]
    pub fn test_ps_sig_completeness_commitments() {
        let mut csprng = rand::thread_rng();

        for i in 1..=3 {
            let specs: Vec<_> = iter::repeat(())
                .take(i)
                .map(|_| InstanceSpecMsg::EqualToCommitment)
                .collect();
            let (ps_sig, witness) = instance_with_witness::<Bls12, G1>(&specs, 0, &mut csprng);

            let mut ro = RandomOracle::empty();
            let proof =
                sigma_protocols::common::prove(&mut ro.split(), &ps_sig, witness, &mut csprng)
                    .expect("prove");
            assert!(sigma_protocols::common::verify(&mut ro, &ps_sig, &proof));
        }
    }

    /// Test completeness only known message parts
    #[test]
    pub fn test_ps_sig_completeness_known() {
        let mut csprng = rand::thread_rng();

        for i in 1..=3 {
            let specs: Vec<_> = iter::repeat(())
                .take(i)
                .map(|_| InstanceSpecMsg::Known)
                .collect();
            let (ps_sig, witness) = instance_with_witness::<Bls12, G1>(&specs, 0, &mut csprng);

            let mut ro = RandomOracle::empty();
            let proof =
                sigma_protocols::common::prove(&mut ro.split(), &ps_sig, witness, &mut csprng)
                    .expect("prove");
            assert!(sigma_protocols::common::verify(&mut ro, &ps_sig, &proof));
        }
    }

    /// Test completeness only public message parts
    #[test]
    pub fn test_ps_sig_completeness_public() {
        let mut csprng = rand::thread_rng();

        for i in 1..=3 {
            let specs: Vec<_> = iter::repeat(())
                .take(i)
                .map(|_| InstanceSpecMsg::Public)
                .collect();
            let (ps_sig, witness) = instance_with_witness::<Bls12, G1>(&specs, 0, &mut csprng);

            let mut ro = RandomOracle::empty();
            let proof =
                sigma_protocols::common::prove(&mut ro.split(), &ps_sig, witness, &mut csprng)
                    .expect("prove");
            assert!(sigma_protocols::common::verify(&mut ro, &ps_sig, &proof));
        }
    }

    /// Test commitment to something else than in the signature
    #[test]
    pub fn test_ps_sig_soundness_commitment_incorrect() {
        let mut csprng = rand::thread_rng();

        let (mut ps_sig, mut witness) = instance_with_witness::<Bls12, G1>(
            &[InstanceSpecMsg::EqualToCommitment],
            0,
            &mut csprng,
        );

        let new_m = Value::generate(&mut csprng);
        let (new_c, new_r) = ps_sig.cmm_key.commit(&new_m, &mut csprng);

        assert_matches!(&mut ps_sig.msgs[0], PsSigMsg::EqualToCommitment(c) => {
            *c = new_c
        });
        assert_matches!(&mut witness.msgs[0], PsSigWitnessMsg::EqualToCommitment(v, r) => {
            *v = new_m;
            *r = new_r;
        });

        let mut ro = RandomOracle::empty();
        let proof = sigma_protocols::common::prove(&mut ro.split(), &ps_sig, witness, &mut csprng)
            .expect("prove");
        assert!(!sigma_protocols::common::verify(&mut ro, &ps_sig, &proof));
    }

    /// Test commitment where message witness is incorrect
    #[test]
    pub fn test_ps_sig_soundness_commitment_message_secret_invalid() {
        let mut csprng = rand::thread_rng();

        let (ps_sig, mut witness) = instance_with_witness::<Bls12, G1>(
            &[InstanceSpecMsg::EqualToCommitment],
            0,
            &mut csprng,
        );

        assert_matches!(&mut witness.msgs[0], PsSigWitnessMsg::EqualToCommitment(m, _r) => {
           *m = Value::generate(&mut csprng);
        });

        let mut ro = RandomOracle::empty();
        let proof = sigma_protocols::common::prove(&mut ro.split(), &ps_sig, witness, &mut csprng)
            .expect("prove");
        assert!(!sigma_protocols::common::verify(&mut ro, &ps_sig, &proof));
    }

    /// Test commitment where commit randomness is incorrect
    #[test]
    pub fn test_ps_sig_soundness_commitment_randomness_secret_invalid() {
        let mut csprng = rand::thread_rng();

        let (ps_sig, mut witness) = instance_with_witness::<Bls12, G1>(
            &[InstanceSpecMsg::EqualToCommitment],
            0,
            &mut csprng,
        );

        assert_matches!(&mut witness.msgs[0], PsSigWitnessMsg::EqualToCommitment(_m, r) => {
           *r = Randomness::generate(&mut csprng)
        });

        let mut ro = RandomOracle::empty();
        let proof = sigma_protocols::common::prove(&mut ro.split(), &ps_sig, witness, &mut csprng)
            .expect("prove");
        assert!(!sigma_protocols::common::verify(&mut ro, &ps_sig, &proof));
    }

    /// Test public value that is something else than in the signature
    #[test]
    pub fn test_ps_sig_soundness_public_incorrect() {
        let mut csprng = rand::thread_rng();

        let (mut ps_sig, witness) =
            instance_with_witness::<Bls12, G1>(&[InstanceSpecMsg::Public], 0, &mut csprng);

        assert_matches!(&mut ps_sig.msgs[0], PsSigMsg::Public(m) => {
            *m = Value::generate(&mut csprng);
        });

        let mut ro = RandomOracle::empty();
        let proof = sigma_protocols::common::prove(&mut ro.split(), &ps_sig, witness, &mut csprng)
            .expect("prove");
        assert!(!sigma_protocols::common::verify(&mut ro, &ps_sig, &proof));
    }

    /// Test known message where witness is invalid
    #[test]
    pub fn test_ps_sig_soundness_known_invalid() {
        let mut csprng = rand::thread_rng();

        let (ps_sig, mut witness) =
            instance_with_witness::<Bls12, G1>(&[InstanceSpecMsg::Known], 0, &mut csprng);

        assert_matches!(&mut witness.msgs[0], PsSigWitnessMsg::Known(m) => {
           *m = Value::generate(&mut csprng);
        });

        let mut ro = RandomOracle::empty();
        let proof = sigma_protocols::common::prove(&mut ro.split(), &ps_sig, witness, &mut csprng)
            .expect("prove");
        assert!(!sigma_protocols::common::verify(&mut ro, &ps_sig, &proof));
    }

    /// Test changing public value in a statement
    #[test]
    pub fn test_ps_sig_soundness_public_changed() {
        let mut csprng = rand::thread_rng();

        let (mut ps_sig, witness) =
            instance_with_witness::<Bls12, G1>(&[InstanceSpecMsg::Public], 0, &mut csprng);

        let mut ro = RandomOracle::empty();
        let proof = sigma_protocols::common::prove(&mut ro.split(), &ps_sig, witness, &mut csprng)
            .expect("prove");

        assert_matches!(&mut ps_sig.msgs[0], PsSigMsg::Public(m) => {
            *m = Value::generate(&mut csprng);
        });

        assert!(!sigma_protocols::common::verify(&mut ro, &ps_sig, &proof));
    }

    /// Test changing commitment in a statement
    #[test]
    pub fn test_ps_sig_soundness_commitment_changed() {
        let mut csprng = rand::thread_rng();

<<<<<<< HEAD
        let (mut ps_sig, secret) = instance_with_secrets::<Bls12, G1>(
=======
        let (mut ps_sig, witness) = instance_with_witness::<Bls12, G1>(
>>>>>>> d10d6347
            &[InstanceSpecMsg::EqualToCommitment],
            0,
            &mut csprng,
        );

        let mut ro = RandomOracle::empty();
        let proof = sigma_protocols::common::prove(&mut ro.split(), &ps_sig, witness, &mut csprng)
            .expect("prove");

        let new_m: Value<G1> = Value::generate(&mut csprng);
        let (new_c, _new_r) = ps_sig.cmm_key.commit(&new_m, &mut csprng);

        assert_matches!(&mut ps_sig.msgs[0], PsSigMsg::EqualToCommitment(c) => {
            *c = new_c;
        });

        assert!(!sigma_protocols::common::verify(&mut ro, &ps_sig, &proof));
    }

    /// Test removing msg from proven statement
    #[test]
    pub fn test_ps_sig_soundness_msg_removed() {
        let mut csprng = rand::thread_rng();

        let (mut ps_sig, witness) = instance_with_witness::<Bls12, G1>(
            &[InstanceSpecMsg::Known, InstanceSpecMsg::Public],
            0,
            &mut csprng,
        );

        let ro = RandomOracle::empty();
        let mut proof =
            sigma_protocols::common::prove(&mut ro.split(), &ps_sig, witness, &mut csprng)
                .expect("prove");

        ps_sig.msgs.pop();
        proof.response.resp_msgs.pop();

        assert!(!sigma_protocols::common::verify(
            &mut ro.split(),
            &ps_sig,
            &proof
        ));
    }

    /// Test adding msg to proven statement
    #[test]
    pub fn test_ps_sig_soundness_msg_added() {
        let mut csprng = rand::thread_rng();

        let (mut ps_sig, witness) = instance_with_witness::<Bls12, G1>(
            &[InstanceSpecMsg::Known, InstanceSpecMsg::Public],
            5,
            &mut csprng,
        );

        let ro = RandomOracle::empty();
<<<<<<< HEAD
        let proof = sigma_protocols::common::prove(&mut ro.split(), &ps_sig, secret, &mut csprng)
=======
        let proof = sigma_protocols::common::prove(&mut ro.split(), &ps_sig, witness, &mut csprng)
>>>>>>> d10d6347
            .expect("prove");

        ps_sig
            .msgs
            .push(PsSigMsg::Public(Value::generate(&mut csprng)));

        assert!(!sigma_protocols::common::verify(
            &mut ro.split(),
            &ps_sig,
            &proof
        ));
    }

    /// Test that we can verify proofs created by previous versions of the protocol.
    /// This test protects from changes that introduces braking changes.
    ///
    /// The test uses a serialization of a previously created proof.
    #[test]
    pub fn test_ps_sig_stable() {
        fn seed0() -> impl Rng {
            rand::rngs::StdRng::seed_from_u64(0)
        }

        let ps_sk: ps_sig::SecretKey<Bls12> = ps_sig::SecretKey::generate(10, &mut seed0());
        let ps_pk: ps_sig::PublicKey<Bls12> = ps_sig::PublicKey::from(&ps_sk);
        let cmm_key: CommitmentKey<G1> = CommitmentKey::generate(&mut seed0());

        let signature_mask = SigRetrievalRandomness::generate_non_zero(&mut seed0());
        let mut comm_to_signer: G1 = ps_pk.g.mul_by_scalar(&signature_mask);

        let mut msgs = Vec::new();

        let m_0: Value<G1> = Value::new(G1::scalar_from_u64(42));
        comm_to_signer = comm_to_signer.plus_point(&ps_pk.ys[0].mul_by_scalar(&m_0));
        let r_0 = Randomness::new(G1::scalar_from_u64(10));
        let c_0 = cmm_key.hide(&m_0, &r_0);
        msgs.push(PsSigMsg::EqualToCommitment(c_0));

        let m_1: Value<G1> = Value::new(G1::scalar_from_u64(42));
        comm_to_signer = comm_to_signer.plus_point(&ps_pk.ys[1].mul_by_scalar(&m_1));
        msgs.push(PsSigMsg::Public(m_1));

        let m_2: Value<G1> = Value::new(G1::scalar_from_u64(42));
        comm_to_signer = comm_to_signer.plus_point(&ps_pk.ys[2].mul_by_scalar(&m_2));
        msgs.push(PsSigMsg::Known);

        let unknown_message = UnknownMessage(comm_to_signer);
        let signature = ps_sk
            .sign_unknown_message(&unknown_message, &mut seed0())
            .retrieve(&signature_mask);
        let (blinded_sig, _blind_rand) = signature.blind(&mut seed0());

        let ps_sig = PsSigKnown {
            msgs,
            ps_pub_key: ps_pk,
            cmm_key,
            blinded_sig,
        };

        let proof_bytes_hex = "6aea07afb4049c5ca500157fba4df9444f7605eb041913a0e625f5f96c4e92584aadeb7c2a4d151f903e8c4bf91da6e3dc73464fe0e096a09f8576d14e6d07020000000300183be4c51cbba430dc02aaaf1a011e7bf397e854119571ba096be52e56abfd411943057b83218dbb3364bb3e28235259ec7337bf08ab9ca0869bc23de8ece97e0102560705f85e1741e403007fcb7987e0aca7255255c8fe2f2b8ec80a494fde8815";
        let proof_bytes = hex::decode(&proof_bytes_hex).unwrap();
        let proof: SigmaProof<Response<Bls12, G1>> =
            common::from_bytes(&mut proof_bytes.as_slice()).expect("deserialize");
        assert_eq!(proof.response.resp_msgs.len(), 3);

        let mut ro = RandomOracle::empty();
        assert!(sigma_protocols::common::verify(&mut ro, &ps_sig, &proof));
    }

    /// The type `ResponseMsg` is part of the proof, and hence must be able to the serialized
    /// and deserialized.
    #[test]
    pub fn test_serialize_response_msg() {
        let mut csprng = rand::thread_rng();

        let orig_msg = ResponseMsg::<G1>::EqualToCommitment(
            Value::generate(&mut csprng),
            Randomness::generate(&mut csprng),
        );
        let msg = common::serialize_deserialize(&orig_msg).unwrap();
        assert_eq!(msg, orig_msg);

        let orig_msg = ResponseMsg::<G1>::Public;
        let msg = common::serialize_deserialize(&orig_msg).unwrap();
        assert_eq!(msg, orig_msg);

        let orig_msg = ResponseMsg::<G1>::Known(Value::generate(&mut csprng));
        let msg = common::serialize_deserialize(&orig_msg).unwrap();
        assert_eq!(msg, orig_msg);
    }

    /// Test case where we have more message parts than the PS key length.
    /// Assert that we fail gracefully and don't panic
    #[test]
    pub fn test_more_message_parts_than_key_length_prover() {
        let mut csprng = rand::thread_rng();

        let (mut ps_sig, mut witness) =
            instance_with_witness::<Bls12, G1>(&[InstanceSpecMsg::Known], 0, &mut csprng);

        ps_sig.msgs.push(PsSigMsg::Known);
        witness
            .msgs
            .push(PsSigWitnessMsg::Known(Value::generate(&mut csprng)));

        let ro = RandomOracle::empty();
        assert!(
            sigma_protocols::common::prove(&mut ro.split(), &ps_sig, witness, &mut csprng)
                .is_none()
        );
    }

    /// Test case where we have more message parts than the PS key length.
    /// Assert that we fail gracefully and don't panic
    #[test]
    pub fn test_more_message_parts_than_key_length_verifier() {
        let mut csprng = rand::thread_rng();

        let (mut ps_sig, witness) =
            instance_with_witness::<Bls12, G1>(&[InstanceSpecMsg::Known], 0, &mut csprng);

        let ro = RandomOracle::empty();
<<<<<<< HEAD
        let proof = sigma_protocols::common::prove(&mut ro.split(), &ps_sig, secret, &mut csprng)
=======
        let proof = sigma_protocols::common::prove(&mut ro.split(), &ps_sig, witness, &mut csprng)
>>>>>>> d10d6347
            .expect("prove");

        ps_sig.msgs.push(PsSigMsg::Known);

        assert!(!sigma_protocols::common::verify(
            &mut ro.split(),
            &ps_sig,
            &proof
        ));
    }
}<|MERGE_RESOLUTION|>--- conflicted
+++ resolved
@@ -737,11 +737,7 @@
     pub fn test_ps_sig_soundness_commitment_changed() {
         let mut csprng = rand::thread_rng();
 
-<<<<<<< HEAD
-        let (mut ps_sig, secret) = instance_with_secrets::<Bls12, G1>(
-=======
         let (mut ps_sig, witness) = instance_with_witness::<Bls12, G1>(
->>>>>>> d10d6347
             &[InstanceSpecMsg::EqualToCommitment],
             0,
             &mut csprng,
@@ -799,11 +795,7 @@
         );
 
         let ro = RandomOracle::empty();
-<<<<<<< HEAD
-        let proof = sigma_protocols::common::prove(&mut ro.split(), &ps_sig, secret, &mut csprng)
-=======
         let proof = sigma_protocols::common::prove(&mut ro.split(), &ps_sig, witness, &mut csprng)
->>>>>>> d10d6347
             .expect("prove");
 
         ps_sig
@@ -926,11 +918,7 @@
             instance_with_witness::<Bls12, G1>(&[InstanceSpecMsg::Known], 0, &mut csprng);
 
         let ro = RandomOracle::empty();
-<<<<<<< HEAD
-        let proof = sigma_protocols::common::prove(&mut ro.split(), &ps_sig, secret, &mut csprng)
-=======
         let proof = sigma_protocols::common::prove(&mut ro.split(), &ps_sig, witness, &mut csprng)
->>>>>>> d10d6347
             .expect("prove");
 
         ps_sig.msgs.push(PsSigMsg::Known);
