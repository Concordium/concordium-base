use crate::common::cbor::{
    CborArrayDecoder, CborDecoder, CborDeserialize, CborMapDecoder, CborSerializationError,
    CborSerializationResult, DataItemHeader, DataItemType, SerializationOptions,
};
use anyhow::{anyhow, Context};
use ciborium_io::Read;
use ciborium_ll::Header;
use std::fmt::Display;

/// CBOR decoder implementation
pub struct Decoder<R: Read> {
    inner:   ciborium_ll::Decoder<R>,
    options: SerializationOptions,
}

impl<R: Read> Decoder<R> {
    pub fn new(read: R, options: SerializationOptions) -> Self {
        let inner = ciborium_ll::Decoder::from(read);

        Self { inner, options }
    }
}

impl<'a, R: Read> CborDecoder for &'a mut Decoder<R>
where
    R::Error: Display,
{
    type ArrayDecoder = ArrayDecoder<'a, R>;
    type MapDecoder = MapDecoder<'a, R>;

    fn decode_tag(&mut self) -> CborSerializationResult<u64> {
        match self.inner.pull()? {
            Header::Tag(tag) => Ok(tag),
            header => Err(CborSerializationError::expected_data_item(
                DataItemType::Tag,
                DataItemType::from_header(header),
            )),
        }
    }

    fn decode_positive(self) -> CborSerializationResult<u64> {
        match self.inner.pull()? {
            Header::Positive(positive) => Ok(positive),
            header => Err(CborSerializationError::expected_data_item(
                DataItemType::Positive,
                DataItemType::from_header(header),
            )),
        }
    }

    fn decode_negative(self) -> CborSerializationResult<u64> {
        match self.inner.pull()? {
            Header::Negative(negative) => Ok(negative),
            header => Err(CborSerializationError::expected_data_item(
                DataItemType::Negative,
                DataItemType::from_header(header),
            )),
        }
    }

    fn decode_map(self) -> CborSerializationResult<Self::MapDecoder> {
        match self.inner.pull()? {
            Header::Map(Some(size)) => Ok(MapDecoder::new(size, self)),
            header => Err(CborSerializationError::expected_data_item(
                DataItemType::Map,
                DataItemType::from_header(header),
            )),
        }
    }

    fn decode_array(self) -> CborSerializationResult<Self::ArrayDecoder> {
        match self.inner.pull()? {
            Header::Array(Some(size)) => Ok(ArrayDecoder::new(size, self)),
            header => Err(CborSerializationError::expected_data_item(
                DataItemType::Array,
                DataItemType::from_header(header),
            )),
        }
    }

    fn decode_bytes_exact(self, dest: &mut [u8]) -> CborSerializationResult<()> {
        match self.inner.pull()? {
            Header::Bytes(Some(size)) => {
                if size != dest.len() {
                    return Err(anyhow!("expected {} bytes, was {}", dest.len(), size).into());
                }
            }
            header => {
                return Err(CborSerializationError::expected_data_item(
                    DataItemType::Bytes,
                    DataItemType::from_header(header),
                ))
            }
        };

        self.decode_definite_length_bytes(dest)?;
        Ok(())
    }

    fn decode_bytes(self) -> CborSerializationResult<Vec<u8>> {
        let size = match self.inner.pull()? {
            Header::Bytes(Some(size)) => size,
            header => {
                return Err(CborSerializationError::expected_data_item(
                    DataItemType::Bytes,
                    DataItemType::from_header(header),
                ))
            }
        };

        let mut bytes = vec![0; size];
        self.decode_definite_length_bytes(&mut bytes)?;
        Ok(bytes)
    }

    fn decode_text(self) -> CborSerializationResult<Vec<u8>> {
        let size = match self.inner.pull()? {
            Header::Text(Some(size)) => size,
            header => {
                return Err(CborSerializationError::expected_data_item(
                    DataItemType::Text,
                    DataItemType::from_header(header),
                ))
            }
        };

        let mut bytes = vec![0; size];
        self.decode_definite_length_text(&mut bytes)?;
        Ok(bytes)
    }

    fn decode_simple(self) -> CborSerializationResult<u8> {
        match self.inner.pull()? {
            Header::Simple(value) => Ok(value),
            header => Err(CborSerializationError::expected_data_item(
                DataItemType::Simple,
                DataItemType::from_header(header),
            )),
        }
    }

    fn decode_float(self) -> CborSerializationResult<f64> {
        match self.inner.pull()? {
            Header::Float(value) => Ok(value),
            header => Err(CborSerializationError::expected_data_item(
                DataItemType::Float,
                DataItemType::from_header(header),
            )),
        }
    }

    fn peek_data_item_header(&mut self) -> CborSerializationResult<DataItemHeader> {
        let header = self.inner.pull()?;
        let data_item_header = DataItemHeader::from_header(header);
        self.inner.push(header);
        Ok(data_item_header)
    }

    fn skip_data_item(mut self) -> CborSerializationResult<()> {
        match self.peek_data_item_header()?.to_type() {
            DataItemType::Positive
            | DataItemType::Negative
            | DataItemType::Simple
            | DataItemType::Float => {
                self.inner.pull()?;
            }
            DataItemType::Tag => {
                self.inner.pull()?;
                self.skip_data_item()?;
            }
            DataItemType::Bytes => {
                self.decode_bytes()?;
            }
            DataItemType::Text => {
                self.decode_text()?;
            }
            DataItemType::Array => {
                let array_decoder = self.decode_array()?;
                for _ in 0..array_decoder.declared_size {
                    array_decoder.decoder.skip_data_item()?;
                }
            }
            DataItemType::Map => {
                let map_decocer = self.decode_map()?;
                for _ in 0..map_decocer.declared_size {
                    map_decocer.decoder.skip_data_item()?;
                    map_decocer.decoder.skip_data_item()?;
                }
            }
            DataItemType::Break => {
                return Err(anyhow!("break is not a valid data item").into());
            }
        }

        Ok(())
    }

    fn options(&self) -> SerializationOptions { self.options }
}

impl<R: Read> Decoder<R> {
    /// Current byte offset for the decoding
    pub fn offset(&mut self) -> usize { self.inner.offset() }

    /// Decodes bytes data item into given destination. Length of bytes data
    /// item must match the destination length.
    ///
    /// This function works only for bytes data items of definite length (which
    /// means there is a single segment)
    fn decode_definite_length_bytes(&mut self, dest: &mut [u8]) -> CborSerializationResult<()>
    where
        R::Error: Display, {
        let mut segments = self.inner.bytes(Some(dest.len()));
        let Some(mut segment) = segments.pull()? else {
            return Err(anyhow!("must have at least one segment").into());
        };

        segment.pull(dest)?;
        if segment.left() != 0 {
            return Err(anyhow!("remaining data in segment").into());
        }
        if segments.pull()?.is_some() {
            return Err(anyhow!("expected to only one segment").into());
        }
        Ok(())
    }

    /// Decodes text data item into given destination. Length of text data item
    /// must match the destination length.
    ///
    /// This function works only for text data items of definite length (which
    /// means there is a single segment)
    fn decode_definite_length_text(&mut self, dest: &mut [u8]) -> CborSerializationResult<()>
    where
        R::Error: Display, {
        let mut segments = self.inner.text(Some(dest.len()));
        let Some(mut segment) = segments.pull()? else {
            return Err(anyhow!("must have at least one segment").into());
        };

        segment.pull(dest)?.context("no data in segment")?;
        if segment.left() != 0 {
            return Err(anyhow!("remaining data in segment").into());
        }
        if segments.pull()?.is_some() {
            return Err(anyhow!("expected to only one segment").into());
        }
        Ok(())
    }
}

#[derive(Debug)]
enum MapDecoderStateEnum {
    ExpectKey,
    ExpectValue,
}

<<<<<<< HEAD
#[must_use]
=======
/// Decoder of CBOR map
>>>>>>> c7307b08
pub struct MapDecoder<'a, R: Read> {
    declared_size:     usize,
    remaining_entries: usize,
    decoder:           &'a mut Decoder<R>,
    state:             MapDecoderStateEnum,
}

impl<'a, R: Read> MapDecoder<'a, R> {
    fn new(size: usize, decoder: &'a mut Decoder<R>) -> Self {
        Self {
            declared_size: size,
            remaining_entries: size,
            decoder,
            state: MapDecoderStateEnum::ExpectKey,
        }
    }
}

impl<R: Read> CborMapDecoder for MapDecoder<'_, R>
where
    R::Error: Display,
{
    fn size(&self) -> usize { self.declared_size }

    fn deserialize_key<K: CborDeserialize>(&mut self) -> CborSerializationResult<Option<K>> {
        self.state = match self.state {
            MapDecoderStateEnum::ExpectKey => MapDecoderStateEnum::ExpectValue,
            MapDecoderStateEnum::ExpectValue => {
                return Err(anyhow!(
                    "map decoder expected to decode entry value since entry key was decoded last"
                )
                .into());
            }
        };

        if self.remaining_entries == 0 {
            return Ok(None);
        }

        self.remaining_entries -= 1;

        Ok(Some(K::deserialize(&mut *self.decoder)?))
    }

    fn deserialize_value<V: CborDeserialize>(&mut self) -> CborSerializationResult<V> {
        self.state = match self.state {
            MapDecoderStateEnum::ExpectKey => {
                return Err(anyhow!(
                    "map decoder expected to decode entry key since entry value was decoded last"
                )
                .into());
            }
            MapDecoderStateEnum::ExpectValue => MapDecoderStateEnum::ExpectKey,
        };

        V::deserialize(&mut *self.decoder)
    }

    fn skip_value(&mut self) -> CborSerializationResult<()> {
        self.state = match self.state {
            MapDecoderStateEnum::ExpectKey => {
                return Err(anyhow!(
                    "map decoder expected to decode entry key since entry value was decoded last"
                )
                .into());
            }
            MapDecoderStateEnum::ExpectValue => MapDecoderStateEnum::ExpectKey,
        };

        self.decoder.skip_data_item()
    }
}

<<<<<<< HEAD
#[must_use]
=======
/// Decoder of CBOR array
>>>>>>> c7307b08
pub struct ArrayDecoder<'a, R: Read> {
    declared_size:      usize,
    remaining_elements: usize,
    decoder:            &'a mut Decoder<R>,
}

impl<'a, R: Read> ArrayDecoder<'a, R> {
    fn new(size: usize, decoder: &'a mut Decoder<R>) -> Self {
        Self {
            declared_size: size,
            remaining_elements: size,
            decoder,
        }
    }
}

impl<R: Read> CborArrayDecoder for ArrayDecoder<'_, R>
where
    R::Error: Display,
{
    fn size(&self) -> usize { self.declared_size }

    fn deserialize_element<T: CborDeserialize>(&mut self) -> CborSerializationResult<Option<T>> {
        if self.remaining_elements == 0 {
            return Ok(None);
        }

        self.remaining_elements -= 1;

        Ok(Some(T::deserialize(&mut *self.decoder)?))
    }
}<|MERGE_RESOLUTION|>--- conflicted
+++ resolved
@@ -255,11 +255,8 @@
     ExpectValue,
 }
 
-<<<<<<< HEAD
+/// Decoder of CBOR map
 #[must_use]
-=======
-/// Decoder of CBOR map
->>>>>>> c7307b08
 pub struct MapDecoder<'a, R: Read> {
     declared_size:     usize,
     remaining_entries: usize,
@@ -333,11 +330,8 @@
     }
 }
 
-<<<<<<< HEAD
+/// Decoder of CBOR array
 #[must_use]
-=======
-/// Decoder of CBOR array
->>>>>>> c7307b08
 pub struct ArrayDecoder<'a, R: Read> {
     declared_size:      usize,
     remaining_elements: usize,
