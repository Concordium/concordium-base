use crate::common::cbor::{
    CborArrayEncoder, CborEncoder, CborMapEncoder, CborSerializationError, CborSerializationResult,
    CborSerialize,
};
use ciborium_io::Write;
use ciborium_ll::Header;

/// CBOR encoder implementation
pub struct Encoder<W: Write> {
    inner: ciborium_ll::Encoder<W>,
}

impl<W: Write> Encoder<W> {
    pub fn new(write: W) -> Self {
        let inner = ciborium_ll::Encoder::from(write);

        Self { inner }
    }
}

impl<'a, W: Write> CborEncoder for &'a mut Encoder<W>
where
    CborSerializationError: From<W::Error>,
{
    type ArrayEncoder = ArrayEncoder<'a, W>;
    type MapEncoder = MapEncoder<'a, W>;

    fn encode_tag(&mut self, tag: u64) -> CborSerializationResult<()> {
        Ok(self.inner.push(Header::Tag(tag))?)
    }

    fn encode_positive(self, positive: u64) -> CborSerializationResult<()> {
        Ok(self.inner.push(Header::Positive(positive))?)
    }

    fn encode_negative(self, negative: u64) -> CborSerializationResult<()> {
        Ok(self.inner.push(Header::Negative(negative))?)
    }

    fn encode_map(self, size: usize) -> CborSerializationResult<Self::MapEncoder> {
        self.inner.push(Header::Map(Some(size)))?;
        Ok(MapEncoder::new(size, self))
    }

    fn encode_array(self, size: usize) -> CborSerializationResult<Self::ArrayEncoder> {
        self.inner.push(Header::Array(Some(size)))?;
        Ok(ArrayEncoder::new(size, self))
    }

    fn encode_bytes(self, bytes: &[u8]) -> CborSerializationResult<()> {
        Ok(self.inner.bytes(bytes, None)?)
    }

    fn encode_text(self, text: &str) -> CborSerializationResult<()> {
        Ok(self.inner.text(text, None)?)
    }

    fn encode_simple(self, value: u8) -> CborSerializationResult<()> {
        Ok(self.inner.push(Header::Simple(value))?)
    }

    fn encode_float(self, float: f64) -> CborSerializationResult<()> {
        Ok(self.inner.push(Header::Float(float))?)
    }
}

<<<<<<< HEAD
#[must_use]
=======
/// CBOR map encoder
>>>>>>> c7307b08
pub struct MapEncoder<'a, W: Write> {
    declared_size: usize,
    current_size:  usize,
    encoder:       &'a mut Encoder<W>,
}

impl<'a, W: Write> MapEncoder<'a, W> {
    fn new(size: usize, encoder: &'a mut Encoder<W>) -> Self {
        Self {
            declared_size: size,
            current_size: 0,
            encoder,
        }
    }
}

impl<W: Write> CborMapEncoder for MapEncoder<'_, W>
where
    CborSerializationError: From<W::Error>,
{
    fn serialize_entry<K: CborSerialize + ?Sized, V: CborSerialize + ?Sized>(
        &mut self,
        key: &K,
        value: &V,
    ) -> CborSerializationResult<()> {
        self.current_size += 1;
        key.serialize(&mut *self.encoder)?;
        value.serialize(&mut *self.encoder)?;
        Ok(())
    }

    fn end(self) -> CborSerializationResult<()> {
        if self.declared_size == self.current_size {
            Ok(())
        } else {
            Err(CborSerializationError::map_size(
                self.declared_size,
                self.current_size,
            ))
        }
    }
}

<<<<<<< HEAD
#[must_use]
=======
/// CBOR array encoder
>>>>>>> c7307b08
pub struct ArrayEncoder<'a, W: Write> {
    declared_size: usize,
    current_size:  usize,
    encoder:       &'a mut Encoder<W>,
}

impl<'a, W: Write> ArrayEncoder<'a, W> {
    fn new(size: usize, encoder: &'a mut Encoder<W>) -> Self {
        Self {
            declared_size: size,
            current_size: 0,
            encoder,
        }
    }
}

impl<W: Write> CborArrayEncoder for ArrayEncoder<'_, W>
where
    CborSerializationError: From<W::Error>,
{
    fn serialize_element<T: CborSerialize + ?Sized>(
        &mut self,
        element: &T,
    ) -> CborSerializationResult<()> {
        self.current_size += 1;
        element.serialize(&mut *self.encoder)?;
        Ok(())
    }

    fn end(self) -> CborSerializationResult<()> {
        if self.declared_size == self.current_size {
            Ok(())
        } else {
            Err(CborSerializationError::array_size(
                self.declared_size,
                self.current_size,
            ))
        }
    }
}<|MERGE_RESOLUTION|>--- conflicted
+++ resolved
@@ -64,11 +64,8 @@
     }
 }
 
-<<<<<<< HEAD
+/// CBOR map encoder
 #[must_use]
-=======
-/// CBOR map encoder
->>>>>>> c7307b08
 pub struct MapEncoder<'a, W: Write> {
     declared_size: usize,
     current_size:  usize,
@@ -112,11 +109,8 @@
     }
 }
 
-<<<<<<< HEAD
+/// CBOR array encoder
 #[must_use]
-=======
-/// CBOR array encoder
->>>>>>> c7307b08
 pub struct ArrayEncoder<'a, W: Write> {
     declared_size: usize,
     current_size:  usize,
