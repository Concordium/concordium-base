--- conflicted
+++ resolved
@@ -12,15 +12,8 @@
 //! ### Structs
 //!
 //! [`CborSerialize`] and [`CborDeserialize`] can be derived on structs with
-<<<<<<< HEAD
 //! named fields and struct tuples:
-//! ```
-//! # use concordium_base_derive::{CborDeserialize, CborSerialize};
-//! #
-=======
-//! named fields and tuples:
 //! ```ignore
->>>>>>> efb08aad
 //! #[derive(CborSerialize, CborDeserialize)]
 //! struct TestStruct {
 //!     field1: u64,
@@ -117,16 +110,13 @@
 use concordium_base_derive::{CborDeserialize, CborSerialize};
 use std::fmt::{Debug, Display};
 
-<<<<<<< HEAD
 /// Reexports for derive macros
 #[doc(hidden)]
 pub mod __private {
     pub use anyhow;
 }
 
-=======
 /// Decimal fraction, see <https://www.iana.org/assignments/cbor-tags/cbor-tags.xhtml>
->>>>>>> efb08aad
 const DECIMAL_FRACTION_TAG: u64 = 4;
 
 /// How to handle unknown keys in decoded CBOR maps.
@@ -307,16 +297,10 @@
     fn deserialize<C: CborDecoder>(decoder: &mut C) -> CborSerializationResult<Self>
     where
         Self: Sized, {
-<<<<<<< HEAD
         Ok(match decoder.peek_data_item_header()? {
             DataItemHeader::Simple(simple::NULL) => {
-                debug_assert_eq!(decoder.decode_simple()?, simple::NULL);
-=======
-        Ok(match decoder.peek_header()? {
-            Header::Simple(simple::NULL) => {
                 let value = decoder.decode_simple()?;
                 debug_assert_eq!(value, simple::NULL);
->>>>>>> efb08aad
                 None
             }
             _ => Some(T::deserialize(decoder)?),
