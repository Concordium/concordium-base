//! Definitions and functionality related to chain updates.
use std::{
    collections::{BTreeMap, BTreeSet},
    io::Read,
    marker::PhantomData,
};

use crate::{
    base::*,
    common::{
        self, deserial_bytes, deserial_map_no_length, deserial_set_no_length, deserial_string,
        deserial_vector_no_length, types::*, Buffer, Deserial, Get, ParseResult, ReadBytesExt,
        SerdeDeserialize, SerdeSerialize, Serial,
    },
    hashes, protocol_level_tokens,
    transactions::PayloadSize,
};
use derive_more::*;

#[derive(SerdeSerialize, SerdeDeserialize, Debug, Clone, PartialEq, Eq)]
#[serde(rename_all = "camelCase")]
/// A generic protocol update. This is essentially an announcement of the
/// update. The details of the update will be communicated in some off-chain
/// way, and bakers will need to update their node software to support the
/// update.
pub struct ProtocolUpdate {
    pub message: String,
    #[serde(rename = "specificationURL")]
    pub specification_url: String,
    pub specification_hash: hashes::Hash,
    #[serde(with = "crate::internal::byte_array_hex")]
    pub specification_auxiliary_data: Vec<u8>,
}

impl Serial for ProtocolUpdate {
    fn serial<B: Buffer>(&self, out: &mut B) {
        let data_len = self.message.as_bytes().len()
            + 8
            + self.specification_url.as_bytes().len()
            + 8
            + 32
            + self.specification_auxiliary_data.len();
        (data_len as u64).serial(out);
        (self.message.as_bytes().len() as u64).serial(out);
        out.write_all(self.message.as_bytes())
            .expect("Serialization to a buffer always succeeds.");
        (self.specification_url.as_bytes().len() as u64).serial(out);
        out.write_all(self.specification_url.as_bytes())
            .expect("Serialization to a buffer always succeeds.");
        self.specification_hash.serial(out);
        out.write_all(&self.specification_auxiliary_data)
            .expect("Serialization to a buffer always succeeds.")
    }
}

impl Deserial for ProtocolUpdate {
    fn deserial<R: ReadBytesExt>(source: &mut R) -> ParseResult<Self> {
        let data_len = u64::deserial(source)?;
        let mut limited = <&mut R as std::io::Read>::take(source, data_len);
        let message_len = u64::deserial(&mut limited)?;
        let message = if message_len <= 4096 {
            // protect against DOS by memory exhaustion
            deserial_string(&mut limited, message_len as usize)?
        } else {
            String::from_utf8(deserial_vector_no_length(
                &mut limited,
                message_len as usize,
            )?)?
        };
        let url_len = u64::deserial(&mut limited)?;
        let specification_url = if message_len <= 4096 {
            deserial_string(&mut limited, url_len as usize)?
        } else {
            String::from_utf8(deserial_vector_no_length(&mut limited, url_len as usize)?)?
        };
        let specification_hash = limited.get()?;
        let remaining = limited.limit();
        let specification_auxiliary_data = if remaining <= 4096 {
            deserial_bytes(&mut limited, remaining as usize)?
        } else {
            deserial_vector_no_length(&mut limited, remaining as usize)?
        };
        Ok(Self {
            message,
            specification_url,
            specification_hash,
            specification_auxiliary_data,
        })
    }
}

#[derive(Debug, SerdeSerialize, SerdeDeserialize, common::Serial, Clone)]
#[serde(rename_all = "camelCase")]
#[serde(try_from = "transaction_fee_distribution::TransactionFeeDistributionUnchecked")]
/// Update the transaction fee distribution to the specified value.
pub struct TransactionFeeDistribution {
    /// The fraction that goes to the baker of the block.
    pub baker: AmountFraction,
    /// The fraction that goes to the gas account. The remaining fraction will
    /// go to the foundation.
    pub gas_account: AmountFraction,
}

impl Deserial for TransactionFeeDistribution {
    fn deserial<R: common::ReadBytesExt>(source: &mut R) -> ParseResult<Self> {
        let baker: AmountFraction = source.get()?;
        let gas_account: AmountFraction = source.get()?;
        anyhow::ensure!(
            (baker + gas_account).is_some(),
            "Reward fractions exceed 100%."
        );
        Ok(Self { baker, gas_account })
    }
}

mod transaction_fee_distribution {
    use super::*;
    #[derive(SerdeDeserialize)]
    #[serde(rename_all = "camelCase")]
    pub struct TransactionFeeDistributionUnchecked {
        baker: AmountFraction,
        gas_account: AmountFraction,
    }

    impl TryFrom<TransactionFeeDistributionUnchecked> for TransactionFeeDistribution {
        type Error = &'static str;

        fn try_from(value: TransactionFeeDistributionUnchecked) -> Result<Self, Self::Error> {
            if (value.baker + value.gas_account).is_some() {
                Ok(TransactionFeeDistribution {
                    baker: value.baker,
                    gas_account: value.gas_account,
                })
            } else {
                Err("Transaction fee fractions exceed 100%.")
            }
        }
    }
}

#[derive(Debug, SerdeSerialize, SerdeDeserialize, common::Serialize, Clone)]
#[serde(rename_all = "camelCase")]
/// The reward fractions related to the gas account and inclusion of special
/// transactions.
pub struct GASRewards {
    /// `BakerPrevTransFrac`: fraction of the previous gas account paid to the
    /// baker.
    pub baker: AmountFraction,
    /// `FeeAddFinalisationProof`: fraction paid for including a finalization
    /// proof in a block.
    pub finalization_proof: AmountFraction,
    /// `FeeAccountCreation`: fraction paid for including each account creation
    /// transaction in a block.
    pub account_creation: AmountFraction,
    /// `FeeUpdate`: fraction paid for including an update transaction in a
    /// block.
    pub chain_update: AmountFraction,
}

#[derive(Debug, SerdeSerialize, SerdeDeserialize, common::Serialize, Clone)]
#[serde(rename_all = "camelCase")]
/// The reward fractions related to the gas account and inclusion of special
/// transactions.
/// Introduce for protocol version 6.
pub struct GASRewardsV1 {
    /// `BakerPrevTransFrac`: fraction of the previous gas account paid to the
    /// baker.
    pub baker: AmountFraction,
    /// `FeeAccountCreation`: fraction paid for including each account creation
    /// transaction in a block.
    pub account_creation: AmountFraction,
    /// `FeeUpdate`: fraction paid for including an update transaction in a
    /// block.
    pub chain_update: AmountFraction,
}

#[derive(Debug, SerdeSerialize, SerdeDeserialize, Clone)]
#[serde(tag = "typeOfUpdate", content = "updatePayload")]
#[serde(rename_all = "camelCase")]
/// An update with root keys of some other set of governance keys, or the root
/// keys themselves. Each update is a separate transaction.
pub enum RootUpdate {
    RootKeysUpdate(HigherLevelAccessStructure<RootKeysKind>),
    Level1KeysUpdate(HigherLevelAccessStructure<Level1KeysKind>),
    Level2KeysUpdate(Box<AuthorizationsV0>),
    /// Updates the level 2 keys using the provided `AuthorizationsV1`.
    ///
    /// ### Note
    ///
    /// The `AuthorizationsV1` provided to this constructor *must* have `None`
    /// for the `create_plt` field.
    Level2KeysUpdateV1(Box<AuthorizationsV1>),
    /// Updates the level 2 keys using the provided `AuthorizationsV1`.
    ///
    /// ### Note
    ///
    /// The `AuthorizationsV1` provided to this constructor *must* have
    /// `Some(create_plt)` for the `create_plt` field.
    Level2KeysUpdateV2(Box<AuthorizationsV1>),
}

impl Serial for RootUpdate {
    fn serial<B: Buffer>(&self, out: &mut B) {
        match self {
            RootUpdate::RootKeysUpdate(ruk) => {
                0u8.serial(out);
                ruk.serial(out)
            }
            RootUpdate::Level1KeysUpdate(l1k) => {
                1u8.serial(out);
                l1k.serial(out)
            }
            RootUpdate::Level2KeysUpdate(l2k) => {
                2u8.serial(out);
                l2k.serial(out)
            }
            RootUpdate::Level2KeysUpdateV1(l2k) => {
                3u8.serial(out);
                l2k.serial(out)
            }
            RootUpdate::Level2KeysUpdateV2(l2k) => {
                4u8.serial(out);
                l2k.serial(out)
            }
        }
    }
}

impl Deserial for RootUpdate {
    fn deserial<R: ReadBytesExt>(source: &mut R) -> ParseResult<Self> {
        match u8::deserial(source)? {
            0u8 => Ok(RootUpdate::RootKeysUpdate(source.get()?)),
            1u8 => Ok(RootUpdate::Level1KeysUpdate(source.get()?)),
            2u8 => Ok(RootUpdate::Level2KeysUpdate(source.get()?)),
            3u8 => Ok(RootUpdate::Level2KeysUpdateV1(Box::new(
                AuthorizationsV1::deserial_v1(source)?,
            ))),
            4u8 => Ok(RootUpdate::Level2KeysUpdateV2(Box::new(
                AuthorizationsV1::deserial_v2(source)?,
            ))),
            tag => anyhow::bail!("Unknown RootUpdate tag {}", tag),
        }
    }
}

#[derive(Debug, SerdeSerialize, SerdeDeserialize, Clone)]
#[serde(tag = "typeOfUpdate", content = "updatePayload")]
#[serde(rename_all = "camelCase")]
/// An update with level 1 keys of either level 1 or level 2 keys. Each of the
/// updates must be a separate transaction.
pub enum Level1Update {
    Level1KeysUpdate(HigherLevelAccessStructure<Level1KeysKind>),
    Level2KeysUpdate(Box<AuthorizationsV0>),
    /// Updates the level 2 keys using the provided `AuthorizationsV1`.
    ///
    /// ### Note
    ///
    /// The `AuthorizationsV1` provided to this constructor *must* have `None`
    /// for the `create_plt` field.
    Level2KeysUpdateV1(Box<AuthorizationsV1>),
    /// Updates the level 2 keys using the provided `AuthorizationsV1`.
    ///
    /// ### Note
    ///
    /// The `AuthorizationsV1` provided to this constructor *must* have
    /// `Some(create_plt)` for the `create_plt` field.
    Level2KeysUpdateV2(Box<AuthorizationsV1>),
}

impl Serial for Level1Update {
    fn serial<B: Buffer>(&self, out: &mut B) {
        match self {
            Level1Update::Level1KeysUpdate(l1k) => {
                0u8.serial(out);
                l1k.serial(out)
            }
            Level1Update::Level2KeysUpdate(l2k) => {
                1u8.serial(out);
                l2k.serial(out)
            }
            Level1Update::Level2KeysUpdateV1(l2k) => {
                2u8.serial(out);
                l2k.serial(out)
            }
            Level1Update::Level2KeysUpdateV2(l2k) => {
                3u8.serial(out);
                l2k.serial(out)
            }
        }
    }
}

impl Deserial for Level1Update {
    fn deserial<R: ReadBytesExt>(source: &mut R) -> ParseResult<Self> {
        match u8::deserial(source)? {
            0u8 => Ok(Level1Update::Level1KeysUpdate(source.get()?)),
            1u8 => Ok(Level1Update::Level2KeysUpdate(source.get()?)),
            2u8 => Ok(Level1Update::Level2KeysUpdateV1(Box::new(
                AuthorizationsV1::deserial_v1(source)?,
            ))),
            3u8 => Ok(Level1Update::Level2KeysUpdateV2(Box::new(
                AuthorizationsV1::deserial_v2(source)?,
            ))),
            tag => anyhow::bail!("Unknown Level1Update tag {}", tag),
        }
    }
}

#[derive(Copy, Clone, Eq, PartialEq, Ord, PartialOrd, Debug)]
#[doc(hidden)]
/// A tag for added type safety when using HigherLevelKeys.
/// This type deliberately has no values. It is meant to exist purely as a
/// type-level marker.
pub enum RootKeysKind {}

#[derive(Copy, Clone, Eq, PartialEq, Ord, PartialOrd, Debug)]
#[doc(hidden)]
/// A tag for added type safety when using HigherLevelKeys.
/// This type deliberately has no values. It is meant to exist purely as a
/// type-level marker.
pub enum Level1KeysKind {}

#[derive(Debug, SerdeSerialize, SerdeDeserialize, common::Serial, Clone)]
#[serde(rename_all = "camelCase")]
#[serde(bound = "Kind: Sized")]
/// Either root, level1, or level 2 access structure. They all have the same
/// structure, keys and a threshold. The phantom type parameter is used for
/// added type safety to distinguish different access structures in different
/// contexts.
pub struct HigherLevelAccessStructure<Kind> {
    #[size_length = 2]
    pub keys: Vec<UpdatePublicKey>,
    pub threshold: UpdateKeysThreshold,
    #[serde(skip)] // use default when deserializing
    pub _phantom: PhantomData<Kind>,
}

impl<Kind> Deserial for HigherLevelAccessStructure<Kind> {
    fn deserial<R: ReadBytesExt>(source: &mut R) -> ParseResult<Self> {
        let keys_len: u16 = source.get()?;
        let keys = deserial_vector_no_length(source, keys_len as usize)?;
        let threshold: UpdateKeysThreshold = source.get()?;
        anyhow::ensure!(
            threshold.threshold.get() <= keys_len,
            "Threshold too large."
        );
        Ok(Self {
            keys,
            threshold,
            _phantom: Default::default(),
        })
    }
}

#[derive(Debug, SerdeSerialize, SerdeDeserialize, common::Serial, Clone)]
#[serde(rename_all = "camelCase")]
/// And access structure for performing chain updates. The access structure is
/// only meaningful in the context of a list of update keys to which the indices
/// refer to.
pub struct AccessStructure {
    #[set_size_length = 2]
    pub authorized_keys: BTreeSet<UpdateKeysIndex>,
    pub threshold: UpdateKeysThreshold,
}

impl Deserial for AccessStructure {
    fn deserial<R: ReadBytesExt>(source: &mut R) -> ParseResult<Self> {
        let authorized_keys_len: u16 = source.get()?;
        let authorized_keys = deserial_set_no_length(source, authorized_keys_len as usize)?;
        let threshold: UpdateKeysThreshold = source.get()?;
        anyhow::ensure!(
            threshold.threshold.get() <= authorized_keys_len,
            "Threshold too large."
        );
        Ok(Self {
            authorized_keys,
            threshold,
        })
    }
}

#[derive(Debug, SerdeSerialize, SerdeDeserialize, Clone, common::Serialize)]
#[serde(rename_all = "camelCase")]
/// Access structures for each of the different possible chain updates, together
/// with the context giving all the possible keys.
pub struct AuthorizationsV0 {
    #[size_length = 2]
    /// The list of all keys that are currently authorized to perform updates.
    pub keys: Vec<UpdatePublicKey>,
    /// Access structure for emergency updates.
    pub emergency: AccessStructure,
    /// Access structure for protocol updates.
    pub protocol: AccessStructure,
    /// Access structure for updating the election difficulty.
    pub election_difficulty: AccessStructure,
    /// Access structure for updating the euro to energy exchange rate.
    pub euro_per_energy: AccessStructure,
    #[serde(rename = "microGTUPerEuro")]
    /// Access structure for updating the microccd per euro exchange rate.
    pub micro_gtu_per_euro: AccessStructure,
    /// Access structure for updating the foundation account address.
    pub foundation_account: AccessStructure,
    /// Access structure for updating the mint distribution parameters.
    pub mint_distribution: AccessStructure,
    /// Access structure for updating the transaction fee distribution.
    pub transaction_fee_distribution: AccessStructure,
    #[serde(rename = "paramGASRewards")]
    /// Access structure for updating the gas reward distribution parameters.
    pub param_gas_rewards: AccessStructure,
    /// Access structure for updating the pool parameters. For V0 this is only
    /// the baker stake threshold, for V1 there are more.
    pub pool_parameters: AccessStructure,
    /// Access structure for adding new anonymity revokers.
    pub add_anonymity_revoker: AccessStructure,
    /// Access structure for adding new identity providers.
    pub add_identity_provider: AccessStructure,
}

impl AuthorizationsV0 {
    /// Find key indices given a set of keys and an access structure.
    /// If any of the given `actual_keys` are not authorized in the access
    /// structure [`None`] will be returned.
    /// If there are duplicate keys among `actual_keys` this function also
    /// returns [`None`].
    pub fn construct_update_signer<K>(
        &self,
        update_key_indices: &AccessStructure,
        actual_keys: impl IntoIterator<Item = K>,
    ) -> Option<BTreeMap<UpdateKeysIndex, K>>
    where
        UpdatePublicKey: for<'a> From<&'a K>,
    {
        construct_update_signer_worker(&self.keys, update_key_indices, actual_keys)
    }
}

// See [AuthorizationsV0::construct_update_signer] for documentation.
fn construct_update_signer_worker<K>(
    keys: &[UpdatePublicKey],
    update_key_indices: &AccessStructure,
    actual_keys: impl IntoIterator<Item = K>,
) -> Option<BTreeMap<UpdateKeysIndex, K>>
where
    UpdatePublicKey: for<'a> From<&'a K>,
{
    let mut signer = BTreeMap::new();
    for kp in actual_keys {
        let known_key = &UpdatePublicKey::from(&kp);
        if let Some(i) = keys.iter().position(|public| public == known_key) {
            let idx = UpdateKeysIndex { index: i as u16 };
            if update_key_indices.authorized_keys.contains(&idx) {
                if signer.insert(idx, kp).is_some() {
                    return None;
                }
            } else {
                return None;
            }
        } else {
            return None;
        }
    }
    Some(signer)
}

#[derive(Debug, SerdeSerialize, SerdeDeserialize, Clone)]
#[serde(rename_all = "camelCase")]
/// Access structures for each of the different possible chain updates, together
/// with the context giving all the possible keys.
pub struct AuthorizationsV1 {
    #[serde(flatten)]
    pub v0: AuthorizationsV0,
    /// Keys for changing cooldown periods related to baking and delegating.
    pub cooldown_parameters: AccessStructure,
    /// Keys for changing the length of the reward period.
    pub time_parameters: AccessStructure,
    /// Keys for creating a protocol level token.
    pub create_plt: Option<AccessStructure>,
}

impl AuthorizationsV1 {
    /// Find key indices given a set of keys and an access structure.
    /// If any of the given `actual_keys` are not authorized in the access
    /// structure [`None`] will be returned.
    /// If there are duplicate keys among `actual_keys` this function also
    /// returns [`None`].
    pub fn construct_update_signer<K>(
        &self,
        update_key_indices: &AccessStructure,
        actual_keys: impl IntoIterator<Item = K>,
    ) -> Option<BTreeMap<UpdateKeysIndex, K>>
    where
        UpdatePublicKey: for<'a> From<&'a K>,
    {
        construct_update_signer_worker(&self.v0.keys, update_key_indices, actual_keys)
    }
}

impl Serial for AuthorizationsV1 {
    fn serial<B: Buffer>(&self, out: &mut B) {
        self.v0.serial(out);
        self.cooldown_parameters.serial(out);
        self.time_parameters.serial(out);
        if let Some(create_plt) = &self.create_plt {
            create_plt.serial(out);
        }
    }
}

impl AuthorizationsV1 {
    /// Deserialize an "AuthorizationsV1" as an `AuthorizationsV1`.
    /// This version does omits `create_plt`.
    fn deserial_v1<R: ReadBytesExt>(source: &mut R) -> ParseResult<Self> {
        let v0: AuthorizationsV0 = source.get()?;
        let cooldown_parameters: AccessStructure = source.get()?;
        let time_parameters: AccessStructure = source.get()?;
        let create_plt = None;
        Ok(Self {
            v0,
            cooldown_parameters,
            time_parameters,
            create_plt,
        })
    }

    /// Deserialize an "AuthorizationsV2"` as an `AuthorizationsV1`.
    /// This version includes `create_plt`.
    fn deserial_v2<R: ReadBytesExt>(source: &mut R) -> ParseResult<Self> {
        let v0: AuthorizationsV0 = source.get()?;
        let cooldown_parameters: AccessStructure = source.get()?;
        let time_parameters: AccessStructure = source.get()?;
        let create_plt = Some(source.get()?);
        Ok(Self {
            v0,
            cooldown_parameters,
            time_parameters,
            create_plt,
        })
    }
}

/// Together with [`Authorizations`] this defines a type family allowing us to
/// map [`ChainParameterVersion0`] and [`ChainParameterVersion1`] to the
/// corresponding `Authorizations` version.
pub trait AuthorizationsFamily {
    type Output: std::fmt::Debug;
}

impl AuthorizationsFamily for ChainParameterVersion0 {
    type Output = AuthorizationsV0;
}

impl AuthorizationsFamily for ChainParameterVersion1 {
    type Output = AuthorizationsV1;
}

impl AuthorizationsFamily for ChainParameterVersion2 {
    type Output = AuthorizationsV1;
}

impl AuthorizationsFamily for ChainParameterVersion3 {
    type Output = AuthorizationsV1;
}

/// A mapping of chain parameter versions to authorization versions.
pub type Authorizations<CPV> = <CPV as AuthorizationsFamily>::Output;

#[derive(SerdeSerialize, SerdeDeserialize, common::Serialize, Debug, Clone)]
#[serde(rename_all = "camelCase")]
/// Parameters related to becoming a baker that apply to protocol versions 1-3.
pub struct BakerParameters {
    /// Minimum amount of CCD that an account must stake to become a baker.
    pub minimum_threshold_for_baking: Amount,
}

#[derive(Debug, common::Serialize, SerdeSerialize, SerdeDeserialize, Copy, Clone)]
#[serde(rename_all = "camelCase")]
pub struct CooldownParameters {
    /// Number of seconds that pool owners must cooldown
    /// when reducing their equity capital or closing the pool.
    pub pool_owner_cooldown: DurationSeconds,
    /// Number of seconds that a delegator must cooldown
    /// when reducing their delegated stake.
    pub delegator_cooldown: DurationSeconds,
}

/// Parameters controlling consensus timeouts for the consensus protocol version
/// 2.
#[derive(Debug, common::Serial, Copy, Clone, SerdeSerialize, SerdeDeserialize)]
pub struct TimeoutParameters {
    /// The base value for triggering a timeout.
    pub base: concordium_contracts_common::Duration,
    /// Factor for increasing the timeout. Must be greater than 1.
    pub increase: Ratio,
    /// Factor for decreasing the timeout. Must be between 0 and 1.
    pub decrease: Ratio,
}

/// Error type for when constructing [`TimeoutParameters`].
#[derive(Debug, thiserror::Error)]
pub enum NewTimeoutParametersError {
    #[error("Timeout increase must be greater than 1.")]
    InvalidIncrease,
    #[error("Timeout decrease must be between 0 and 1.")]
    InvalidDecrease,
}

impl TimeoutParameters {
    /// Construct [`Self`] ensuring the ratio `increase` is greater than 1 and
    /// the `decrease` is between 0 and 1.
    pub fn new(
        base: concordium_contracts_common::Duration,
        increase: Ratio,
        decrease: Ratio,
    ) -> Result<Self, NewTimeoutParametersError> {
        if increase.numerator() <= increase.denominator() {
            return Err(NewTimeoutParametersError::InvalidIncrease);
        }

        if decrease.numerator() == 0 || decrease.denominator() <= decrease.numerator() {
            return Err(NewTimeoutParametersError::InvalidDecrease);
        }

        Ok(Self {
            base,
            increase,
            decrease,
        })
    }

    /// Construct [`Self`] without ensuring the ratio `increase` is greater than
    /// 1 and the `decrease` is between 0 and 1.
    pub fn new_unchecked(
        base: concordium_contracts_common::Duration,
        increase: Ratio,
        decrease: Ratio,
    ) -> Self {
        Self {
            base,
            increase,
            decrease,
        }
    }
}

impl Deserial for TimeoutParameters {
    fn deserial<R: ReadBytesExt>(source: &mut R) -> ParseResult<Self> {
        let base = source.get()?;
        let increase: Ratio = source.get()?;
        let decrease: Ratio = source.get()?;
        Ok(Self::new(base, increase, decrease)?)
    }
}

/// Length of a reward period in epochs.
/// Must always be a strictly positive integer.
#[derive(
    Copy,
    Clone,
    Eq,
    PartialEq,
    Ord,
    PartialOrd,
    Debug,
    FromStr,
    Display,
    From,
    Into,
    SerdeSerialize,
    SerdeDeserialize,
    common::Serialize,
)]
#[serde(transparent)]
pub struct RewardPeriodLength {
    pub(crate) reward_period_epochs: Epoch,
}

impl RewardPeriodLength {
    pub fn reward_period_epochs(&self) -> Epoch {
        self.reward_period_epochs
    }
}

#[derive(Debug, SerdeSerialize, SerdeDeserialize, common::Serialize, Copy, Clone)]
#[serde(rename_all = "camelCase")]
/// The time parameters are introduced as of protocol version 4, and consist of
/// the reward period length and the mint rate per payday. These are coupled as
/// a change to either affects the overall rate of minting.
pub struct TimeParameters {
    pub reward_period_length: RewardPeriodLength,
    pub mint_per_payday: MintRate,
}

#[derive(Debug, common::Serialize, SerdeSerialize, SerdeDeserialize, Clone)]
#[serde(rename_all = "camelCase")]
/// Parameters related to staking pools. This applies to protocol version 4 and
/// up.
pub struct PoolParameters {
    /// Fraction of finalization rewards charged by the passive delegation.
    pub passive_finalization_commission: AmountFraction,
    /// Fraction of baking rewards charged by the passive delegation.
    pub passive_baking_commission: AmountFraction,
    /// Fraction of transaction rewards charged by the L-pool.
    pub passive_transaction_commission: AmountFraction,
    /// Bounds on the commission rates that may be charged by bakers.
    #[serde(flatten)]
    pub commission_bounds: CommissionRanges,
    /// Minimum equity capital required for a new baker.
    pub minimum_equity_capital: Amount,
    /// Maximum fraction of the total staked capital of that a new baker can
    /// have.
    pub capital_bound: CapitalBound,
    /// The maximum leverage that a baker can have as a ratio of total stake
    /// to equity capital.
    pub leverage_bound: LeverageFactor,
}

#[derive(Debug, common::Serialize, Clone, Copy, SerdeSerialize, SerdeDeserialize)]
/// Finalization committee parameters. These parameters control which bakers are
/// in the finalization committee.
pub struct FinalizationCommitteeParameters {
    /// Minimum number of bakers to include in the finalization committee before
    /// the 'finalizer_relative_stake_threshold' takes effect.
    pub min_finalizers: u32,
    /// Maximum number of bakers to include in the finalization committee.
    pub max_finalizers: u32,
    /// Determining the staking threshold required for being eligible the
    /// finalization committee. The required amount is given by `total stake
    /// in pools * finalizer_relative_stake_threshold` provided as parts per
    /// hundred thousands. Accepted values are between a value of 0 and 1.
    pub finalizers_relative_stake_threshold: PartsPerHundredThousands,
}

#[derive(Debug, common::Serialize, Clone, Copy, SerdeSerialize, SerdeDeserialize)]
#[serde(rename_all = "camelCase")]
/// Validator score parameters. These parameters control the threshold of
/// maximal missed rounds before a validator gets suspended.
pub struct ValidatorScoreParameters {
    /// Maximal number of missed rounds before a validator gets suspended.
    pub max_missed_rounds: u64,
}

#[derive(SerdeSerialize, SerdeDeserialize, Debug, Clone)]
#[serde(tag = "updateType", content = "update")]
/// The type of an update payload.
pub enum UpdatePayload {
    #[serde(rename = "protocol")]
    Protocol(ProtocolUpdate),
    #[serde(rename = "electionDifficulty")]
    ElectionDifficulty(ElectionDifficulty),
    #[serde(rename = "euroPerEnergy")]
    EuroPerEnergy(ExchangeRate),
    #[serde(rename = "microGTUPerEuro")]
    MicroGTUPerEuro(ExchangeRate), // TODO: Rename to CCD when switching to gRPC v2.
    #[serde(rename = "foundationAccount")]
    FoundationAccount(AccountAddress),
    #[serde(rename = "mintDistribution")]
    MintDistribution(MintDistribution<ChainParameterVersion0>),
    #[serde(rename = "transactionFeeDistribution")]
    TransactionFeeDistribution(TransactionFeeDistribution),
    #[serde(rename = "gASRewards")]
    GASRewards(GASRewards),
    #[serde(rename = "bakerStakeThreshold")]
    BakerStakeThreshold(BakerParameters),
    #[serde(rename = "root")]
    Root(RootUpdate),
    #[serde(rename = "level1")]
    Level1(Level1Update),
    #[serde(rename = "addAnonymityRevoker")]
    AddAnonymityRevoker(Box<crate::id::types::ArInfo<crate::id::constants::ArCurve>>),
    #[serde(rename = "addIdentityProvider")]
    AddIdentityProvider(Box<crate::id::types::IpInfo<crate::id::constants::IpPairing>>),
    #[serde(rename = "cooldownParametersCPV1")]
    CooldownParametersCPV1(CooldownParameters),
    #[serde(rename = "poolParametersCPV1")]
    PoolParametersCPV1(PoolParameters),
    #[serde(rename = "timeParametersCPV1")]
    TimeParametersCPV1(TimeParameters),
    #[serde(rename = "mintDistributionCPV1")]
    MintDistributionCPV1(MintDistribution<ChainParameterVersion1>),
    #[serde(rename = "gASRewardsCPV2")]
    GASRewardsCPV2(GASRewardsV1),
    #[serde(rename = "TimeoutParametersCPV2")]
    TimeoutParametersCPV2(TimeoutParameters),
    #[serde(rename = "minBlockTimeCPV2")]
    MinBlockTimeCPV2(concordium_contracts_common::Duration),
    #[serde(rename = "blockEnergyLimitCPV2")]
    BlockEnergyLimitCPV2(Energy),
    #[serde(rename = "finalizationCommitteeParametersCPV2")]
    FinalizationCommitteeParametersCPV2(FinalizationCommitteeParameters),
    #[serde(rename = "validatorScoreParametersCPV3")]
    ValidatorScoreParametersCPV3(ValidatorScoreParameters),
    #[serde(rename = "createPlt")]
    CreatePlt(CreatePlt),
}

#[derive(SerdeSerialize, SerdeDeserialize, Debug, Clone, common::Serialize)]
#[serde(rename_all = "camelCase")]
pub struct CreatePlt {
    /// The symbol of the token.
    pub token_id: protocol_level_tokens::TokenId,
    /// A SHA256 hash that identifies the token module implementation.
    pub token_module: protocol_level_tokens::TokenModuleRef,
    /// The number of decimal places used in the representation of amounts of
    /// this token. This determines the smallest representable fraction of the
    /// token.
    pub decimals: u8,
    /// The initialization parameters of the token, encoded in CBOR.
    pub initialization_parameters: protocol_level_tokens::RawCbor,
}

#[derive(SerdeSerialize, SerdeDeserialize, Debug, Clone, Copy)]
#[serde(rename_all = "camelCase")]
// Since all variants are fieldless, the default JSON serialization will convert
// all the variants to simple strings.
/// Enumeration of the types of updates that are possible.
pub enum UpdateType {
    /// Update the chain protocol
    UpdateProtocol,
    /// Update the election difficulty
    UpdateElectionDifficulty,
    /// Update the euro per energy exchange rate
    UpdateEuroPerEnergy,
    /// Update the microCCD per euro exchange rate
    UpdateMicroGTUPerEuro,
    /// Update the address of the foundation account
    UpdateFoundationAccount,
    /// Update the distribution of newly minted CCD
    UpdateMintDistribution,
    /// Update the distribution of transaction fees
    UpdateTransactionFeeDistribution,
    /// Update the GAS rewards. Only applies to and including protocol version
    /// 5.
    UpdateGASRewards,
    /// Add new anonymity revoker
    UpdateAddAnonymityRevoker,
    /// Add new identity provider
    UpdateAddIdentityProvider,
    /// Update the root keys
    UpdateRootKeys,
    /// Update the level 1 keys
    UpdateLevel1Keys,
    /// Update the level 2 keys
    UpdateLevel2Keys,
    /// Update the baker pool parameters. In protocol versions <= 3 this
    /// corresponds to the the update of the baker stake threshold. In
    /// protocol version 4 and up this includes other pool parameters.
    UpdatePoolParameters,
    /// Update for cooldown parameters. Only applies to protocol version
    /// [`P4`](ProtocolVersion::P4) and up.
    UpdateCooldownParameters,
    /// Update of the time parameters. Only applies to protocol version
    /// [`P4`](ProtocolVersion::P4) and up.
    UpdateTimeParameters,
    /// Update of the GAS rewards for chain parameter version 2. Only applies to
    /// protocol version [`P6`](ProtocolVersion::P6) and up.
    UpdateGASRewardsCPV2,
    /// Update of the timeout parameters. Only applies to
    /// protocol version [`P6`](ProtocolVersion::P6) and up.
    UpdateTimeoutParameters,
    /// Update of the min block time. Only applies to
    /// protocol version [`P6`](ProtocolVersion::P6) and up.
    UpdateMinBlockTime,
    /// Update of the block energy limit. Only applies to
    /// protocol version [`P6`](ProtocolVersion::P6) and up.
    UpdateBlockEnergyLimit,
    /// Update of the finalization committee parameters. Only applies to
    /// protocol version [`P6`](ProtocolVersion::P6) and up.
    UpdateFinalizationCommitteeParameters,
    /// Update of the validator score parameters. Only applies to
    /// protocol version [`P8`](ProtocolVersion::P8) and up.
    UpdateValidatorScoreParameters,
    /// Create a new protocol level token. Only applies to
    /// protocol version [`P9`](ProtocolVersion::P9) and up.
    UpdateCreatePLT,
}

impl UpdatePayload {
    pub fn update_type(&self) -> UpdateType {
        use UpdateType::*;
        match self {
            UpdatePayload::Protocol(_) => UpdateProtocol,
            UpdatePayload::ElectionDifficulty(_) => UpdateElectionDifficulty,
            UpdatePayload::EuroPerEnergy(_) => UpdateEuroPerEnergy,
            UpdatePayload::MicroGTUPerEuro(_) => UpdateMicroGTUPerEuro,
            UpdatePayload::FoundationAccount(_) => UpdateFoundationAccount,
            UpdatePayload::MintDistribution(_) => UpdateMintDistribution,
            UpdatePayload::TransactionFeeDistribution(_) => UpdateTransactionFeeDistribution,
            UpdatePayload::GASRewards(_) => UpdateGASRewards,
            UpdatePayload::BakerStakeThreshold(_) => UpdatePoolParameters,
            UpdatePayload::Root(_) => UpdateRootKeys,
            UpdatePayload::Level1(_) => UpdateLevel1Keys,
            UpdatePayload::AddAnonymityRevoker(_) => UpdateAddAnonymityRevoker,
            UpdatePayload::AddIdentityProvider(_) => UpdateAddIdentityProvider,
            UpdatePayload::CooldownParametersCPV1(_) => UpdateCooldownParameters,
            UpdatePayload::PoolParametersCPV1(_) => UpdatePoolParameters,
            UpdatePayload::TimeParametersCPV1(_) => UpdateTimeParameters,
            UpdatePayload::MintDistributionCPV1(_) => UpdateMintDistribution,
            UpdatePayload::GASRewardsCPV2(_) => UpdateGASRewardsCPV2,
            UpdatePayload::TimeoutParametersCPV2(_) => UpdateTimeoutParameters,
            UpdatePayload::MinBlockTimeCPV2(_) => UpdateMinBlockTime,
            UpdatePayload::BlockEnergyLimitCPV2(_) => UpdateBlockEnergyLimit,
            UpdatePayload::FinalizationCommitteeParametersCPV2(_) => {
                UpdateFinalizationCommitteeParameters
            }
            UpdatePayload::ValidatorScoreParametersCPV3(_) => UpdateValidatorScoreParameters,
            UpdatePayload::CreatePlt(_) => UpdateCreatePLT,
        }
    }
}

/// The Concordium specific byte encoding of the [`UpdatePayload`].
///
/// Note this type cannot implement [`common::Deserial`] directly, but is
/// implemented as part of [`UpdateInstruction`] since the payload byte length
/// information is stored in [`UpdateHeader`].
pub type EncodedUpdatePayload = common::Encoded<UpdatePayload>;

impl EncodedUpdatePayload {
    /// Get the size of the payload.
    pub fn size(&self) -> PayloadSize {
        PayloadSize {
            size: self.bytes.len() as u32,
        }
    }
}

impl common::Serial for EncodedUpdatePayload {
    fn serial<B: Buffer>(&self, out: &mut B) {
        out.write_all(self.as_ref())
            .expect("Writing to buffer should succeed.");
    }
}

/// The chain update block item
#[derive(Debug, Clone, common::Serial)]
pub struct UpdateInstruction {
<<<<<<< HEAD
    /// Information header about this chain update block item.
    pub header:     UpdateHeader,
    /// Encoding of the payload for this specific update.
    /// Needs to be further decoded for more details.
    ///
    /// Note that new Concordium Protocol Versions might introduce new
    /// `UpdatePayload` variants causing the decoding to fail, meaning
    /// this error would have to be handled in order to stay forward-compatible.
    pub payload:    EncodedUpdatePayload,
    /// Map of chain governance key index to signature.
=======
    pub header: UpdateHeader,
    pub payload: UpdatePayload,
>>>>>>> 01f02e46
    pub signatures: UpdateInstructionSignature,
}

impl common::Deserial for UpdateInstruction {
    fn deserial<R: ReadBytesExt>(source: &mut R) -> ParseResult<Self> {
        use common::Get;
        let header: UpdateHeader = source.get()?;
        let payload = {
            let len = u32::from(header.payload_size);
            let usize_len = len.try_into()?;
            let mut bytes = Vec::with_capacity(usize_len);
            let read_len = source.take(len.into()).read_to_end(&mut bytes)?;
            anyhow::ensure!(
                read_len == usize_len,
                "Unable to read the expected number of bytes from the update payload, expected \
                 {usize_len}B but only got {read_len}"
            );
            EncodedUpdatePayload::from(bytes)
        };
        let signatures = source.get()?;
        Ok(Self {
            header,
            payload,
            signatures,
        })
    }
}

/// Implementors of this trait can sign update instructions.
pub trait UpdateSigner {
    /// Sign the specified transaction hash, allocating and returning the
    /// signatures.
    fn sign_update_hash(&self, hash_to_sign: &hashes::UpdateSignHash)
        -> UpdateInstructionSignature;
}

impl UpdateSigner for &BTreeMap<UpdateKeysIndex, UpdateKeyPair> {
    fn sign_update_hash(
        &self,
        hash_to_sign: &hashes::UpdateSignHash,
    ) -> UpdateInstructionSignature {
        let signatures = self
            .iter()
            .map(|(ki, kp)| (*ki, kp.sign(hash_to_sign.as_ref())))
            .collect::<BTreeMap<_, _>>();
        UpdateInstructionSignature { signatures }
    }
}

impl UpdateSigner for &[(UpdateKeysIndex, UpdateKeyPair)] {
    fn sign_update_hash(
        &self,
        hash_to_sign: &hashes::UpdateSignHash,
    ) -> UpdateInstructionSignature {
        let signatures = self
            .iter()
            .map(|(ki, kp)| (*ki, kp.sign(hash_to_sign.as_ref())))
            .collect::<BTreeMap<_, _>>();
        UpdateInstructionSignature { signatures }
    }
}

#[derive(Debug, Clone, Copy, common::Serialize)]
/// A header common to all update instructions.
pub struct UpdateHeader {
    /// Sequence number of the update. Each update queue maintains its own
    /// sequence number.
    pub seq_number: UpdateSequenceNumber,
    /// An effective time of the update. 0 is used to mean "immediate".
    pub effective_time: TransactionTime,
    /// Timeout of the update. The timeout must not be after the effective time.
    pub timeout: TransactionTime,
    /// Size of the update instruction payload.
    pub payload_size: PayloadSize,
}

#[derive(Debug, Clone, common::Serial, Into)]
/// Signature of an update instruction.
pub struct UpdateInstructionSignature {
    #[map_size_length = 2]
    pub signatures: BTreeMap<UpdateKeysIndex, Signature>,
}

impl Deserial for UpdateInstructionSignature {
    fn deserial<R: ReadBytesExt>(source: &mut R) -> ParseResult<Self> {
        let len = u16::deserial(source)?;
        anyhow::ensure!(len != 0, "There must be at least one signature.");
        let signatures = deserial_map_no_length(source, len as usize)?;
        Ok(Self { signatures })
    }
}

/// A module that provides helpers for constructing and signing update
/// instructions.
pub mod update {
    use sha2::Digest;
    use std::io::Write;

    use super::*;
    fn compute_sign_hash(
        header: &UpdateHeader,
        payload: &EncodedUpdatePayload, // serialized payload
    ) -> hashes::UpdateSignHash {
        let mut hasher = sha2::Sha256::new();
        header.serial(&mut hasher);
        hasher
            .write_all(payload.as_ref())
            .expect("Writing to hasher does not fail.");
        <[u8; 32]>::from(hasher.finalize()).into()
    }

    /// Construct an update instruction and sign it.
    pub fn update(
        signer: impl UpdateSigner,
        seq_number: UpdateSequenceNumber,
        effective_time: TransactionTime,
        timeout: TransactionTime,
        payload: UpdatePayload,
    ) -> UpdateInstruction {
        let serialized_payload = EncodedUpdatePayload::encode(&payload);
        let header = UpdateHeader {
            seq_number,
            effective_time,
            timeout,
            payload_size: serialized_payload.size(),
        };
        let signatures = signer.sign_update_hash(&compute_sign_hash(&header, &serialized_payload));
        UpdateInstruction {
            header,
            payload: serialized_payload,
            signatures,
        }
    }
}

impl Serial for UpdatePayload {
    fn serial<B: Buffer>(&self, out: &mut B) {
        match self {
            UpdatePayload::Protocol(pu) => {
                1u8.serial(out);
                pu.serial(out)
            }
            UpdatePayload::ElectionDifficulty(ed) => {
                2u8.serial(out);
                ed.serial(out);
            }
            UpdatePayload::EuroPerEnergy(ee) => {
                3u8.serial(out);
                ee.serial(out);
            }
            UpdatePayload::MicroGTUPerEuro(me) => {
                4u8.serial(out);
                me.serial(out);
            }
            UpdatePayload::FoundationAccount(fa) => {
                5u8.serial(out);
                fa.serial(out);
            }
            UpdatePayload::MintDistribution(md) => {
                6u8.serial(out);
                md.serial(out);
            }
            UpdatePayload::TransactionFeeDistribution(tf) => {
                7u8.serial(out);
                tf.serial(out);
            }
            UpdatePayload::GASRewards(gr) => {
                8u8.serial(out);
                gr.serial(out);
            }
            UpdatePayload::BakerStakeThreshold(bs) => {
                9u8.serial(out);
                bs.serial(out)
            }
            UpdatePayload::Root(ru) => {
                10u8.serial(out);
                ru.serial(out)
            }
            UpdatePayload::Level1(l1) => {
                11u8.serial(out);
                l1.serial(out)
            }
            UpdatePayload::AddAnonymityRevoker(add_ar) => {
                12u8.serial(out);
                let mut inner = Vec::new();
                add_ar.serial(&mut inner);
                (inner.len() as u32).serial(out);
                out.write_all(&inner).unwrap();
            }
            UpdatePayload::AddIdentityProvider(add_ip) => {
                13u8.serial(out);
                let mut inner = Vec::new();
                add_ip.serial(&mut inner);
                (inner.len() as u32).serial(out);
                out.write_all(&inner).unwrap();
            }
            UpdatePayload::CooldownParametersCPV1(cp) => {
                14u8.serial(out);
                cp.serial(out)
            }
            UpdatePayload::PoolParametersCPV1(pp) => {
                15u8.serial(out);
                pp.serial(out)
            }
            UpdatePayload::TimeParametersCPV1(tp) => {
                16u8.serial(out);
                tp.serial(out)
            }
            UpdatePayload::MintDistributionCPV1(md) => {
                17u8.serial(out);
                md.serial(out)
            }
            UpdatePayload::TimeoutParametersCPV2(update) => {
                18u8.serial(out);
                update.serial(out)
            }
            UpdatePayload::MinBlockTimeCPV2(update) => {
                19u8.serial(out);
                update.serial(out)
            }
            UpdatePayload::BlockEnergyLimitCPV2(update) => {
                20u8.serial(out);
                update.serial(out)
            }
            UpdatePayload::GASRewardsCPV2(update) => {
                21u8.serial(out);
                update.serial(out)
            }
            UpdatePayload::FinalizationCommitteeParametersCPV2(update) => {
                22u8.serial(out);
                update.serial(out)
            }
            UpdatePayload::ValidatorScoreParametersCPV3(update) => {
                23u8.serial(out);
                update.serial(out)
            }
            UpdatePayload::CreatePlt(update) => {
                24u8.serial(out);
                update.serial(out)
            }
        }
    }
}

impl Deserial for UpdatePayload {
    fn deserial<R: ReadBytesExt>(source: &mut R) -> ParseResult<Self> {
        match u8::deserial(source)? {
            1u8 => Ok(UpdatePayload::Protocol(source.get()?)),
            2u8 => Ok(UpdatePayload::ElectionDifficulty(source.get()?)),
            3u8 => Ok(UpdatePayload::EuroPerEnergy(source.get()?)),
            4u8 => Ok(UpdatePayload::MicroGTUPerEuro(source.get()?)),
            5u8 => Ok(UpdatePayload::FoundationAccount(source.get()?)),
            6u8 => Ok(UpdatePayload::MintDistribution(source.get()?)),
            7u8 => Ok(UpdatePayload::TransactionFeeDistribution(source.get()?)),
            8u8 => Ok(UpdatePayload::GASRewards(source.get()?)),
            9u8 => Ok(UpdatePayload::BakerStakeThreshold(source.get()?)),
            10u8 => Ok(UpdatePayload::Root(source.get()?)),
            11u8 => Ok(UpdatePayload::Level1(source.get()?)),
            12u8 => {
                let len: u32 = source.get()?;
                let mut limited = std::io::Read::take(source, len.into());
                let ar = limited.get()?;
                if limited.limit() == 0 {
                    Ok(UpdatePayload::AddAnonymityRevoker(ar))
                } else {
                    anyhow::bail!(
                        "Incorrectly serialized anonymity revoker. Not all data was consumed."
                    )
                }
            }
            13u8 => {
                let len: u32 = source.get()?;
                let mut limited = std::io::Read::take(source, len.into());
                let ip = limited.get()?;
                if limited.limit() == 0 {
                    Ok(UpdatePayload::AddIdentityProvider(ip))
                } else {
                    anyhow::bail!(
                        "Incorrectly serialized identity provider. Not all data was consumed."
                    )
                }
            }
            14u8 => Ok(UpdatePayload::CooldownParametersCPV1(source.get()?)),
            15u8 => Ok(UpdatePayload::PoolParametersCPV1(source.get()?)),
            16u8 => Ok(UpdatePayload::TimeParametersCPV1(source.get()?)),
            17u8 => Ok(UpdatePayload::MintDistributionCPV1(source.get()?)),
            18u8 => Ok(UpdatePayload::TimeoutParametersCPV2(source.get()?)),
            19u8 => Ok(UpdatePayload::MinBlockTimeCPV2(source.get()?)),
            20u8 => Ok(UpdatePayload::BlockEnergyLimitCPV2(source.get()?)),
            21u8 => Ok(UpdatePayload::GASRewardsCPV2(source.get()?)),
            22u8 => Ok(UpdatePayload::FinalizationCommitteeParametersCPV2(
                source.get()?,
            )),
            23u8 => Ok(UpdatePayload::ValidatorScoreParametersCPV3(source.get()?)),
            24u8 => Ok(UpdatePayload::CreatePlt(source.get()?)),
            tag => anyhow::bail!("Unknown update payload tag {}", tag),
        }
    }
}

#[cfg(test)]
mod tests {
    use super::*;

    #[test]
    fn test_payload_encode_decode() {
        let update = ProtocolUpdate {
            message: "Protocol update 5".to_string(),
            specification_url: "https://some-url.com".to_string(),
            specification_hash: [12u8; 32].into(),
            specification_auxiliary_data: Vec::new(),
        };
        let payload = UpdatePayload::Protocol(update.clone());
        let decoded = EncodedUpdatePayload::encode(&payload)
            .decode()
            .expect("Failed decoding UpdatePayload");
        let UpdatePayload::Protocol(decoded) = decoded else {
            panic!("Unexpected update payload type");
        };
        assert_eq!(update, decoded);
    }
}<|MERGE_RESOLUTION|>--- conflicted
+++ resolved
@@ -934,21 +934,16 @@
 /// The chain update block item
 #[derive(Debug, Clone, common::Serial)]
 pub struct UpdateInstruction {
-<<<<<<< HEAD
     /// Information header about this chain update block item.
-    pub header:     UpdateHeader,
+    pub header: UpdateHeader,
     /// Encoding of the payload for this specific update.
     /// Needs to be further decoded for more details.
     ///
     /// Note that new Concordium Protocol Versions might introduce new
     /// `UpdatePayload` variants causing the decoding to fail, meaning
     /// this error would have to be handled in order to stay forward-compatible.
-    pub payload:    EncodedUpdatePayload,
+    pub payload: EncodedUpdatePayload,
     /// Map of chain governance key index to signature.
-=======
-    pub header: UpdateHeader,
-    pub payload: UpdatePayload,
->>>>>>> 01f02e46
     pub signatures: UpdateInstructionSignature,
 }
 
