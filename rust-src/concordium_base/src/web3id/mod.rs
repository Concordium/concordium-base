//! Functionality related to constructing and verifying Web3ID proofs.
//!
//! The main entrypoints in this module are the [`verify`](Presentation::verify)
//! function for verifying [`Presentation`]s in the context of given public
//! data, and the [`prove`](Request::prove) function for constructing a proof.

pub mod did;
mod proofs;

#[cfg(test)]
mod test;

use crate::{
    base::CredentialRegistrationID,
    cis4_types::IssuerKey,
    common::{base16_decode_string, base16_encode_string},
    curve_arithmetic::Curve,
    id::{
        constants::{ArCurve, AttributeKind},
        id_proof_types::{AtomicProof, AtomicStatement},
        types::{Attribute, AttributeTag, GlobalContext, IpIdentity},
    },
    pedersen_commitment,
};
use concordium_contracts_common::{
    hashes::HashBytes, ContractAddress, OwnedEntrypointName, OwnedParameter, Timestamp,
};

use crate::web3id::did::{IdentifierType, Method, Network};

use serde::de::DeserializeOwned;
use std::{
    collections::{BTreeMap, BTreeSet},
    marker::PhantomData,
    str::FromStr,
};

/// Domain separation string used when the issuer signs the commitments.
pub const COMMITMENT_SIGNATURE_DOMAIN_STRING: &[u8] = b"WEB3ID:COMMITMENTS";

/// Domain separation string used when signing the revoke transaction
/// using the credential secret key.
pub const REVOKE_DOMAIN_STRING: &[u8] = b"WEB3ID:REVOKE";

/// Domain separation string used when signing the linking proof using
/// the credential secret key.
pub const LINKING_DOMAIN_STRING: &[u8] = b"WEB3ID:LINKING";

/// A statement about a single credential, either an identity credential or a
/// Web3 credential.
#[derive(Debug, Clone, serde::Deserialize, PartialEq, Eq)]
#[serde(
    try_from = "serde_json::Value",
    bound(deserialize = "C: Curve, AttributeType: Attribute<C::Scalar> + DeserializeOwned")
)]
pub enum CredentialStatement<C: Curve, AttributeType: Attribute<C::Scalar>> {
    /// Statement about a credential derived from an identity issued by an
    /// identity provider.
    Account {
        network: Network,
        cred_id: CredentialRegistrationID,
        statement: Vec<AtomicStatement<C, AttributeTag, AttributeType>>,
    },
    /// Statement about a credential issued by a Web3 identity provider, a smart
    /// contract.
    Web3Id {
        /// The credential type. This is chosen by the provider to provide
        /// some information about what the credential is about.
        ty: BTreeSet<String>,
        network: Network,
        /// Reference to a specific smart contract instance that issued the
        /// credential.
        contract: ContractAddress,
        /// Credential identifier inside the contract.
        credential: CredentialHolderId,
        statement: Vec<AtomicStatement<C, String, AttributeType>>,
    },
}

impl<C: Curve, AttributeType: Attribute<C::Scalar> + DeserializeOwned> TryFrom<serde_json::Value>
    for CredentialStatement<C, AttributeType>
{
    type Error = anyhow::Error;

    fn try_from(mut value: serde_json::Value) -> Result<Self, Self::Error> {
        let id_value = get_field(&mut value, "id")?;
        let Some(Ok((_, id))) = id_value.as_str().map(did::parse_did) else {
            anyhow::bail!("id field is not a valid DID");
        };
        match id.ty {
            IdentifierType::Credential { cred_id } => {
                let statement = get_field(&mut value, "statement")?;
                Ok(Self::Account {
                    network: id.network,
                    cred_id,
                    statement: serde_json::from_value(statement)?,
                })
            }
            IdentifierType::ContractData {
                address,
                entrypoint,
                parameter,
            } => {
                let statement = get_field(&mut value, "statement")?;
                let ty = get_field(&mut value, "type")?;
                anyhow::ensure!(entrypoint == "credentialEntry", "Invalid entrypoint.");
                Ok(Self::Web3Id {
                    ty: serde_json::from_value(ty)?,
                    network: id.network,
                    contract: address,
                    credential: CredentialHolderId::new(ed25519_dalek::VerifyingKey::from_bytes(
                        &parameter.as_ref().try_into()?,
                    )?),
                    statement: serde_json::from_value(statement)?,
                })
            }
            _ => {
                anyhow::bail!("Only ID credentials and Web3 credentials are supported.")
            }
        }
    }
}

impl<C: Curve, AttributeType: Attribute<C::Scalar> + serde::Serialize> serde::Serialize
    for CredentialStatement<C, AttributeType>
{
    fn serialize<S>(&self, serializer: S) -> Result<S::Ok, S::Error>
    where
        S: serde::Serializer,
    {
        match self {
            CredentialStatement::Account {
                network,
                cred_id,
                statement,
            } => {
                let json = serde_json::json!({
                    "id": format!("did:ccd:{network}:cred:{cred_id}"),
                    "statement": statement,
                });
                json.serialize(serializer)
            }
            CredentialStatement::Web3Id {
                network,
                contract,
                credential,
                statement,
                ty,
            } => {
                let json = serde_json::json!({
                    "type": ty,
                    "id": format!("did:ccd:{network}:sci:{}:{}/credentialEntry/{}", contract.index, contract.subindex, credential),
                    "statement": statement,
                });
                json.serialize(serializer)
            }
        }
    }
}

/// A pair of a statement and a proof.
pub type StatementWithProof<C, TagType, AttributeType> = (
    AtomicStatement<C, TagType, AttributeType>,
    AtomicProof<C, AttributeType>,
);

/// Metadata of a single credential.
pub enum CredentialMetadata {
    /// Metadata of an account credential, i.e., a credential derived from an
    /// identity object.
    Account {
        issuer: IpIdentity,
        cred_id: CredentialRegistrationID,
    },
    /// Metadata of a Web3Id credential.
    Web3Id {
        contract: ContractAddress,
        holder: CredentialHolderId,
    },
}

/// Metadata about a single [`CredentialProof`].
pub struct ProofMetadata {
    /// Timestamp of when the proof was created.
    pub created: chrono::DateTime<chrono::Utc>,
    pub network: Network,
    /// The DID of the credential the proof is about.
    pub cred_metadata: CredentialMetadata,
}

impl<C: Curve, AttributeType: Attribute<C::Scalar>> CredentialProof<C, AttributeType> {
    pub fn metadata(&self) -> ProofMetadata {
        match self {
            CredentialProof::Account {
                created,
                network,
                cred_id,
                issuer,
                proofs: _,
            } => ProofMetadata {
                created: *created,
                network: *network,
                cred_metadata: CredentialMetadata::Account {
                    issuer: *issuer,
                    cred_id: *cred_id,
                },
            },
            CredentialProof::Web3Id {
                created,
                holder,
                network,
                contract,
                ty: _,
                commitments: _,
                proofs: _,
            } => ProofMetadata {
                created: *created,
                network: *network,
                cred_metadata: CredentialMetadata::Web3Id {
                    contract: *contract,
                    holder: *holder,
                },
            },
        }
    }

    /// Extract the statement from the proof.
    pub fn statement(&self) -> CredentialStatement<C, AttributeType> {
        match self {
            CredentialProof::Account {
                network,
                cred_id,
                proofs,
                ..
            } => CredentialStatement::Account {
                network: *network,
                cred_id: *cred_id,
                statement: proofs.iter().map(|(x, _)| x.clone()).collect(),
            },
            CredentialProof::Web3Id {
                holder,
                network,
                contract,
                ty,
                proofs,
                ..
            } => CredentialStatement::Web3Id {
                ty: ty.clone(),
                network: *network,
                contract: *contract,
                credential: *holder,
                statement: proofs.iter().map(|(x, _)| x.clone()).collect(),
            },
        }
    }
}

#[derive(Clone, serde::Deserialize)]
#[serde(bound(deserialize = "C: Curve, AttributeType: Attribute<C::Scalar> + DeserializeOwned"))]
#[serde(try_from = "serde_json::Value")]
/// A proof corresponding to one [`CredentialStatement`]. This contains almost
/// all the information needed to verify it, except the issuer's public key in
/// case of the `Web3Id` proof, and the public commitments in case of the
/// `Account` proof.
pub enum CredentialProof<C: Curve, AttributeType: Attribute<C::Scalar>> {
    Account {
        /// Creation timestamp of the proof.
        created: chrono::DateTime<chrono::Utc>,
        network: Network,
        /// Reference to the credential to which this statement applies.
        cred_id: CredentialRegistrationID,
        /// Issuer of this credential, the identity provider index on the
        /// relevant network.
        issuer: IpIdentity,
        proofs: Vec<StatementWithProof<C, AttributeTag, AttributeType>>,
    },
    Web3Id {
        /// Creation timestamp of the proof.
        created: chrono::DateTime<chrono::Utc>,
        /// Owner of the credential, a public key.
        holder: CredentialHolderId,
        network: Network,
        /// Reference to a specific smart contract instance.
        contract: ContractAddress,
        /// The credential type. This is chosen by the provider to provide
        /// some information about what the credential is about.
        ty: BTreeSet<String>,
        /// Commitments that the user has. These are all the commitments that
        /// are part of the credential, indexed by the attribute tag.
        commitments: SignedCommitments<C>,
        /// Individual proofs for statements.
        proofs: Vec<StatementWithProof<C, String, AttributeType>>,
    },
}

/// Commitments signed by the issuer.
#[derive(serde::Serialize, serde::Deserialize, Clone, Debug, crate::common::Serialize)]
#[serde(bound = "C: Curve")]
pub struct SignedCommitments<C: Curve> {
    #[serde(
        serialize_with = "crate::common::base16_encode",
        deserialize_with = "crate::common::base16_decode"
    )]
    pub signature: ed25519_dalek::Signature,
    pub commitments: BTreeMap<String, pedersen_commitment::Commitment<C>>,
}

impl<C: Curve> SignedCommitments<C> {
    /// Sign commitments for the owner.
    pub fn from_commitments(
        commitments: BTreeMap<String, pedersen_commitment::Commitment<C>>,
        holder: &CredentialHolderId,
        signer: &impl Web3IdSigner,
        issuer_contract: ContractAddress,
    ) -> Self {
        use crate::common::Serial;
        let mut data = COMMITMENT_SIGNATURE_DOMAIN_STRING.to_vec();
        holder.serial(&mut data);
        issuer_contract.serial(&mut data);
        commitments.serial(&mut data);
        Self {
            signature: signer.sign(&data),
            commitments,
        }
    }

    pub fn from_secrets<AttributeType: Attribute<C::Scalar>>(
        global: &GlobalContext<C>,
        values: &BTreeMap<String, AttributeType>,
        randomness: &BTreeMap<String, pedersen_commitment::Randomness<C>>,
        holder: &CredentialHolderId,
        signer: &impl Web3IdSigner,
        issuer_contract: ContractAddress,
    ) -> Option<Self> {
        // TODO: This is a bit inefficient. We don't need the intermediate map, we can
        // just serialize directly.

        let cmm_key = &global.on_chain_commitment_key;
        let mut commitments = BTreeMap::new();
        for ((vi, value), (ri, randomness)) in values.iter().zip(randomness.iter()) {
            if vi != ri {
                return None;
            }
            commitments.insert(
                ri.clone(),
                cmm_key.hide(
                    &pedersen_commitment::Value::<C>::new(value.to_field_element()),
                    randomness,
                ),
            );
        }
        Some(Self::from_commitments(
            commitments,
            holder,
            signer,
            issuer_contract,
        ))
    }
}

impl<C: Curve, AttributeType: Attribute<C::Scalar> + serde::Serialize> serde::Serialize
    for CredentialProof<C, AttributeType>
{
    fn serialize<S>(&self, serializer: S) -> Result<S::Ok, S::Error>
    where
        S: serde::Serializer,
    {
        match self {
            CredentialProof::Account {
                created,
                network,
                cred_id,
                issuer,
                proofs,
            } => {
                let json = serde_json::json!({
                    "type": ["VerifiableCredential", "ConcordiumVerifiableCredential"],
                    "issuer": format!("did:ccd:{network}:idp:{issuer}"),
                    "credentialSubject": {
                        "id": format!("did:ccd:{network}:cred:{cred_id}"),
                        "statement": proofs.iter().map(|x| &x.0).collect::<Vec<_>>(),
                        "proof": {
                            "type": "ConcordiumZKProofV3",
                            "created": created,
                            "proofValue": proofs.iter().map(|x| &x.1).collect::<Vec<_>>(),
                        }
                    }
                });
                json.serialize(serializer)
            }
            CredentialProof::Web3Id {
                created,
                network,
                contract,
                ty,
                commitments,
                proofs,
                holder,
            } => {
                let json = serde_json::json!({
                    "type": ty,
                    "issuer": format!("did:ccd:{network}:sci:{}:{}/issuer", contract.index, contract.subindex),
                    "credentialSubject": {
                        "id": format!("did:ccd:{network}:pkc:{}", holder),
                        "statement": proofs.iter().map(|x| &x.0).collect::<Vec<_>>(),
                        "proof": {
                            "type": "ConcordiumZKProofV3",
                            "created": created,
                            "commitments": commitments,
                            "proofValue": proofs.iter().map(|x| &x.1).collect::<Vec<_>>(),
                        }
                    }
                });
                json.serialize(serializer)
            }
        }
    }
}

/// Extract the value at the given key. This mutates the `value` replacing the
/// value at the provided key with `Null`.
fn get_field(
    value: &mut serde_json::Value,
    field: &'static str,
) -> anyhow::Result<serde_json::Value> {
    match value.get_mut(field) {
        Some(v) => Ok(v.take()),
        None => anyhow::bail!("Field {field} is not present."),
    }
}

/// Extract an optional value at the given key. This mutates the `value`
/// replacing the value at the provided key with `Null`.
fn get_optional_field(
    value: &mut serde_json::Value,
    field: &'static str,
) -> anyhow::Result<serde_json::Value> {
    match value.get_mut(field) {
        Some(v) => Ok(v.take()),
        None => Ok(serde_json::Value::Null),
    }
}

impl<C: Curve, AttributeType: Attribute<C::Scalar> + serde::de::DeserializeOwned>
    TryFrom<serde_json::Value> for CredentialProof<C, AttributeType>
{
    type Error = anyhow::Error;

    fn try_from(mut value: serde_json::Value) -> Result<Self, Self::Error> {
        let issuer: String = serde_json::from_value(get_field(&mut value, "issuer")?)?;
        let ty: BTreeSet<String> = serde_json::from_value(get_field(&mut value, "type")?)?;
        anyhow::ensure!(
            ty.contains("VerifiableCredential") && ty.contains("ConcordiumVerifiableCredential")
        );
        let mut credential_subject = get_field(&mut value, "credentialSubject")?;
        let issuer = did::parse_did(&issuer)
            .map_err(|e| anyhow::anyhow!("Unable to parse issuer: {e}"))?
            .1;
        match issuer.ty {
            IdentifierType::Idp { idp_identity } => {
                let id = get_field(&mut credential_subject, "id")?;
                let Some(Ok(id)) = id.as_str().map(did::parse_did) else {
                    anyhow::bail!("Credential ID invalid.")
                };
                let IdentifierType::Credential { cred_id } = id.1.ty else {
                    anyhow::bail!("Credential identifier must be a public key.")
                };
                anyhow::ensure!(issuer.network == id.1.network);
                let statement: Vec<AtomicStatement<_, _, _>> =
                    serde_json::from_value(get_field(&mut credential_subject, "statement")?)?;

                let mut proof = get_field(&mut credential_subject, "proof")?;

                anyhow::ensure!(
                    get_field(&mut proof, "type")?.as_str() == Some("ConcordiumZKProofV3")
                );
                let created = serde_json::from_value::<chrono::DateTime<chrono::Utc>>(get_field(
                    &mut proof, "created",
                )?)?;

                let proof_value: Vec<_> =
                    serde_json::from_value(get_field(&mut proof, "proofValue")?)?;

                anyhow::ensure!(proof_value.len() == statement.len());
                let proofs = statement.into_iter().zip(proof_value).collect();
                Ok(Self::Account {
                    created,
                    network: issuer.network,
                    cred_id,
                    issuer: idp_identity,
                    proofs,
                })
            }
            IdentifierType::ContractData {
                address,
                entrypoint,
                parameter,
            } => {
                anyhow::ensure!(entrypoint == "issuer", "Invalid issuer DID.");
                anyhow::ensure!(
                    parameter.as_ref().is_empty(),
                    "Issuer must have an empty parameter."
                );
                let id = get_field(&mut credential_subject, "id")?;
                let Some(Ok(id)) = id.as_str().map(did::parse_did) else {
                    anyhow::bail!("Credential ID invalid.")
                };
                let IdentifierType::PublicKey { key } = id.1.ty else {
                    anyhow::bail!("Credential identifier must be a public key.")
                };
                anyhow::ensure!(issuer.network == id.1.network);
                // Make sure that the id's point to the same credential.
                let statement: Vec<AtomicStatement<_, _, _>> =
                    serde_json::from_value(get_field(&mut credential_subject, "statement")?)?;

                let mut proof = get_field(&mut credential_subject, "proof")?;

                anyhow::ensure!(
                    get_field(&mut proof, "type")?.as_str() == Some("ConcordiumZKProofV3")
                );
                let created = serde_json::from_value::<chrono::DateTime<chrono::Utc>>(get_field(
                    &mut proof, "created",
                )?)?;

                let commitments = serde_json::from_value(get_field(&mut proof, "commitments")?)?;

                let proof_value: Vec<_> =
                    serde_json::from_value(get_field(&mut proof, "proofValue")?)?;

                anyhow::ensure!(proof_value.len() == statement.len());
                let proofs = statement.into_iter().zip(proof_value).collect();

                Ok(Self::Web3Id {
                    created,
                    holder: CredentialHolderId::new(key),
                    network: issuer.network,
                    contract: address,
                    commitments,
                    proofs,
                    ty,
                })
            }
            _ => anyhow::bail!("Only IDPs and smart contracts can be issuers."),
        }
    }
}

impl<C: Curve, AttributeType: Attribute<C::Scalar>> crate::common::Serial
    for CredentialProof<C, AttributeType>
{
    fn serial<B: crate::common::Buffer>(&self, out: &mut B) {
        match self {
            CredentialProof::Account {
                created,
                network,
                cred_id,
                proofs,
                issuer,
            } => {
                0u8.serial(out);
                created.timestamp_millis().serial(out);
                network.serial(out);
                cred_id.serial(out);
                issuer.serial(out);
                proofs.serial(out)
            }
            CredentialProof::Web3Id {
                created,
                network,
                contract,
                commitments,
                proofs,
                holder,
                ty,
            } => {
                1u8.serial(out);
                created.timestamp_millis().serial(out);
                let len = ty.len() as u8;
                len.serial(out);
                for s in ty {
                    (s.len() as u16).serial(out);
                    out.write_all(s.as_bytes())
                        .expect("Writing to buffer succeeds.");
                }
                network.serial(out);
                contract.serial(out);
                holder.serial(out);
                commitments.serial(out);
                proofs.serial(out)
            }
        }
    }
}

#[doc(hidden)]
#[derive(Copy, Clone, Eq, PartialEq, Ord, PartialOrd)]
/// Used as a phantom type to indicate a Web3ID challenge.
pub enum Web3IdChallengeMarker {}

/// Sha256 challenge string that serves as a distinguishing context when requesting
/// proofs.
pub type Sha256Challenge = HashBytes<Web3IdChallengeMarker>;

/// Context challenge that serves as a distinguishing context when requesting
/// proofs.
#[derive(Clone, Eq, PartialEq, Ord, PartialOrd, serde::Deserialize, serde::Serialize, Debug)]
pub struct Context {
    /// This part of the challenge is supposed to be provided by the dapp backend (e.g. merchant backend).
    pub given: Vec<GivenContext>,
    /// This part of the challenge is supposed to be provided by the wallet or ID app.
    pub requested: Vec<GivenContext>,
}

#[derive(
    Clone,
    Eq,
    PartialEq,
    Ord,
    PartialOrd,
    serde::Deserialize,
    serde::Serialize,
    crate::common::Serial,
    crate::common::Deserial,
    Debug,
)]
pub struct GivenContext {
    pub label: String,
    pub context: String,
}

/// A challenge that can be added to the proof transcript.
#[derive(serde::Deserialize, serde::Serialize)]
// The type is `untagged` to be backward compatible with old proofs and requests.
#[serde(untagged)]
#[derive(Clone, Eq, PartialEq, Ord, PartialOrd, Debug)]
pub enum Challenge {
    Sha256(Sha256Challenge),
    V1(Context),
}

#[derive(Clone, serde::Serialize, serde::Deserialize, PartialEq, Eq, Debug)]
#[serde(rename_all = "camelCase")]
#[serde(bound(
    serialize = "C: Curve, AttributeType: Attribute<C::Scalar> + serde::Serialize",
    deserialize = "C: Curve, AttributeType: Attribute<C::Scalar> + DeserializeOwned"
))]
/// A request for a proof. This is the statement and challenge. The secret data
/// comes separately.
pub struct Request<C: Curve, AttributeType: Attribute<C::Scalar>> {
    pub challenge: Challenge,
    pub credential_statements: Vec<CredentialStatement<C, AttributeType>>,
}

#[repr(transparent)]
#[doc(hidden)]
/// An ed25519 public key tagged with a phantom type parameter based on its
/// role, e.g., an owner of a credential or a revocation key.
pub struct Ed25519PublicKey<Role> {
    pub public_key: ed25519_dalek::VerifyingKey,
    phantom: PhantomData<Role>,
}

impl<Role> From<ed25519_dalek::VerifyingKey> for Ed25519PublicKey<Role> {
    fn from(value: ed25519_dalek::VerifyingKey) -> Self {
        Self::new(value)
    }
}

impl<Role> serde::Serialize for Ed25519PublicKey<Role> {
    fn serialize<S>(&self, serializer: S) -> Result<S::Ok, S::Error>
    where
        S: serde::Serializer,
    {
        let s = self.to_string();
        s.serialize(serializer)
    }
}

impl<'de, Role> serde::Deserialize<'de> for Ed25519PublicKey<Role> {
    fn deserialize<D>(deserializer: D) -> Result<Self, D::Error>
    where
        D: serde::Deserializer<'de>,
    {
        use serde::de::Error;
        let s: String = String::deserialize(deserializer)?;
        s.try_into().map_err(D::Error::custom)
    }
}

#[derive(thiserror::Error, Debug)]
pub enum Ed25519PublicKeyFromStrError {
    #[error("Not a valid hex string: {0}")]
    InvalidHex(#[from] hex::FromHexError),
    #[error("Not a valid representation of a public key: {0}")]
    InvalidBytes(#[from] ed25519_dalek::SignatureError),
}

impl<Role> TryFrom<String> for Ed25519PublicKey<Role> {
    type Error = Ed25519PublicKeyFromStrError;

    fn try_from(value: String) -> Result<Self, Self::Error> {
        Self::try_from(value.as_str())
    }
}

impl<Role> FromStr for Ed25519PublicKey<Role> {
    type Err = Ed25519PublicKeyFromStrError;

    fn from_str(s: &str) -> Result<Self, Self::Err> {
        Self::try_from(s)
    }
}

impl<Role> TryFrom<&str> for Ed25519PublicKey<Role> {
    type Error = Ed25519PublicKeyFromStrError;

    fn try_from(value: &str) -> Result<Self, Self::Error> {
        let bytes: [u8; 32] = hex::decode(value)?.try_into().map_err(|_| {
            Self::Error::InvalidBytes(ed25519_dalek::SignatureError::from_source(
                "Incorrect public key length.",
            ))
        })?;
        Ok(Self::new(ed25519_dalek::VerifyingKey::from_bytes(&bytes)?))
    }
}

impl<Role> Ed25519PublicKey<Role> {
    pub fn new(public_key: ed25519_dalek::VerifyingKey) -> Self {
        Self {
            public_key,
            phantom: PhantomData,
        }
    }
}

impl<Role> std::fmt::Debug for Ed25519PublicKey<Role> {
    fn fmt(&self, f: &mut std::fmt::Formatter<'_>) -> std::fmt::Result {
        for byte in self.public_key.as_bytes() {
            write!(f, "{:02x}", byte)?;
        }
        Ok(())
    }
}

impl<Role> std::fmt::Display for Ed25519PublicKey<Role> {
    fn fmt(&self, f: &mut std::fmt::Formatter<'_>) -> std::fmt::Result {
        for byte in self.public_key.as_bytes() {
            write!(f, "{:02x}", byte)?;
        }
        Ok(())
    }
}

// Manual trait implementations to avoid bounds on the `Role` parameter.
impl<Role> Eq for Ed25519PublicKey<Role> {}

impl<Role> PartialEq for Ed25519PublicKey<Role> {
    fn eq(&self, other: &Self) -> bool {
        self.public_key.eq(&other.public_key)
    }
}

impl<Role> Clone for Ed25519PublicKey<Role> {
    fn clone(&self) -> Self {
        *self
    }
}

impl<Role> Copy for Ed25519PublicKey<Role> {}

impl<Role> crate::contracts_common::Serial for Ed25519PublicKey<Role> {
    fn serial<W: crate::contracts_common::Write>(&self, out: &mut W) -> Result<(), W::Err> {
        out.write_all(self.public_key.as_bytes())
    }
}

impl<Role> crate::contracts_common::Deserial for Ed25519PublicKey<Role> {
    fn deserial<R: crate::contracts_common::Read>(
        source: &mut R,
    ) -> crate::contracts_common::ParseResult<Self> {
        let public_key_bytes = <[u8; ed25519_dalek::PUBLIC_KEY_LENGTH]>::deserial(source)?;
        let public_key = ed25519_dalek::VerifyingKey::from_bytes(&public_key_bytes)
            .map_err(|_| crate::contracts_common::ParseError {})?;
        Ok(Self {
            public_key,
            phantom: PhantomData,
        })
    }
}

impl<Role> crate::common::Serial for Ed25519PublicKey<Role> {
    fn serial<W: crate::common::Buffer>(&self, out: &mut W) {
        out.write_all(self.public_key.as_bytes())
            .expect("Writing to buffer always succeeds.");
    }
}

impl<Role> crate::common::Deserial for Ed25519PublicKey<Role> {
    fn deserial<R: std::io::Read>(source: &mut R) -> crate::common::ParseResult<Self> {
        use anyhow::Context;
        let public_key_bytes = <[u8; ed25519_dalek::PUBLIC_KEY_LENGTH]>::deserial(source)?;
        let public_key = ed25519_dalek::VerifyingKey::from_bytes(&public_key_bytes)
            .context("Invalid public key.")?;
        Ok(Self {
            public_key,
            phantom: PhantomData,
        })
    }
}

#[doc(hidden)]
pub enum CredentialHolderIdRole {}

/// The owner of a Web3Id credential.
pub type CredentialHolderId = Ed25519PublicKey<CredentialHolderIdRole>;

#[derive(serde::Deserialize)]
#[serde(bound(deserialize = "C: Curve, AttributeType: Attribute<C::Scalar> + DeserializeOwned"))]
#[serde(try_from = "serde_json::Value")]
/// A presentation is the response to a [`Request`]. It contains proofs for
/// statements, ownership proof for all Web3 credentials, and a context. The
/// only missing part to verify the proof are the public commitments.
pub struct Presentation<C: Curve, AttributeType: Attribute<C::Scalar>> {
    pub presentation_context: Challenge,
    pub verifiable_credential: Vec<CredentialProof<C, AttributeType>>,
    /// Signatures from keys of Web3 credentials (not from ID credentials).
    /// The order is the same as that in the `credential_proofs` field.
    pub linking_proof: LinkingProof,
}

#[derive(Debug, thiserror::Error)]
#[non_exhaustive]
pub enum PresentationVerificationError {
    #[error("The linking proof was incomplete.")]
    MissingLinkingProof,
    #[error("The linking proof had extra signatures.")]
    ExcessiveLinkingProof,
    #[error("The linking proof was not valid.")]
    InvalidLinkinProof,
    #[error("The public data did not match the credentials.")]
    InconsistentPublicData,
    #[error("The credential was not valid.")]
    InvalidCredential,
}

impl<C: Curve, AttributeType: Attribute<C::Scalar> + DeserializeOwned> TryFrom<serde_json::Value>
    for Presentation<C, AttributeType>
{
    type Error = anyhow::Error;

    fn try_from(mut value: serde_json::Value) -> Result<Self, Self::Error> {
        let ty: String = serde_json::from_value(get_field(&mut value, "type")?)?;
        anyhow::ensure!(ty == "VerifiablePresentation");
        let presentation_context =
            serde_json::from_value(get_field(&mut value, "presentationContext")?)?;
        let verifiable_credential =
            serde_json::from_value(get_field(&mut value, "verifiableCredential")?)?;
        let linking_proof = serde_json::from_value(get_field(&mut value, "proof")?)?;
        Ok(Self {
            presentation_context,
            verifiable_credential,
            linking_proof,
        })
    }
}

impl<C: Curve, AttributeType: Attribute<C::Scalar> + serde::Serialize> serde::Serialize
    for Presentation<C, AttributeType>
{
    fn serialize<S>(&self, serializer: S) -> Result<S::Ok, S::Error>
    where
        S: serde::Serializer,
    {
        let json = serde_json::json!({
            "type": "VerifiablePresentation",
            "presentationContext": self.presentation_context,
            "verifiableCredential": &self.verifiable_credential,
            "proof": &self.linking_proof
        });
        json.serialize(serializer)
    }
}

#[derive(Debug, crate::common::SerdeBase16Serialize, crate::common::Serialize)]
/// A proof that establishes that the owner of the credential itself produced
/// the proof. Technically this means that there is a signature on the entire
/// rest of the presentation using the public key that is associated with the
/// Web3 credential. The identity credentials do not have linking proofs since
/// the owner of those credentials retains full control of their secret
/// material.
struct WeakLinkingProof {
    signature: ed25519_dalek::Signature,
}

#[derive(Debug, serde::Deserialize)]
#[serde(try_from = "serde_json::Value")]
/// A proof that establishes that the owner of the credential has indeed created
/// the presentation. At present this is a list of signatures.
pub struct LinkingProof {
    pub created: chrono::DateTime<chrono::Utc>,
    proof_value: Vec<WeakLinkingProof>,
}

impl crate::common::Serial for LinkingProof {
    fn serial<B: crate::common::Buffer>(&self, out: &mut B) {
        self.created.timestamp_millis().serial(out);
        self.proof_value.serial(out)
    }
}

impl serde::Serialize for LinkingProof {
    fn serialize<S>(&self, serializer: S) -> Result<S::Ok, S::Error>
    where
        S: serde::Serializer,
    {
        let json = serde_json::json!({
            "type": "ConcordiumWeakLinkingProofV1",
            "created": self.created,
            "proofValue": self.proof_value,
        });
        json.serialize(serializer)
    }
}

impl TryFrom<serde_json::Value> for LinkingProof {
    type Error = anyhow::Error;

    fn try_from(mut value: serde_json::Value) -> Result<Self, Self::Error> {
        use anyhow::Context;
        let ty = value
            .get_mut("type")
            .context("No type field present.")?
            .take();
        if ty.as_str() != Some("ConcordiumWeakLinkingProofV1") {
            anyhow::bail!("Unrecognized proof type.");
        }
        let created = serde_json::from_value(
            value
                .get_mut("created")
                .context("No created field present.")?
                .take(),
        )?;
        let proof_value = serde_json::from_value(
            value
                .get_mut("proofValue")
                .context("No proofValue field present.")?
                .take(),
        )?;
        Ok(Self {
            created,
            proof_value,
        })
    }
}

/// An auxiliary trait that provides access to the owner of the Web3 verifiable
/// credential. The intention is that this is implemented by ed25519 keypairs
/// or hardware wallets.
pub trait Web3IdSigner {
    fn id(&self) -> ed25519_dalek::VerifyingKey;
    fn sign(&self, msg: &impl AsRef<[u8]>) -> ed25519_dalek::Signature;
}

impl Web3IdSigner for ed25519_dalek::SigningKey {
    fn id(&self) -> ed25519_dalek::VerifyingKey {
        self.verifying_key()
    }

    fn sign(&self, msg: &impl AsRef<[u8]>) -> ed25519_dalek::Signature {
        ed25519_dalek::Signer::sign(self, msg.as_ref())
    }
}

impl Web3IdSigner for crate::common::types::KeyPair {
    fn id(&self) -> ed25519_dalek::VerifyingKey {
        self.public()
    }

    fn sign(&self, msg: &impl AsRef<[u8]>) -> ed25519_dalek::Signature {
        self.sign(msg.as_ref())
    }
}

impl Web3IdSigner for ed25519_dalek::SecretKey {
    fn id(&self) -> ed25519_dalek::VerifyingKey {
        ed25519_dalek::SigningKey::from(self).verifying_key()
    }

    fn sign(&self, msg: &impl AsRef<[u8]>) -> ed25519_dalek::Signature {
        let expanded: ed25519_dalek::SigningKey = self.into();
        ed25519_dalek::Signer::sign(&expanded, msg.as_ref())
    }
}

/// The additional inputs, additional to the [`Request`] that are needed to
/// produce a [`Presentation`].
pub enum CommitmentInputs<'a, C: Curve, AttributeType, Web3IdSigner> {
    /// Inputs are for an identity credential issued by an identity provider.
    Account {
        issuer: IpIdentity,
        /// The values that are committed to and are required in the proofs.
        values: &'a BTreeMap<AttributeTag, AttributeType>,
        /// The randomness to go along with commitments in `values`.
        randomness: &'a BTreeMap<AttributeTag, pedersen_commitment::Randomness<C>>,
    },
    /// Inputs are for a credential issued by Web3ID issuer.
    Web3Issuer {
        signature: ed25519_dalek::Signature,
        /// The signer that will sign the presentation.
        signer: &'a Web3IdSigner,
        /// All the values the user has and are required in the proofs.
        values: &'a BTreeMap<String, AttributeType>,
        /// The randomness to go along with commitments in `values`. This has to
        /// have the same keys as the `values` field, but it is more
        /// convenient if it is a separate map itself.
        randomness: &'a BTreeMap<String, pedersen_commitment::Randomness<C>>,
    },
}

#[derive(Clone, Debug, PartialEq, serde::Deserialize, serde::Serialize)]
#[serde(bound(
    deserialize = "AttributeType: DeserializeOwned, C: Curve",
    serialize = "AttributeType: Clone + serde::Serialize, C: Curve"
))]
#[serde(try_from = "serde_json::Value", into = "serde_json::Value")]
/// The full credential, including secrets.
pub struct Web3IdCredential<C: Curve, AttributeType> {
    /// The credential holder's public key.
    pub holder_id: CredentialHolderId,
    /// The network to which the credential applies.
    pub network: Network,
    /// The address of the credential registry where the credential is tracked.
    pub registry: ContractAddress,
    /// Credential type describing what kind of a credential it is.
    pub credential_type: BTreeSet<String>,
    /// Link to the credential schema.
    pub credential_schema: String,
    /// The issuer's public key.
    pub issuer_key: IssuerKey,
    /// Start of the validity of the credential.
    pub valid_from: chrono::DateTime<chrono::Utc>,
    /// After this date, the credential becomes expired. `None` corresponds to a
    /// credential that cannot expire.
    pub valid_until: Option<chrono::DateTime<chrono::Utc>>,
    /// The values of different attributes, indexed by attribute tags.
    pub values: BTreeMap<String, AttributeType>,
    /// The randomness to go along with commitments in `values`. This has to
    /// have the same keys as the `values` field, but it is more
    /// convenient if it is a separate map itself.
    pub randomness: BTreeMap<String, pedersen_commitment::Randomness<C>>,
    /// The signature on the holder's public key, the contract address of the
    /// issuer, and the commitments from the issuer.
    pub signature: ed25519_dalek::Signature,
}

impl<C: Curve, AttributeType: serde::Serialize> From<Web3IdCredential<C, AttributeType>>
    for serde_json::Value
{
    fn from(value: Web3IdCredential<C, AttributeType>) -> Self {
        let id = Method {
            network: value.network,
            ty: IdentifierType::ContractData {
                address: value.registry,
                entrypoint: OwnedEntrypointName::new_unchecked("credentialEntry".into()),
                parameter: OwnedParameter::from_serial(&value.holder_id).unwrap(),
            },
        };
        let verification_method = Method {
            network: value.network,
            ty: IdentifierType::PublicKey {
                key: value.issuer_key.public_key,
            },
        };
        let cred_id = Method {
            network: value.network,
            ty: IdentifierType::PublicKey {
                key: value.holder_id.public_key,
            },
        };
        let issuer = Method {
            network: value.network,
            ty: IdentifierType::ContractData {
                address: value.registry,
                entrypoint: OwnedEntrypointName::new_unchecked("issuer".into()),
                parameter: OwnedParameter::empty(),
            },
        };

        let subject = serde_json::json!({
            "id": cred_id,
            "attributes": value.values,
        });
        let proof = serde_json::json!({
            "type": "Ed25519Signature2020",
            "verificationMethod": verification_method,
            "proofPurpose": "assertionMethod",
            "proofValue": base16_encode_string(&value.signature),
        });

        serde_json::json!({
            "id": id,
            "type": value.credential_type,
            "issuer": issuer,
            "validFrom": value.valid_from,
            "validUntil": value.valid_until,
            "credentialSubject": subject,
            "credentialSchema": {
                "type": "JsonSchema2023",
                "id": value.credential_schema
            },
            "randomness": value.randomness,
            "proof": proof,
        })
    }
}

impl<C: Curve, AttributeType: DeserializeOwned> TryFrom<serde_json::Value>
    for Web3IdCredential<C, AttributeType>
{
    type Error = anyhow::Error;

    fn try_from(mut value: serde_json::Value) -> Result<Self, Self::Error> {
        use anyhow::Context;

        let id_value = get_field(&mut value, "id")?;
        let Some(Ok((_, id))) = id_value.as_str().map(did::parse_did) else {
            anyhow::bail!("id field is not a valid DID");
        };
        let IdentifierType::ContractData {
            address,
            entrypoint,
            parameter,
        } = id.ty
        else {
            anyhow::bail!("Only Web3 credentials are supported.")
        };
        anyhow::ensure!(entrypoint == "credentialEntry", "Incorrect entrypoint.");
        let holder_id = CredentialHolderId::new(ed25519_dalek::VerifyingKey::from_bytes(
            parameter.as_ref().try_into()?,
        )?);

        // Just validate the issuer field.
        {
            let issuer_value = get_field(&mut value, "issuer")?;
            let Some(Ok((_, id))) = issuer_value.as_str().map(did::parse_did) else {
                anyhow::bail!("issuer field is not a valid DID");
            };
            let IdentifierType::ContractData {
                address: issuer_address,
                entrypoint: issuer_entrypoint,
                parameter: issuer_parameter,
            } = id.ty
            else {
                anyhow::bail!("Only Web3 credentials are supported.")
            };
            anyhow::ensure!(address == issuer_address, "Inconsistent issuer addresses.");
            anyhow::ensure!(issuer_entrypoint == "issuer", "Invalid issuer entrypoint.");
            anyhow::ensure!(
                issuer_parameter == OwnedParameter::empty(),
                "Issuer parameter should be empty."
            )
        }

        let valid_from = get_field(&mut value, "validFrom")?;
        let valid_until = get_optional_field(&mut value, "validUntil")?;

        let randomness_value = get_field(&mut value, "randomness")?;
        let randomness = serde_json::from_value::<
            BTreeMap<String, pedersen_commitment::Randomness<C>>,
        >(randomness_value)?;

        let values = {
            let mut subject = get_field(&mut value, "credentialSubject")?;

            let cred_id = get_field(&mut subject, "id")?;
            let Some(Ok((_, cred_id))) = cred_id.as_str().map(did::parse_did) else {
                anyhow::bail!("credentialSubject/id field is not a valid DID");
            };
            let IdentifierType::PublicKey { key } = cred_id.ty else {
                anyhow::bail!("Credential subject id must be a public key.")
            };
            anyhow::ensure!(
                holder_id.public_key == key,
                "Inconsistent data. Holder id and credential id do not match."
            );
            anyhow::ensure!(cred_id.network == id.network, "Inconsistent networks.");

            serde_json::from_value(get_field(&mut subject, "attributes")?)?
        };

        let (issuer_key, signature) = {
            let mut proof = get_field(&mut value, "proof")?;
            let ty = get_field(&mut proof, "type")?;
            anyhow::ensure!(
                ty == "Ed25519Signature2020",
                "Only `Ed25519Signature2020` type is supported."
            );
            let purpose = get_field(&mut proof, "proofPurpose")?;
            anyhow::ensure!(
                purpose == "assertionMethod",
                "Only `assertionMethod` purpose is supported."
            );
            let method = get_field(&mut proof, "verificationMethod")?;
            let Some(Ok((_, method))) = method.as_str().map(did::parse_did) else {
                anyhow::bail!("verificationMethod field is not a valid DID");
            };
            let IdentifierType::PublicKey { key } = method.ty else {
                anyhow::bail!("Verification method must be a public key.")
            };
            anyhow::ensure!(method.network == id.network, "Inconsistent networks.");
            let sig = get_field(&mut proof, "proofValue")?;
            let signature =
                base16_decode_string(sig.as_str().context("proofValue must be a string.")?)?;
            (key.into(), signature)
        };

        let credential_schema = {
            let mut schema = get_field(&mut value, "credentialSchema")?;
            let ty = get_field(&mut schema, "type")?;
            anyhow::ensure!(
                ty == "JsonSchema2023",
                "Only `JsonSchema2023` type is supported."
            );
            let id = get_field(&mut schema, "id")?;
            let serde_json::Value::String(id) = id else {
                anyhow::bail!("The id should be a string.")
            };
            id
        };

        let credential_type = serde_json::from_value(get_field(&mut value, "type")?)?;

        Ok(Self {
            holder_id,
            network: id.network,
            registry: address,
            credential_type,
            issuer_key,
            values,
            randomness,
            signature,
            valid_from: serde_json::from_value(valid_from)?,
            valid_until: serde_json::from_value(valid_until)?,
            credential_schema,
        })
    }
}

impl<C: Curve, AttributeType> Web3IdCredential<C, AttributeType> {
    /// Convert the credential into inputs for a proof.
    pub fn into_inputs<'a, S: Web3IdSigner>(
        &'a self,
        signer: &'a S,
    ) -> CommitmentInputs<'a, C, AttributeType, S> {
        CommitmentInputs::Web3Issuer {
            signature: self.signature,
            signer,
            values: &self.values,
            randomness: &self.randomness,
        }
    }
}

#[serde_with::serde_as]
#[derive(serde::Deserialize)]
#[serde(bound(deserialize = "AttributeType: DeserializeOwned, Web3IdSigner: DeserializeOwned"))]
#[serde(rename_all = "camelCase", tag = "type")]
/// An owned version of [`CommitmentInputs`] that can be deserialized.
pub enum OwnedCommitmentInputs<C: Curve, AttributeType, Web3IdSigner> {
    #[serde(rename_all = "camelCase")]
    Account {
        issuer: IpIdentity,
        #[serde_as(as = "BTreeMap<serde_with::DisplayFromStr, _>")]
        values: BTreeMap<AttributeTag, AttributeType>,
        #[serde_as(as = "BTreeMap<serde_with::DisplayFromStr, _>")]
        randomness: BTreeMap<AttributeTag, pedersen_commitment::Randomness<C>>,
    },
    #[serde(rename_all = "camelCase")]
    Web3Issuer {
        signer: Web3IdSigner,
        #[serde_as(as = "BTreeMap<serde_with::DisplayFromStr, _>")]
        values: BTreeMap<String, AttributeType>,
        /// The randomness to go along with commitments in `values`. This has to
        /// have the same keys as the `values` field, but it is more
        /// convenient if it is a separate map itself.
        #[serde_as(as = "BTreeMap<serde_with::DisplayFromStr, _>")]
        randomness: BTreeMap<String, pedersen_commitment::Randomness<C>>,
        #[serde(
            serialize_with = "crate::common::base16_encode",
            deserialize_with = "crate::common::base16_decode"
        )]
        signature: ed25519_dalek::Signature,
    },
}

impl<'a, C: Curve, AttributeType, Web3IdSigner>
    From<&'a OwnedCommitmentInputs<C, AttributeType, Web3IdSigner>>
    for CommitmentInputs<'a, C, AttributeType, Web3IdSigner>
{
    fn from(
        owned: &'a OwnedCommitmentInputs<C, AttributeType, Web3IdSigner>,
    ) -> CommitmentInputs<'a, C, AttributeType, Web3IdSigner> {
        match owned {
            OwnedCommitmentInputs::Account {
                issuer,
                values,
                randomness,
            } => CommitmentInputs::Account {
                issuer: *issuer,
                values,
                randomness,
            },
            OwnedCommitmentInputs::Web3Issuer {
                signer,
                values,
                randomness,
                signature,
            } => CommitmentInputs::Web3Issuer {
                signer,
                values,
                randomness,
                signature: *signature,
            },
        }
    }
}

#[derive(thiserror::Error, Debug)]
/// An error that can occurr when attempting to produce a proof.
pub enum ProofError {
    #[error("Too many attributes to produce a proof.")]
    TooManyAttributes,
    #[error("Missing identity attribute.")]
    MissingAttribute,
    #[error("No attributes were provided.")]
    NoAttributes,
    #[error("Inconsistent values and randomness. Cannot construct commitments.")]
    InconsistentValuesAndRandomness,
    #[error("Cannot construct gluing proof.")]
    UnableToProve,
    #[error("The number of commitment inputs and statements is inconsistent.")]
    CommitmentsStatementsMismatch,
    #[error("The ID in the statement and in the provided signer do not match.")]
    InconsistentIds,
}

/// Public inputs to the verification function. These are the public commitments
/// that are contained in the credentials for identity credentials, and the
/// issuer's public key for Web3ID credentials which do not store commitments on
/// the chain.
#[derive(Debug, serde::Deserialize)]
#[serde(
    bound = "C: Curve",
    rename_all = "camelCase",
    rename_all_fields = "camelCase",
    tag = "type"
)]
pub enum CredentialsInputs<C: Curve> {
    Account {
        // All the commitments of the credential.
        // In principle we only ever need to borrow this, but it is simpler to
        // have the owned map instead of a reference to it.
        commitments: BTreeMap<AttributeTag, pedersen_commitment::Commitment<C>>,
    },
    Web3 {
        /// The public key of the issuer.
        issuer_pk: IssuerKey,
    },
}

#[derive(Ord, PartialOrd, Eq, PartialEq, Clone, serde::Deserialize, Debug)]
#[serde(try_from = "serde_json::Value")]
/// A value of an attribute. This is the low-level representation. The
/// different variants are present to enable different representations in JSON,
/// and different embeddings as field elements when constructing and verifying
/// proofs.
pub enum Web3IdAttribute {
    /// A string value
    String(AttributeKind),
    /// A number that is embedded as is to the field element.
    Numeric(u64),
    /// A timestamp in milliseconds that is embedded like the
    /// [`Numeric`](Self::Numeric) variant, but has a different JSON
    /// representation, in ISO8601 compatible format.
    Timestamp(Timestamp),
}

impl Web3IdAttribute {
    /// Used to offset the duration stored in [`Web3IdAttribute::Timestamp`] to
    /// align with previous versions of chrono (<0.32), which introduced
    /// breaking changes to the value of [chrono::DateTime::MIN_UTC]
    const TIMESTAMP_DATE_OFFSET: i64 = 366;
    /// The lowest possible value to record in a [`Web3IdAttribute::Timestamp`]
    const TIMESTAMP_MIN_DATETIME: chrono::DateTime<chrono::Utc> =
        chrono::DateTime::<chrono::Utc>::MIN_UTC;
}

impl TryFrom<chrono::DateTime<chrono::Utc>> for Web3IdAttribute {
    type Error = anyhow::Error;

    fn try_from(value: chrono::DateTime<chrono::Utc>) -> Result<Self, Self::Error> {
        use anyhow::Context;

        // We construct a timestamp in milliseconds from the lowest possible value, and
        // add the offset to align with the previously defined lowest possible
        // value.
        let timestamp = value
            .signed_duration_since(Self::TIMESTAMP_MIN_DATETIME)
            .checked_add(
                &chrono::Duration::try_days(Self::TIMESTAMP_DATE_OFFSET)
                    .expect("Can contain offset duration"),
            )
            .context("Timestamp out of range")?
            .num_milliseconds();
        let timestamp = Timestamp::from_timestamp_millis(
            timestamp
                .try_into()
                .context("Timestamps before -262144-01-01T00:00:00Z are not supported.")?,
        );
        Ok(Self::Timestamp(timestamp))
    }
}

impl TryFrom<&Web3IdAttribute> for chrono::DateTime<chrono::Utc> {
    type Error = anyhow::Error;

    fn try_from(value: &Web3IdAttribute) -> Result<Self, Self::Error> {
        use anyhow::Context;

        let Web3IdAttribute::Timestamp(timestamp) = value else {
            anyhow::bail!("Cannot convert non timestamp web3 attribute values into date-time");
        };

        let millis: i64 = timestamp.timestamp_millis().try_into()?;
        // We construct a date-time by subtracting the timestamp offset from the
        // timestamp, and add this to the minimum date, thus acting as a
        // reversing the conversion from date-time to tiemstamp within the web3
        // id attribute context
        let date_time = chrono::Duration::try_milliseconds(millis)
            .and_then(|dur| {
                let ms = dur.checked_sub(
                    &chrono::Duration::try_days(Web3IdAttribute::TIMESTAMP_DATE_OFFSET)
                        .expect("Can contain offset duration"),
                )?;
                Web3IdAttribute::TIMESTAMP_MIN_DATETIME.checked_add_signed(ms)
            })
            .context("Timestamp out of range")?;
        Ok(date_time)
    }
}

impl TryFrom<serde_json::Value> for Web3IdAttribute {
    type Error = anyhow::Error;

    fn try_from(mut value: serde_json::Value) -> Result<Self, Self::Error> {
        use anyhow::Context;

        if let Some(v) = value.as_str() {
            Ok(Self::String(v.parse()?))
        } else if let Some(v) = value.as_u64() {
            Ok(Self::Numeric(v))
        } else {
            let obj = value
                .as_object_mut()
                .context("Not a string, number or object")?;
            if obj.get("type").and_then(|x| x.as_str()) != Some("date-time") {
                anyhow::bail!("Unknown or missing attribute `type`.")
            }
            let dt_value = obj
                .get_mut("timestamp")
                .context("Missing timestamp value.")?
                .take();
            let dt: chrono::DateTime<chrono::Utc> = serde_json::from_value(dt_value)?;
            dt.try_into()
        }
    }
}

impl serde::Serialize for Web3IdAttribute {
    fn serialize<S>(&self, serializer: S) -> Result<S::Ok, S::Error>
    where
        S: serde::Serializer,
    {
        use serde::ser::{Error, SerializeMap};
        match self {
            Web3IdAttribute::String(ak) => ak.serialize(serializer),
            Web3IdAttribute::Numeric(n) => n.serialize(serializer),
            Web3IdAttribute::Timestamp(_) => {
                let dt =
                    chrono::DateTime::<chrono::Utc>::try_from(self).map_err(S::Error::custom)?;
                let mut map = serializer.serialize_map(Some(2))?;
                map.serialize_entry("type", "date-time")?;
                map.serialize_entry("timestamp", &dt)?;
                map.end()
            }
        }
    }
}

impl crate::common::Serial for Web3IdAttribute {
    fn serial<B: crate::common::Buffer>(&self, out: &mut B) {
        match self {
            Web3IdAttribute::String(ak) => {
                0u8.serial(out);
                ak.serial(out)
            }
            Web3IdAttribute::Numeric(n) => {
                1u8.serial(out);
                n.serial(out)
            }
            Web3IdAttribute::Timestamp(ts) => {
                2u8.serial(out);
                ts.serial(out)
            }
        }
    }
}

impl crate::common::Deserial for Web3IdAttribute {
    fn deserial<R: byteorder::ReadBytesExt>(source: &mut R) -> crate::common::ParseResult<Self> {
        use crate::common::Get;
        match source.get()? {
            0u8 => source.get().map(Web3IdAttribute::String),
            1u8 => source.get().map(Web3IdAttribute::Numeric),
            2u8 => source.get().map(Web3IdAttribute::Timestamp),
            n => anyhow::bail!("Unrecognized attribute tag: {n}"),
        }
    }
}

impl std::fmt::Display for Web3IdAttribute {
    fn fmt(&self, f: &mut std::fmt::Formatter<'_>) -> std::fmt::Result {
        match self {
            Web3IdAttribute::String(ak) => ak.fmt(f),
            Web3IdAttribute::Numeric(n) => n.fmt(f),
            Web3IdAttribute::Timestamp(ts) => {
                // If possible render as a RFC3339 string.
                // Revert to millisecond timestamp if this is not possible due to overflow.
                if let Ok(dt) = chrono::DateTime::<chrono::Utc>::try_from(self) {
                    dt.fmt(f)
                } else {
                    ts.fmt(f)
                }
            }
        }
    }
}

impl Attribute<<ArCurve as Curve>::Scalar> for Web3IdAttribute {
    fn to_field_element(&self) -> <ArCurve as Curve>::Scalar {
        match self {
            Web3IdAttribute::String(ak) => ak.to_field_element(),
            Web3IdAttribute::Numeric(n) => ArCurve::scalar_from_u64(*n),
            Web3IdAttribute::Timestamp(n) => ArCurve::scalar_from_u64(n.timestamp_millis()),
        }
    }
}

#[cfg(test)]
mod tests {
    use super::*;
    use crate::web3id::did::Network;
    use crate::web3id::{Web3IdAttribute, Web3IdCredential};
    use chrono::TimeZone;
<<<<<<< HEAD
=======
    use rand::Rng;
    use std::marker::PhantomData;

    #[test]
    /// Test that constructing proofs for web3 only credentials works in the
    /// sense that the proof verifies.
    ///
    /// JSON serialization of requests and presentations is also tested.
    fn test_web3_only() -> anyhow::Result<()> {
        let mut rng = rand::thread_rng();
        let challenge = Challenge::new(rng.gen());
        let signer_1 = ed25519_dalek::SigningKey::generate(&mut rng);
        let signer_2 = ed25519_dalek::SigningKey::generate(&mut rng);
        let issuer_1 = ed25519_dalek::SigningKey::generate(&mut rng);
        let issuer_2 = ed25519_dalek::SigningKey::generate(&mut rng);
        let contract_1 = ContractAddress::new(1337, 42);
        let contract_2 = ContractAddress::new(1338, 0);
        let min_timestamp = chrono::Duration::try_days(Web3IdAttribute::TIMESTAMP_DATE_OFFSET)
            .unwrap()
            .num_milliseconds()
            .try_into()
            .unwrap();

        let credential_statements = vec![
            CredentialStatement::Web3Id {
                ty: [
                    "VerifiableCredential".into(),
                    "ConcordiumVerifiableCredential".into(),
                    "TestCredential".into(),
                ]
                .into_iter()
                .collect(),
                network: Network::Testnet,
                contract: contract_1,
                credential: CredentialHolderId::new(signer_1.verifying_key()),
                statement: vec![
                    AtomicStatement::AttributeInRange {
                        statement: AttributeInRangeStatement {
                            attribute_tag: "17".into(),
                            lower: Web3IdAttribute::Numeric(80),
                            upper: Web3IdAttribute::Numeric(1237),
                            _phantom: PhantomData,
                        },
                    },
                    AtomicStatement::AttributeInSet {
                        statement: AttributeInSetStatement {
                            attribute_tag: "23".into(),
                            set: [
                                Web3IdAttribute::String(
                                    AttributeKind::try_new("ff".into()).expect("attribute kind"),
                                ),
                                Web3IdAttribute::String(
                                    AttributeKind::try_new("aa".into()).expect("attribute kind"),
                                ),
                                Web3IdAttribute::String(
                                    AttributeKind::try_new("zz".into()).expect("attribute kind"),
                                ),
                            ]
                            .into_iter()
                            .collect(),
                            _phantom: PhantomData,
                        },
                    },
                ],
            },
            CredentialStatement::Web3Id {
                ty: [
                    "VerifiableCredential".into(),
                    "ConcordiumVerifiableCredential".into(),
                    "TestCredential".into(),
                ]
                .into_iter()
                .collect(),
                network: Network::Testnet,
                contract: contract_2,
                credential: CredentialHolderId::new(signer_2.verifying_key()),
                statement: vec![
                    AtomicStatement::AttributeInRange {
                        statement: AttributeInRangeStatement {
                            attribute_tag: 0.to_string(),
                            lower: Web3IdAttribute::Numeric(80),
                            upper: Web3IdAttribute::Numeric(1237),
                            _phantom: PhantomData,
                        },
                    },
                    AtomicStatement::AttributeNotInSet {
                        statement: AttributeNotInSetStatement {
                            attribute_tag: 1u8.to_string(),
                            set: [
                                Web3IdAttribute::String(
                                    AttributeKind::try_new("ff".into()).expect("attribute kind"),
                                ),
                                Web3IdAttribute::String(
                                    AttributeKind::try_new("aa".into()).expect("attribute kind"),
                                ),
                                Web3IdAttribute::String(
                                    AttributeKind::try_new("zz".into()).expect("attribute kind"),
                                ),
                            ]
                            .into_iter()
                            .collect(),
                            _phantom: PhantomData,
                        },
                    },
                    AtomicStatement::AttributeInRange {
                        statement: AttributeInRangeStatement {
                            attribute_tag: 2.to_string(),
                            lower: Web3IdAttribute::Timestamp(Timestamp::from_timestamp_millis(
                                min_timestamp,
                            )),
                            upper: Web3IdAttribute::Timestamp(Timestamp::from_timestamp_millis(
                                min_timestamp * 3,
                            )),
                            _phantom: PhantomData,
                        },
                    },
                ],
            },
        ];

        let request = Request::<ArCurve, Web3IdAttribute> {
            challenge,
            credential_statements,
        };
        let params = GlobalContext::generate("Test".into());
        let mut values_1 = BTreeMap::new();
        values_1.insert(17.to_string(), Web3IdAttribute::Numeric(137));
        values_1.insert(
            23.to_string(),
            Web3IdAttribute::String(AttributeKind::try_new("ff".into()).expect("attribute kind")),
        );
        let mut randomness_1 = BTreeMap::new();
        randomness_1.insert(
            17.to_string(),
            pedersen_commitment::Randomness::<ArCurve>::generate(&mut rng),
        );
        randomness_1.insert(
            23.to_string(),
            pedersen_commitment::Randomness::<ArCurve>::generate(&mut rng),
        );
        let commitments_1 = SignedCommitments::from_secrets(
            &params,
            &values_1,
            &randomness_1,
            &CredentialHolderId::new(signer_1.verifying_key()),
            &issuer_1,
            contract_1,
        )
        .unwrap();

        let secrets_1 = CommitmentInputs::Web3Issuer {
            signer: &signer_1,
            values: &values_1,
            randomness: &randomness_1,
            signature: commitments_1.signature,
        };

        let mut values_2 = BTreeMap::new();
        values_2.insert(0.to_string(), Web3IdAttribute::Numeric(137));
        values_2.insert(
            1.to_string(),
            Web3IdAttribute::String(AttributeKind::try_new("xkcd".into()).expect("attribute kind")),
        );
        values_2.insert(
            2.to_string(),
            Web3IdAttribute::Timestamp(Timestamp::from_timestamp_millis(min_timestamp * 2)),
        );
        let mut randomness_2 = BTreeMap::new();
        randomness_2.insert(
            0.to_string(),
            pedersen_commitment::Randomness::<ArCurve>::generate(&mut rng),
        );
        randomness_2.insert(
            1.to_string(),
            pedersen_commitment::Randomness::<ArCurve>::generate(&mut rng),
        );
        randomness_2.insert(
            2.to_string(),
            pedersen_commitment::Randomness::<ArCurve>::generate(&mut rng),
        );
        let commitments_2 = SignedCommitments::from_secrets(
            &params,
            &values_2,
            &randomness_2,
            &CredentialHolderId::new(signer_2.verifying_key()),
            &issuer_2,
            contract_2,
        )
        .unwrap();
        let secrets_2 = CommitmentInputs::Web3Issuer {
            signer: &signer_2,
            values: &values_2,
            randomness: &randomness_2,
            signature: commitments_2.signature,
        };
        let attrs = [secrets_1, secrets_2];
        let proof = request
            .clone()
            .prove(&params, attrs.into_iter())
            .context("Cannot prove")?;

        let public = vec![
            CredentialsInputs::Web3 {
                issuer_pk: issuer_1.verifying_key().into(),
            },
            CredentialsInputs::Web3 {
                issuer_pk: issuer_2.verifying_key().into(),
            },
        ];
        anyhow::ensure!(
            proof.verify(&params, public.iter())? == request,
            "Proof verification failed."
        );

        let data = serde_json::to_string_pretty(&proof)?;
        assert!(
            serde_json::from_str::<Presentation<ArCurve, Web3IdAttribute>>(&data).is_ok(),
            "Cannot deserialize proof correctly."
        );

        let data = serde_json::to_string_pretty(&request)?;
        assert_eq!(
            serde_json::from_str::<Request<ArCurve, Web3IdAttribute>>(&data)?,
            request,
            "Cannot deserialize request correctly."
        );

        Ok(())
    }

    #[test]
    /// Test that constructing proofs for a mixed (both web3 and id2 credentials
    /// involved) request works in the sense that the proof verifies.
    ///
    /// JSON serialization of requests and presentations is also tested.
    fn test_mixed() -> anyhow::Result<()> {
        let mut rng = rand::thread_rng();
        let challenge = Challenge::new(rng.gen());
        let params = GlobalContext::generate("Test".into());
        let cred_id_exp = ArCurve::generate_scalar(&mut rng);
        let cred_id = CredentialRegistrationID::from_exponent(&params, cred_id_exp);
        let signer_1 = ed25519_dalek::SigningKey::generate(&mut rng);
        let issuer_1 = ed25519_dalek::SigningKey::generate(&mut rng);
        let contract_1 = ContractAddress::new(1337, 42);
        let credential_statements = vec![
            CredentialStatement::Web3Id {
                ty: [
                    "VerifiableCredential".into(),
                    "ConcordiumVerifiableCredential".into(),
                    "TestCredential".into(),
                ]
                .into_iter()
                .collect(),
                network: Network::Testnet,
                contract: contract_1,
                credential: CredentialHolderId::new(signer_1.verifying_key()),
                statement: vec![
                    AtomicStatement::AttributeInRange {
                        statement: AttributeInRangeStatement {
                            attribute_tag: 17.to_string(),
                            lower: Web3IdAttribute::Numeric(80),
                            upper: Web3IdAttribute::Numeric(1237),
                            _phantom: PhantomData,
                        },
                    },
                    AtomicStatement::AttributeInSet {
                        statement: AttributeInSetStatement {
                            attribute_tag: 23u8.to_string(),
                            set: [
                                Web3IdAttribute::String(
                                    AttributeKind::try_new("ff".into()).expect("attribute kind"),
                                ),
                                Web3IdAttribute::String(
                                    AttributeKind::try_new("aa".into()).expect("attribute kind"),
                                ),
                                Web3IdAttribute::String(
                                    AttributeKind::try_new("zz".into()).expect("attribute kind"),
                                ),
                            ]
                            .into_iter()
                            .collect(),
                            _phantom: PhantomData,
                        },
                    },
                ],
            },
            CredentialStatement::Account {
                network: Network::Testnet,
                cred_id,
                statement: vec![
                    AtomicStatement::AttributeInRange {
                        statement: AttributeInRangeStatement {
                            attribute_tag: 3.into(),
                            lower: Web3IdAttribute::Numeric(80),
                            upper: Web3IdAttribute::Numeric(1237),
                            _phantom: PhantomData,
                        },
                    },
                    AtomicStatement::AttributeNotInSet {
                        statement: AttributeNotInSetStatement {
                            attribute_tag: 1u8.into(),
                            set: [
                                Web3IdAttribute::String(
                                    AttributeKind::try_new("ff".into()).expect("attribute kind"),
                                ),
                                Web3IdAttribute::String(
                                    AttributeKind::try_new("aa".into()).expect("attribute kind"),
                                ),
                                Web3IdAttribute::String(
                                    AttributeKind::try_new("zz".into()).expect("attribute kind"),
                                ),
                            ]
                            .into_iter()
                            .collect(),
                            _phantom: PhantomData,
                        },
                    },
                ],
            },
        ];

        let request = Request::<ArCurve, Web3IdAttribute> {
            challenge,
            credential_statements,
        };
        let mut values_1 = BTreeMap::new();
        values_1.insert(17.to_string(), Web3IdAttribute::Numeric(137));
        values_1.insert(
            23.to_string(),
            Web3IdAttribute::String(AttributeKind::try_new("ff".into()).expect("attribute kind")),
        );
        let mut randomness_1 = BTreeMap::new();
        randomness_1.insert(
            17.to_string(),
            pedersen_commitment::Randomness::<ArCurve>::generate(&mut rng),
        );
        randomness_1.insert(
            23.to_string(),
            pedersen_commitment::Randomness::<ArCurve>::generate(&mut rng),
        );
        let signed_commitments_1 = SignedCommitments::from_secrets(
            &params,
            &values_1,
            &randomness_1,
            &CredentialHolderId::new(signer_1.verifying_key()),
            &issuer_1,
            contract_1,
        )
        .unwrap();
        let secrets_1 = CommitmentInputs::Web3Issuer {
            signer: &signer_1,
            values: &values_1,
            randomness: &randomness_1,
            signature: signed_commitments_1.signature,
        };

        let mut values_2 = BTreeMap::new();
        values_2.insert(3.into(), Web3IdAttribute::Numeric(137));
        values_2.insert(
            1.into(),
            Web3IdAttribute::String(AttributeKind::try_new("xkcd".into()).expect("attribute kind")),
        );
        let mut randomness_2 = BTreeMap::new();
        for tag in values_2.keys() {
            randomness_2.insert(
                *tag,
                pedersen_commitment::Randomness::<ArCurve>::generate(&mut rng),
            );
        }
        let secrets_2 = CommitmentInputs::Account {
            values: &values_2,
            randomness: &randomness_2,
            issuer: IpIdentity::from(17u32),
        };
        let attrs = [secrets_1, secrets_2];
        let proof = request
            .clone()
            .prove(&params, attrs.into_iter())
            .context("Cannot prove")?;

        let commitments_2 = {
            let key = params.on_chain_commitment_key;
            let mut comms = BTreeMap::new();
            for (tag, value) in randomness_2.iter() {
                let _ = comms.insert(
                    AttributeTag::from(*tag),
                    key.hide(
                        &pedersen_commitment::Value::<ArCurve>::new(
                            values_2.get(tag).unwrap().to_field_element(),
                        ),
                        value,
                    ),
                );
            }
            comms
        };

        let public = vec![
            CredentialsInputs::Web3 {
                issuer_pk: issuer_1.verifying_key().into(),
            },
            CredentialsInputs::Account {
                commitments: commitments_2,
            },
        ];
        anyhow::ensure!(
            proof
                .verify(&params, public.iter())
                .context("Verification of mixed presentation failed.")?
                == request,
            "Proof verification failed."
        );

        let data = serde_json::to_string_pretty(&proof)?;
        assert!(
            serde_json::from_str::<Presentation<ArCurve, Web3IdAttribute>>(&data).is_ok(),
            "Cannot deserialize proof correctly."
        );

        let data = serde_json::to_string_pretty(&request)?;
        assert_eq!(
            serde_json::from_str::<Request<ArCurve, Web3IdAttribute>>(&data)?,
            request,
            "Cannot deserialize request correctly."
        );

        Ok(())
    }
>>>>>>> 8ba2a79b

    #[test]
    /// Basic test that conversion of Web3IdCredential from/to JSON works.
    fn test_credential_json() {
        let mut rng = rand::thread_rng();
        let signer = ed25519_dalek::SigningKey::generate(&mut rng);
        let issuer = ed25519_dalek::SigningKey::generate(&mut rng);
        let mut randomness = BTreeMap::new();
        randomness.insert(
            0.to_string(),
            pedersen_commitment::Randomness::generate(&mut rng),
        );
        randomness.insert(
            3.to_string(),
            pedersen_commitment::Randomness::generate(&mut rng),
        );
        randomness.insert(
            17.to_string(),
            pedersen_commitment::Randomness::generate(&mut rng),
        );

        let mut values = BTreeMap::new();
        values.insert("0".into(), Web3IdAttribute::Numeric(1234));
        values.insert(
            "3".into(),
            Web3IdAttribute::String(
                AttributeKind::try_new("Hello".into()).expect("attribute kind"),
            ),
        );
        values.insert(
            "17".into(),
            Web3IdAttribute::String(
                AttributeKind::try_new("World".into()).expect("attribute kind"),
            ),
        );

        let cred = Web3IdCredential::<ArCurve, Web3IdAttribute> {
            holder_id: signer.verifying_key().into(),
            network: Network::Testnet,
            registry: ContractAddress::new(3, 17),
            credential_type: [
                "VerifiableCredential".into(),
                "ConcordiumVerifiableCredential".into(),
                "UniversityDegreeCredential".into(),
            ]
            .into_iter()
            .collect(),
            credential_schema: "http://link/to/schema".into(),
            issuer_key: issuer.verifying_key().into(),
            valid_from: chrono::Utc.timestamp_millis_opt(17).unwrap(),
            valid_until: chrono::Utc.timestamp_millis_opt(12345).earliest(),
            values,
            randomness,
            signature: issuer.sign(b"Something"),
        };

        let json: serde_json::Value = cred.clone().into();

        let value = Web3IdCredential::<ArCurve, Web3IdAttribute>::try_from(json)
            .expect("JSON parsing succeeds");

        assert_eq!(value, cred, "Credential and parsed credential differ.");
    }

    #[test]
    fn test_web3_id_attribute_timestamp_serde() {
        let date_time = chrono::DateTime::parse_from_rfc3339("2023-08-28T00:00:00.000Z")
            .expect("Can parse datetime value");
        let value = serde_json::json!({"type": "date-time", "timestamp": date_time});
        let attr: Web3IdAttribute =
            serde_json::from_value(value.clone()).expect("Can deserialize from JSON");

        assert_eq!(
            attr,
            Web3IdAttribute::Timestamp(8336326032000000.into()),
            "Unexpected value for deserialized attribute"
        );

        let ser = serde_json::to_value(attr).expect("Serialize does not fail");
        assert_eq!(
            ser, value,
            "Expected deserialized value to serialize into its origin"
        );
    }
}<|MERGE_RESOLUTION|>--- conflicted
+++ resolved
@@ -1562,437 +1562,6 @@
     use crate::web3id::did::Network;
     use crate::web3id::{Web3IdAttribute, Web3IdCredential};
     use chrono::TimeZone;
-<<<<<<< HEAD
-=======
-    use rand::Rng;
-    use std::marker::PhantomData;
-
-    #[test]
-    /// Test that constructing proofs for web3 only credentials works in the
-    /// sense that the proof verifies.
-    ///
-    /// JSON serialization of requests and presentations is also tested.
-    fn test_web3_only() -> anyhow::Result<()> {
-        let mut rng = rand::thread_rng();
-        let challenge = Challenge::new(rng.gen());
-        let signer_1 = ed25519_dalek::SigningKey::generate(&mut rng);
-        let signer_2 = ed25519_dalek::SigningKey::generate(&mut rng);
-        let issuer_1 = ed25519_dalek::SigningKey::generate(&mut rng);
-        let issuer_2 = ed25519_dalek::SigningKey::generate(&mut rng);
-        let contract_1 = ContractAddress::new(1337, 42);
-        let contract_2 = ContractAddress::new(1338, 0);
-        let min_timestamp = chrono::Duration::try_days(Web3IdAttribute::TIMESTAMP_DATE_OFFSET)
-            .unwrap()
-            .num_milliseconds()
-            .try_into()
-            .unwrap();
-
-        let credential_statements = vec![
-            CredentialStatement::Web3Id {
-                ty: [
-                    "VerifiableCredential".into(),
-                    "ConcordiumVerifiableCredential".into(),
-                    "TestCredential".into(),
-                ]
-                .into_iter()
-                .collect(),
-                network: Network::Testnet,
-                contract: contract_1,
-                credential: CredentialHolderId::new(signer_1.verifying_key()),
-                statement: vec![
-                    AtomicStatement::AttributeInRange {
-                        statement: AttributeInRangeStatement {
-                            attribute_tag: "17".into(),
-                            lower: Web3IdAttribute::Numeric(80),
-                            upper: Web3IdAttribute::Numeric(1237),
-                            _phantom: PhantomData,
-                        },
-                    },
-                    AtomicStatement::AttributeInSet {
-                        statement: AttributeInSetStatement {
-                            attribute_tag: "23".into(),
-                            set: [
-                                Web3IdAttribute::String(
-                                    AttributeKind::try_new("ff".into()).expect("attribute kind"),
-                                ),
-                                Web3IdAttribute::String(
-                                    AttributeKind::try_new("aa".into()).expect("attribute kind"),
-                                ),
-                                Web3IdAttribute::String(
-                                    AttributeKind::try_new("zz".into()).expect("attribute kind"),
-                                ),
-                            ]
-                            .into_iter()
-                            .collect(),
-                            _phantom: PhantomData,
-                        },
-                    },
-                ],
-            },
-            CredentialStatement::Web3Id {
-                ty: [
-                    "VerifiableCredential".into(),
-                    "ConcordiumVerifiableCredential".into(),
-                    "TestCredential".into(),
-                ]
-                .into_iter()
-                .collect(),
-                network: Network::Testnet,
-                contract: contract_2,
-                credential: CredentialHolderId::new(signer_2.verifying_key()),
-                statement: vec![
-                    AtomicStatement::AttributeInRange {
-                        statement: AttributeInRangeStatement {
-                            attribute_tag: 0.to_string(),
-                            lower: Web3IdAttribute::Numeric(80),
-                            upper: Web3IdAttribute::Numeric(1237),
-                            _phantom: PhantomData,
-                        },
-                    },
-                    AtomicStatement::AttributeNotInSet {
-                        statement: AttributeNotInSetStatement {
-                            attribute_tag: 1u8.to_string(),
-                            set: [
-                                Web3IdAttribute::String(
-                                    AttributeKind::try_new("ff".into()).expect("attribute kind"),
-                                ),
-                                Web3IdAttribute::String(
-                                    AttributeKind::try_new("aa".into()).expect("attribute kind"),
-                                ),
-                                Web3IdAttribute::String(
-                                    AttributeKind::try_new("zz".into()).expect("attribute kind"),
-                                ),
-                            ]
-                            .into_iter()
-                            .collect(),
-                            _phantom: PhantomData,
-                        },
-                    },
-                    AtomicStatement::AttributeInRange {
-                        statement: AttributeInRangeStatement {
-                            attribute_tag: 2.to_string(),
-                            lower: Web3IdAttribute::Timestamp(Timestamp::from_timestamp_millis(
-                                min_timestamp,
-                            )),
-                            upper: Web3IdAttribute::Timestamp(Timestamp::from_timestamp_millis(
-                                min_timestamp * 3,
-                            )),
-                            _phantom: PhantomData,
-                        },
-                    },
-                ],
-            },
-        ];
-
-        let request = Request::<ArCurve, Web3IdAttribute> {
-            challenge,
-            credential_statements,
-        };
-        let params = GlobalContext::generate("Test".into());
-        let mut values_1 = BTreeMap::new();
-        values_1.insert(17.to_string(), Web3IdAttribute::Numeric(137));
-        values_1.insert(
-            23.to_string(),
-            Web3IdAttribute::String(AttributeKind::try_new("ff".into()).expect("attribute kind")),
-        );
-        let mut randomness_1 = BTreeMap::new();
-        randomness_1.insert(
-            17.to_string(),
-            pedersen_commitment::Randomness::<ArCurve>::generate(&mut rng),
-        );
-        randomness_1.insert(
-            23.to_string(),
-            pedersen_commitment::Randomness::<ArCurve>::generate(&mut rng),
-        );
-        let commitments_1 = SignedCommitments::from_secrets(
-            &params,
-            &values_1,
-            &randomness_1,
-            &CredentialHolderId::new(signer_1.verifying_key()),
-            &issuer_1,
-            contract_1,
-        )
-        .unwrap();
-
-        let secrets_1 = CommitmentInputs::Web3Issuer {
-            signer: &signer_1,
-            values: &values_1,
-            randomness: &randomness_1,
-            signature: commitments_1.signature,
-        };
-
-        let mut values_2 = BTreeMap::new();
-        values_2.insert(0.to_string(), Web3IdAttribute::Numeric(137));
-        values_2.insert(
-            1.to_string(),
-            Web3IdAttribute::String(AttributeKind::try_new("xkcd".into()).expect("attribute kind")),
-        );
-        values_2.insert(
-            2.to_string(),
-            Web3IdAttribute::Timestamp(Timestamp::from_timestamp_millis(min_timestamp * 2)),
-        );
-        let mut randomness_2 = BTreeMap::new();
-        randomness_2.insert(
-            0.to_string(),
-            pedersen_commitment::Randomness::<ArCurve>::generate(&mut rng),
-        );
-        randomness_2.insert(
-            1.to_string(),
-            pedersen_commitment::Randomness::<ArCurve>::generate(&mut rng),
-        );
-        randomness_2.insert(
-            2.to_string(),
-            pedersen_commitment::Randomness::<ArCurve>::generate(&mut rng),
-        );
-        let commitments_2 = SignedCommitments::from_secrets(
-            &params,
-            &values_2,
-            &randomness_2,
-            &CredentialHolderId::new(signer_2.verifying_key()),
-            &issuer_2,
-            contract_2,
-        )
-        .unwrap();
-        let secrets_2 = CommitmentInputs::Web3Issuer {
-            signer: &signer_2,
-            values: &values_2,
-            randomness: &randomness_2,
-            signature: commitments_2.signature,
-        };
-        let attrs = [secrets_1, secrets_2];
-        let proof = request
-            .clone()
-            .prove(&params, attrs.into_iter())
-            .context("Cannot prove")?;
-
-        let public = vec![
-            CredentialsInputs::Web3 {
-                issuer_pk: issuer_1.verifying_key().into(),
-            },
-            CredentialsInputs::Web3 {
-                issuer_pk: issuer_2.verifying_key().into(),
-            },
-        ];
-        anyhow::ensure!(
-            proof.verify(&params, public.iter())? == request,
-            "Proof verification failed."
-        );
-
-        let data = serde_json::to_string_pretty(&proof)?;
-        assert!(
-            serde_json::from_str::<Presentation<ArCurve, Web3IdAttribute>>(&data).is_ok(),
-            "Cannot deserialize proof correctly."
-        );
-
-        let data = serde_json::to_string_pretty(&request)?;
-        assert_eq!(
-            serde_json::from_str::<Request<ArCurve, Web3IdAttribute>>(&data)?,
-            request,
-            "Cannot deserialize request correctly."
-        );
-
-        Ok(())
-    }
-
-    #[test]
-    /// Test that constructing proofs for a mixed (both web3 and id2 credentials
-    /// involved) request works in the sense that the proof verifies.
-    ///
-    /// JSON serialization of requests and presentations is also tested.
-    fn test_mixed() -> anyhow::Result<()> {
-        let mut rng = rand::thread_rng();
-        let challenge = Challenge::new(rng.gen());
-        let params = GlobalContext::generate("Test".into());
-        let cred_id_exp = ArCurve::generate_scalar(&mut rng);
-        let cred_id = CredentialRegistrationID::from_exponent(&params, cred_id_exp);
-        let signer_1 = ed25519_dalek::SigningKey::generate(&mut rng);
-        let issuer_1 = ed25519_dalek::SigningKey::generate(&mut rng);
-        let contract_1 = ContractAddress::new(1337, 42);
-        let credential_statements = vec![
-            CredentialStatement::Web3Id {
-                ty: [
-                    "VerifiableCredential".into(),
-                    "ConcordiumVerifiableCredential".into(),
-                    "TestCredential".into(),
-                ]
-                .into_iter()
-                .collect(),
-                network: Network::Testnet,
-                contract: contract_1,
-                credential: CredentialHolderId::new(signer_1.verifying_key()),
-                statement: vec![
-                    AtomicStatement::AttributeInRange {
-                        statement: AttributeInRangeStatement {
-                            attribute_tag: 17.to_string(),
-                            lower: Web3IdAttribute::Numeric(80),
-                            upper: Web3IdAttribute::Numeric(1237),
-                            _phantom: PhantomData,
-                        },
-                    },
-                    AtomicStatement::AttributeInSet {
-                        statement: AttributeInSetStatement {
-                            attribute_tag: 23u8.to_string(),
-                            set: [
-                                Web3IdAttribute::String(
-                                    AttributeKind::try_new("ff".into()).expect("attribute kind"),
-                                ),
-                                Web3IdAttribute::String(
-                                    AttributeKind::try_new("aa".into()).expect("attribute kind"),
-                                ),
-                                Web3IdAttribute::String(
-                                    AttributeKind::try_new("zz".into()).expect("attribute kind"),
-                                ),
-                            ]
-                            .into_iter()
-                            .collect(),
-                            _phantom: PhantomData,
-                        },
-                    },
-                ],
-            },
-            CredentialStatement::Account {
-                network: Network::Testnet,
-                cred_id,
-                statement: vec![
-                    AtomicStatement::AttributeInRange {
-                        statement: AttributeInRangeStatement {
-                            attribute_tag: 3.into(),
-                            lower: Web3IdAttribute::Numeric(80),
-                            upper: Web3IdAttribute::Numeric(1237),
-                            _phantom: PhantomData,
-                        },
-                    },
-                    AtomicStatement::AttributeNotInSet {
-                        statement: AttributeNotInSetStatement {
-                            attribute_tag: 1u8.into(),
-                            set: [
-                                Web3IdAttribute::String(
-                                    AttributeKind::try_new("ff".into()).expect("attribute kind"),
-                                ),
-                                Web3IdAttribute::String(
-                                    AttributeKind::try_new("aa".into()).expect("attribute kind"),
-                                ),
-                                Web3IdAttribute::String(
-                                    AttributeKind::try_new("zz".into()).expect("attribute kind"),
-                                ),
-                            ]
-                            .into_iter()
-                            .collect(),
-                            _phantom: PhantomData,
-                        },
-                    },
-                ],
-            },
-        ];
-
-        let request = Request::<ArCurve, Web3IdAttribute> {
-            challenge,
-            credential_statements,
-        };
-        let mut values_1 = BTreeMap::new();
-        values_1.insert(17.to_string(), Web3IdAttribute::Numeric(137));
-        values_1.insert(
-            23.to_string(),
-            Web3IdAttribute::String(AttributeKind::try_new("ff".into()).expect("attribute kind")),
-        );
-        let mut randomness_1 = BTreeMap::new();
-        randomness_1.insert(
-            17.to_string(),
-            pedersen_commitment::Randomness::<ArCurve>::generate(&mut rng),
-        );
-        randomness_1.insert(
-            23.to_string(),
-            pedersen_commitment::Randomness::<ArCurve>::generate(&mut rng),
-        );
-        let signed_commitments_1 = SignedCommitments::from_secrets(
-            &params,
-            &values_1,
-            &randomness_1,
-            &CredentialHolderId::new(signer_1.verifying_key()),
-            &issuer_1,
-            contract_1,
-        )
-        .unwrap();
-        let secrets_1 = CommitmentInputs::Web3Issuer {
-            signer: &signer_1,
-            values: &values_1,
-            randomness: &randomness_1,
-            signature: signed_commitments_1.signature,
-        };
-
-        let mut values_2 = BTreeMap::new();
-        values_2.insert(3.into(), Web3IdAttribute::Numeric(137));
-        values_2.insert(
-            1.into(),
-            Web3IdAttribute::String(AttributeKind::try_new("xkcd".into()).expect("attribute kind")),
-        );
-        let mut randomness_2 = BTreeMap::new();
-        for tag in values_2.keys() {
-            randomness_2.insert(
-                *tag,
-                pedersen_commitment::Randomness::<ArCurve>::generate(&mut rng),
-            );
-        }
-        let secrets_2 = CommitmentInputs::Account {
-            values: &values_2,
-            randomness: &randomness_2,
-            issuer: IpIdentity::from(17u32),
-        };
-        let attrs = [secrets_1, secrets_2];
-        let proof = request
-            .clone()
-            .prove(&params, attrs.into_iter())
-            .context("Cannot prove")?;
-
-        let commitments_2 = {
-            let key = params.on_chain_commitment_key;
-            let mut comms = BTreeMap::new();
-            for (tag, value) in randomness_2.iter() {
-                let _ = comms.insert(
-                    AttributeTag::from(*tag),
-                    key.hide(
-                        &pedersen_commitment::Value::<ArCurve>::new(
-                            values_2.get(tag).unwrap().to_field_element(),
-                        ),
-                        value,
-                    ),
-                );
-            }
-            comms
-        };
-
-        let public = vec![
-            CredentialsInputs::Web3 {
-                issuer_pk: issuer_1.verifying_key().into(),
-            },
-            CredentialsInputs::Account {
-                commitments: commitments_2,
-            },
-        ];
-        anyhow::ensure!(
-            proof
-                .verify(&params, public.iter())
-                .context("Verification of mixed presentation failed.")?
-                == request,
-            "Proof verification failed."
-        );
-
-        let data = serde_json::to_string_pretty(&proof)?;
-        assert!(
-            serde_json::from_str::<Presentation<ArCurve, Web3IdAttribute>>(&data).is_ok(),
-            "Cannot deserialize proof correctly."
-        );
-
-        let data = serde_json::to_string_pretty(&request)?;
-        assert_eq!(
-            serde_json::from_str::<Request<ArCurve, Web3IdAttribute>>(&data)?,
-            request,
-            "Cannot deserialize request correctly."
-        );
-
-        Ok(())
-    }
->>>>>>> 8ba2a79b
 
     #[test]
     /// Basic test that conversion of Web3IdCredential from/to JSON works.
