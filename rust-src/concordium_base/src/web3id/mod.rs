--- conflicted
+++ resolved
@@ -6,11 +6,8 @@
 
 pub mod did;
 mod proofs;
-<<<<<<< HEAD
 pub mod sdk;
-=======
 pub mod v1;
->>>>>>> 5878c7f0
 
 #[cfg(test)]
 mod test;
