--- conflicted
+++ resolved
@@ -1,10 +1,6 @@
 //! Definition of Concordium DIDs and their parser.
 
-<<<<<<< HEAD
-use crate::web3id::v1::IdentityCredentialId;
-=======
 use crate::web3id::v1::IdentityCredentialEphemeralId;
->>>>>>> c231a277
 use crate::{base::CredentialRegistrationID, common::base16_decode_string, id::types::IpIdentity};
 use concordium_contracts_common::{
     AccountAddress, ContractAddress, EntrypointName, OwnedEntrypointName, OwnedParameter,
@@ -83,13 +79,8 @@
 pub enum IdentifierType {
     /// Reference to an account via an address.
     Account { address: AccountAddress },
-<<<<<<< HEAD
-    /// Reference to an account credential via its the account credential registration ID.
-    AccountCredential { cred_id: CredentialRegistrationID },
-=======
     /// Reference to an account credential via the account credential registration ID.
     Credential { cred_id: CredentialRegistrationID },
->>>>>>> c231a277
     /// Reference to a specific smart contract instance.
     ContractData {
         address: ContractAddress,
@@ -100,15 +91,10 @@
     PublicKey { key: ed25519_dalek::VerifyingKey },
     /// Reference to a specific identity provider.
     Idp { idp_identity: IpIdentity },
-<<<<<<< HEAD
-    /// Reference to an identity credential via the IdCredSec encryption.
-    IdentityCredential { cred_id: IdentityCredentialId },
-=======
     /// Encrypted identifier for an identity credential. It is the encryption of IdCredPub.
     EncryptedIdentityCredentialId {
         cred_id: IdentityCredentialEphemeralId,
     },
->>>>>>> c231a277
 }
 
 impl IdentifierType {
@@ -146,7 +132,6 @@
 
 #[derive(Debug, Clone, serde::Serialize, serde::Deserialize, PartialEq, Eq)]
 #[serde(try_from = "String", into = "String")]
-#[serde(bound(serialize = "", deserialize = ""))]
 /// A DID method.
 pub struct Method {
     /// The network part of the method.
@@ -172,19 +157,11 @@
         }
     }
 
-<<<<<<< HEAD
-    /// Construct variant [`AccountCredential`](IdentifierType::AccountCredential)
-    pub fn new_account_credential(network: Network, cred_id: CredentialRegistrationID) -> Self {
-        Self {
-            network,
-            ty: IdentifierType::AccountCredential { cred_id },
-=======
     /// Construct variant [`AccountCredential`](IdentifierType::Credential)
     pub fn new_account_credential(network: Network, cred_id: CredentialRegistrationID) -> Self {
         Self {
             network,
             ty: IdentifierType::Credential { cred_id },
->>>>>>> c231a277
         }
     }
 
@@ -196,13 +173,6 @@
         }
     }
 
-<<<<<<< HEAD
-    /// Construct variant [`IdentityCredential`](IdentifierType::IdentityCredential)
-    pub fn new_identity_credential(network: Network, cred_id: IdentityCredentialId) -> Self {
-        Self {
-            network,
-            ty: IdentifierType::IdentityCredential { cred_id },
-=======
     /// Construct variant [`IdentityCredential`](IdentifierType::EncryptedIdentityCredentialId)
     pub fn new_identity_credential(
         network: Network,
@@ -211,7 +181,6 @@
         Self {
             network,
             ty: IdentifierType::EncryptedIdentityCredentialId { cred_id },
->>>>>>> c231a277
         }
     }
 }
@@ -261,7 +230,7 @@
             IdentifierType::Account { address } => {
                 write!(f, "did:ccd:{}:acc:{address}", self.network)
             }
-            IdentifierType::AccountCredential { cred_id } => {
+            IdentifierType::Credential { cred_id } => {
                 write!(f, "did:ccd:{}:cred:{cred_id}", self.network)
             }
             IdentifierType::ContractData {
@@ -286,15 +255,9 @@
             IdentifierType::Idp { idp_identity } => {
                 write!(f, "did:ccd:{}:idp:{idp_identity}", self.network)
             }
-<<<<<<< HEAD
-            IdentifierType::IdentityCredential { cred_id } => {
-                let cred_id_hex = hex::encode(&cred_id.0);
-                write!(f, "did:ccd:{}:idcred:{cred_id_hex}", self.network)
-=======
             IdentifierType::EncryptedIdentityCredentialId { cred_id } => {
                 let cred_id_hex = hex::encode(&cred_id.0);
                 write!(f, "did:ccd:{}:encidcred:{cred_id_hex}", self.network)
->>>>>>> c231a277
             }
         }
     }
@@ -347,15 +310,7 @@
         let cred_id = data.parse::<CredentialRegistrationID>().map_err(|_| {
             nom::Err::Failure(nom::error::Error::new(input, nom::error::ErrorKind::Verify))
         })?;
-        Ok((input, IdentifierType::AccountCredential { cred_id }))
-    };
-    let identity_credential = |input: &'a str| {
-        let (input, _) = tag("idcred:")(input)?;
-        let bytes = hex::decode(input).map_err(|_| {
-            nom::Err::Failure(nom::error::Error::new(input, nom::error::ErrorKind::Verify))
-        })?;
-        let cred_id = IdentityCredentialId(bytes);
-        Ok(("", IdentifierType::IdentityCredential { cred_id }))
+        Ok((input, IdentifierType::Credential { cred_id }))
     };
     let identity_credential = |input: &'a str| {
         let (input, _) = tag("encidcred:")(input)?;
@@ -463,16 +418,10 @@
     use crate::elgamal::Cipher;
     use crate::id::types::{ArIdentity, ChainArData};
     use crate::web3id::fixtures;
-<<<<<<< HEAD
-    use crate::web3id::v1::IdentityCredentialIdDataRef;
-
-    use crate::id::constants::ArCurve;
-=======
     use crate::web3id::v1::IdentityCredentialEphemeralIdDataRef;
 
     use crate::id::constants::ArCurve;
     use crate::id::secret_sharing::Threshold;
->>>>>>> c231a277
     use std::collections::BTreeMap;
 
     #[test]
@@ -607,7 +556,7 @@
         let cred_id = "a5bedc6d92d6cc8333684aa69091095c425d0b5971f554964a6ac8e297a3074748d25268f1d217234c400f3103669f90".parse()?;
         let target = Method {
             network: Network::Mainnet,
-            ty: IdentifierType::AccountCredential { cred_id },
+            ty: IdentifierType::Credential { cred_id },
         };
         assert_eq!(format!("did:ccd:cred:{cred_id}").parse::<Method>()?, target);
         assert_eq!(
@@ -686,45 +635,24 @@
         Ok(())
     }
 
-<<<<<<< HEAD
-    /// Create an [`IdentityCredentialId`] to use in tests
-    fn identity_cred_id_fixture() -> IdentityCredentialId {
-=======
     /// Create an [`IdentityCredentialEphemeralId`] to use in tests
     fn identity_cred_id_fixture() -> IdentityCredentialEphemeralId {
->>>>>>> c231a277
         let mut ar_data = BTreeMap::new();
         ar_data.insert(
             ArIdentity::try_from(1).unwrap(),
             ChainArData {
-<<<<<<< HEAD
-                enc_id_cred_pub_share: Cipher::generate(&mut fixtures::seed0()),
-=======
                 enc_id_cred_pub_share: Cipher::generate(&mut fixtures::seed(0)),
->>>>>>> c231a277
             },
         );
         ar_data.insert(
             ArIdentity::try_from(2).unwrap(),
             ChainArData {
-<<<<<<< HEAD
-                enc_id_cred_pub_share: Cipher::generate(&mut fixtures::seed0()),
-=======
                 enc_id_cred_pub_share: Cipher::generate(&mut fixtures::seed(1)),
->>>>>>> c231a277
             },
         );
         ar_data.insert(
             ArIdentity::try_from(3).unwrap(),
             ChainArData {
-<<<<<<< HEAD
-                enc_id_cred_pub_share: Cipher::generate(&mut fixtures::seed0()),
-            },
-        );
-
-        IdentityCredentialId::from_data(IdentityCredentialIdDataRef::<ArCurve> {
-            ar_data: &ar_data,
-=======
                 enc_id_cred_pub_share: Cipher::generate(&mut fixtures::seed(2)),
             },
         );
@@ -732,7 +660,6 @@
         IdentityCredentialEphemeralId::from_data(IdentityCredentialEphemeralIdDataRef::<ArCurve> {
             ar_data: &ar_data,
             threshold: Threshold(2),
->>>>>>> c231a277
         })
     }
 
@@ -743,45 +670,26 @@
 
         let target = Method {
             network: Network::Mainnet,
-<<<<<<< HEAD
-            ty: IdentifierType::IdentityCredential { cred_id },
-        };
-
-        assert_eq!(
-            format!("did:ccd:idcred:{cred_id_hex}")
-=======
             ty: IdentifierType::EncryptedIdentityCredentialId { cred_id },
         };
 
         assert_eq!(
             format!("did:ccd:encidcred:{cred_id_hex}")
->>>>>>> c231a277
                 .parse::<Method>()
                 .unwrap(),
             target
         );
         assert_eq!(
-<<<<<<< HEAD
-            format!("did:ccd:mainnet:idcred:{cred_id_hex}")
-=======
             format!("did:ccd:mainnet:encidcred:{cred_id_hex}")
->>>>>>> c231a277
                 .parse::<Method>()
                 .unwrap(),
             target
         );
         let s = target.to_string();
-<<<<<<< HEAD
-        assert_eq!(s, "did:ccd:mainnet:idcred:000300000001ac5f20234d022490c77c18f9a9ec845811a9faa539361b166ee752ddd1cc71ba2a2c37d9b0b1d43b8dd04994d9b8da04b7b14843f9c078c28c20341d435358cd150ecdebdbab7d880a1397cd68346e8dd4c347d4efaaad32979237a71969c41e00000002ac5f20234d022490c77c18f9a9ec845811a9faa539361b166ee752ddd1cc71ba2a2c37d9b0b1d43b8dd04994d9b8da04b7b14843f9c078c28c20341d435358cd150ecdebdbab7d880a1397cd68346e8dd4c347d4efaaad32979237a71969c41e00000003ac5f20234d022490c77c18f9a9ec845811a9faa539361b166ee752ddd1cc71ba2a2c37d9b0b1d43b8dd04994d9b8da04b7b14843f9c078c28c20341d435358cd150ecdebdbab7d880a1397cd68346e8dd4c347d4efaaad32979237a71969c41e");
-        assert_eq!(s.parse::<Method>().unwrap(), target);
-        assert_eq!(
-            format!("did:ccd:testnet:idcred:{cred_id_hex}")
-=======
         assert_eq!(s, "did:ccd:mainnet:encidcred:02000300000001ac5f20234d022490c77c18f9a9ec845811a9faa539361b166ee752ddd1cc71ba2a2c37d9b0b1d43b8dd04994d9b8da04b7b14843f9c078c28c20341d435358cd150ecdebdbab7d880a1397cd68346e8dd4c347d4efaaad32979237a71969c41e0000000281da2c786ecca7be2bb2c44f2ccce6ec658497d3481d1c761b728b718258341261331a25d257df8108ef8354af3ca5fa95ec67e89275e82f068d5406e1457b6f54c79992739161437f84fc269bc62c7d26b85befab6111825a4e96e47f4f3e4f00000003af3d3fa6bdd3be106fc225ce6dcaade80c8d1d74f1f6a76d5f6492aa668e6baad87ac13af2af2822ca37b4ef8c6ad63990a190cf220735cca125fb9843eb2dd9a155fda9f8fe112885ded270de3e16814d763ea3d0ee74c9970107d2286918ce");
         assert_eq!(s.parse::<Method>().unwrap(), target);
         assert_eq!(
             format!("did:ccd:testnet:encidcred:{cred_id_hex}")
->>>>>>> c231a277
                 .parse::<Method>()
                 .unwrap(),
             Method {
@@ -789,10 +697,6 @@
                 ..target
             }
         );
-<<<<<<< HEAD
-        assert!("did:ccd:idcred:asdf".parse::<Method>().is_err());
-=======
         assert!("did:ccd:encidcred:asdf".parse::<Method>().is_err());
->>>>>>> c231a277
     }
 }