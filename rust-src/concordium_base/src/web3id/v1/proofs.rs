--- conflicted
+++ resolved
@@ -128,17 +128,15 @@
             return false;
         };
 
-<<<<<<< HEAD
+        if self.issuer != *issuer {
+            return false;
+        }
+
         transcript.append_label("AccountBasedCredential");
         transcript.append_message("Issuer", &self.issuer);
         transcript.append_message("Statements", &self.subject.statements);
         transcript.append_message("Network", &self.subject.network);
         transcript.append_message("AccountCredId", &self.subject.cred_id);
-=======
-        if self.issuer != *issuer {
-            return false;
-        }
->>>>>>> c2a526b5
 
         verify_statements(
             &self.subject.statements,
@@ -248,13 +246,8 @@
     AttributeType: Attribute<C::Scalar> + 'a,
     TagType: Ord + crate::common::Serialize + 'a,
 >(
-<<<<<<< HEAD
-    statements: &[AtomicStatement<C, TagType, AttributeType>],
-    proofs: &[AtomicProof<C, AttributeType>],
-=======
-    statements: impl IntoIterator<Item = &'a AtomicStatementV1<C, TagType, AttributeType>>,
-    proofs: impl IntoIterator<Item = &'a AtomicProofV1<C>>,
->>>>>>> c2a526b5
+    statements: &[AtomicStatementV1<C, TagType, AttributeType>],
+    proofs: &[AtomicProofV1<C, AttributeType>],
     cmm_attributes: &BTreeMap<TagType, Commitment<C>>,
     revealed_attributes: &BTreeMap<TagType, &AttributeType>,
     global_context: &GlobalContext<C>,
@@ -387,7 +380,6 @@
             )
             .map_err(|err| ProveError::IdentityAttributeCredentials(err.to_string()))?;
 
-<<<<<<< HEAD
         let cred_id =
             IdentityCredentialEphemeralId::from_data(IdentityCredentialEphemeralIdDataRef {
                 ar_data: &id_attr_cred_info.values.ar_data,
@@ -398,7 +390,7 @@
         transcript.append_message("ValidFrom", &id_attr_cred_info.values.validity.created_at);
         transcript.append_message("ValidTo", &id_attr_cred_info.values.validity.valid_to);
         transcript.append_message("EncryptedIdentityCredentialId", &cred_id);
-=======
+        
         let revealed_attributes: BTreeMap<_, _> = id_attr_cred_info
             .values
             .attributes
@@ -408,7 +400,7 @@
                 _ => None,
             })
             .collect();
->>>>>>> c2a526b5
+
 
         let statement_proofs = prove_statements(
             &self.statements,
@@ -449,26 +441,18 @@
     AttributeType: Attribute<C::Scalar> + 'a,
     TagType: Ord + crate::common::Serialize + 'a,
 >(
-<<<<<<< HEAD
-    statements: &[AtomicStatement<C, TagType, AttributeType>],
-=======
-    statements: impl IntoIterator<Item = &'a AtomicStatementV1<C, TagType, AttributeType>>,
->>>>>>> c2a526b5
+    statements: &[AtomicStatementV1<C, TagType, AttributeType>],
     attribute_values: &impl HasAttributeValues<C::Scalar, TagType, AttributeType>,
     attribute_randomness: &impl HasAttributeRandomness<C, TagType>,
     revealed_attributes: &BTreeMap<TagType, &AttributeType>,
     global_context: &GlobalContext<C>,
     transcript: &mut impl TranscriptProtocol,
     csprng: &mut (impl Rng + CryptoRng),
-<<<<<<< HEAD
-) -> Result<Vec<AtomicProof<C, AttributeType>>, ProveError> {
+) -> Result<Vec<AtomicProofV1<C>>, ProveError> {
     // Notice that we already added the number of statements to the transcript
     // by adding statements to the transcript. This acts as a variable length
     // prefix of the loop over statements.
 
-=======
-) -> Result<Vec<AtomicProofV1<C>>, ProveError> {
->>>>>>> c2a526b5
     statements
         .into_iter()
         .map(|statement| {
@@ -545,15 +529,9 @@
         AttributeType: 'a,
     {
         let mut verifiable_credentials = Vec::with_capacity(private_inputs.len());
-<<<<<<< HEAD
         let mut transcript = TranscriptV1::with_domain("ConcordiumVerifiableCredentialV1");
-        append_context(&mut transcript, &self.challenge);
+        append_context(&mut transcript, &self.context);
         transcript.append_message("GlobalContext", &global_context);
-=======
-        let mut transcript = RandomOracle::domain("ConcordiumVerifiablePresentationV1");
-        append_context(&mut transcript, &self.context);
-        transcript.append_message(b"ctx", &global_context);
->>>>>>> c2a526b5
 
         if self.subject_claims.len() != private_inputs.len() {
             return Err(ProveError::PrivateInputsMismatch);
