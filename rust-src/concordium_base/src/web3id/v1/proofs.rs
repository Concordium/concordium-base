use crate::random_oracle::StructuredDigest;
use crate::{
    curve_arithmetic::Curve,
    id::types::{Attribute, GlobalContext},
    random_oracle::RandomOracle,
};
use itertools::Itertools;
use std::collections::BTreeMap;

use crate::curve_arithmetic::Pairing;
use crate::id::id_proof_types::{
    AttributeInRangeStatement, AttributeInSetStatement, AttributeNotInSetStatement, ProofVersion,
};
use crate::id::identity_attributes_credentials;
use crate::id::identity_attributes_credentials::IdentityAttributeHandling;
use crate::id::types::{
    HasAttributeRandomness, HasAttributeValues, IdentityAttribute,
    IdentityAttributesCredentialsInfo, IdentityAttributesCredentialsValues, IpContextOnly,
};
use crate::pedersen_commitment::Commitment;
use crate::web3id::v1::{
    AccountBasedCredentialV1, AccountBasedSubjectClaims, AccountCredentialProofPrivateInputs,
    AccountCredentialProofs, AccountCredentialSubject, AccountCredentialVerificationMaterial,
    AtomicProofV1, AtomicStatementV1, ConcordiumLinkingProofVersion, ConcordiumZKProof,
    ConcordiumZKProofVersion, ContextInformation, CredentialMetadataV1,
    CredentialProofPrivateInputs, CredentialV1, CredentialVerificationMaterial,
    IdentityBasedCredentialV1, IdentityBasedSubjectClaims, IdentityCredentialEphemeralId,
    IdentityCredentialEphemeralIdDataRef, IdentityCredentialProofPrivateInputs,
    IdentityCredentialProofs, IdentityCredentialSubject, IdentityCredentialVerificationMaterial,
    LinkingProofV1, PresentationV1, ProveError, RequestV1, SubjectClaims, VerifyError,
};
use rand::{CryptoRng, Rng};

impl<P: Pairing, C: Curve<Scalar = P::ScalarField>, AttributeType: Attribute<C::Scalar>>
    PresentationV1<P, C, AttributeType>
{
    /// Get an iterator over the metadata for each of the verifiable credentials
    /// in the order they appear in the presentation. This contains data that need to be
    /// verified externally and also data that is needed to look up [`CredentialVerificationMaterial`].
    /// Hence, proper handling of the metadata is required for verifying the presentation. An implementation of handling
    /// the metadata may be found in the [Rust SDK `web3id` module](https://docs.rs/concordium-rust-sdk/latest/concordium_rust_sdk/web3id/index.html)
    pub fn metadata(&self) -> impl ExactSizeIterator<Item = CredentialMetadataV1> + '_ {
        self.verifiable_credentials.iter().map(|cp| cp.metadata())
    }

    /// Verify a presentation and the contained credentials in the context of the provided verification material.
    /// In case of success, returns the [`RequestV1`] which contains the claims the presentation
    /// verifies.
    ///
    /// Notice: This only verifies the cryptographic consistency of the data.
    /// It does not check metadata, such as expiry. This should be checked
    /// separately by the verifier. See [`CredentialMetadataV1`].
    pub fn verify<'a>(
        &self,
        global_context: &GlobalContext<C>,
        verification_material: impl ExactSizeIterator<Item = &'a CredentialVerificationMaterial<P, C>>,
    ) -> Result<RequestV1<C, AttributeType>, VerifyError> {
        let mut transcript = RandomOracle::domain("ConcordiumVerifiablePresentationV1");
        append_context(&mut transcript, &self.presentation_context);
        transcript.append_message(b"ctx", &global_context);

        let mut request = RequestV1 {
            challenge: self.presentation_context.clone(),
            subject_claims: Vec::new(),
        };

        if verification_material.len() != self.verifiable_credentials.len() {
            return Err(VerifyError::VerificationMaterialMismatch);
        }

        for (i, (verification_material, credential)) in verification_material
            .zip(&self.verifiable_credentials)
            .enumerate()
        {
            request.subject_claims.push(credential.claims());

            if !credential.verify(global_context, &mut transcript, verification_material) {
                return Err(VerifyError::InvalidCredential(i));
            }
        }

        Ok(request)
    }
}

impl<P: Pairing, C: Curve<Scalar = P::ScalarField>, AttributeType: Attribute<C::Scalar>>
    CredentialV1<P, C, AttributeType>
{
    /// Verify a single credential. This only checks the cryptographic parts and
    /// ignores the metadata such as issuance date.
    fn verify(
        &self,
        global: &GlobalContext<C>,
        transcript: &mut RandomOracle,
        verification_material: &CredentialVerificationMaterial<P, C>,
    ) -> bool {
        match self {
            CredentialV1::Account(cred_proof) => {
                cred_proof.verify(global, transcript, verification_material)
            }
            CredentialV1::Identity(cred_proof) => {
                cred_proof.verify(global, transcript, verification_material)
            }
        }
    }
}

impl<C: Curve, AttributeType: Attribute<C::Scalar>> AccountBasedCredentialV1<C, AttributeType> {
    /// Proof described in "15.4.1 Account Based Presentations" (blue paper v2.2.0)
    fn verify<P: Pairing<ScalarField = C::Scalar>>(
        &self,
        global_context: &GlobalContext<C>,
        transcript: &mut RandomOracle,
        verification_material: &CredentialVerificationMaterial<P, C>,
    ) -> bool {
        let CredentialVerificationMaterial::Account(AccountCredentialVerificationMaterial {
            issuer,
            attribute_commitments: commitments,
        }) = verification_material
        else {
            // mismatch in types
            return false;
        };

        if self.issuer != *issuer {
            return false;
        }

        verify_statements(
            &self.subject.statements,
            &self.proof.proof_value.statement_proofs,
            commitments,
            &BTreeMap::default(),
            global_context,
            transcript,
        )
    }
}

impl<P: Pairing, C: Curve<Scalar = P::ScalarField>, AttributeType: Attribute<C::Scalar>>
    IdentityBasedCredentialV1<P, C, AttributeType>
{
    /// Proof described in "15.4.2 Identity Based Credential" (blue paper v2.2.0)
    fn verify(
        &self,
        global_context: &GlobalContext<C>,
        transcript: &mut RandomOracle,
        verification_material: &CredentialVerificationMaterial<P, C>,
    ) -> bool {
        let CredentialVerificationMaterial::Identity(IdentityCredentialVerificationMaterial {
            ip_info,
            ars_infos,
        }) = verification_material
        else {
            // mismatch in types
            return false;
        };

        let Ok(cred_id_data) = self.subject.cred_id.try_to_data() else {
            return false;
        };

        let id_attr_cred_info = IdentityAttributesCredentialsInfo {
            values: IdentityAttributesCredentialsValues {
                ip_identity: self.issuer,
                threshold: cred_id_data.threshold,
                ar_data: cred_id_data.ar_data,
                attributes: self.proof.proof_value.identity_attributes.clone(),
                validity: self.validity.clone(),
            },
            proofs: self.proof.proof_value.identity_attributes_proofs.clone(),
        };

        if identity_attributes_credentials::verify_identity_attributes(
            global_context,
            IpContextOnly {
                ip_info,
                ars_infos: &ars_infos.anonymity_revokers,
            },
            &id_attr_cred_info,
            transcript,
        )
        .is_err()
        {
            return false;
        }

        let cmm_attributes: BTreeMap<_, _> = self
            .proof
            .proof_value
            .identity_attributes
            .iter()
            .filter_map(|(tag, attr)| match attr {
                IdentityAttribute::Committed(cmm) => Some((*tag, *cmm)),
                _ => None,
            })
            .collect();

        let revealed_attributes: BTreeMap<_, _> = self
            .proof
            .proof_value
            .identity_attributes
            .iter()
            .filter_map(|(tag, attr)| match attr {
                IdentityAttribute::Revealed(attr) => Some((*tag, attr)),
                _ => None,
            })
            .collect();

        verify_statements(
            &self.subject.statements,
            &self.proof.proof_value.statement_proofs,
            &cmm_attributes,
            &revealed_attributes,
            global_context,
            transcript,
        )
    }
}

fn verify_statements<
    'a,
    C: Curve,
    AttributeType: Attribute<C::Scalar> + 'a,
    TagType: Ord + crate::common::Serialize + 'a,
>(
    statements: impl IntoIterator<Item = &'a AtomicStatementV1<C, TagType, AttributeType>>,
    proofs: impl IntoIterator<Item = &'a AtomicProofV1<C>>,
    cmm_attributes: &BTreeMap<TagType, Commitment<C>>,
    revealed_attributes: &BTreeMap<TagType, &AttributeType>,
    global_context: &GlobalContext<C>,
    transcript: &mut RandomOracle,
) -> bool {
    statements.into_iter().zip_longest(proofs).all(|elm| {
        elm.both().map_or(false, |(statement, proof)| {
            statement.verify(
                ProofVersion::Version2,
                global_context,
                transcript,
                cmm_attributes,
                revealed_attributes,
                proof,
            )
        })
    })
}

impl<C: Curve, AttributeType: Attribute<C::Scalar>> AccountBasedSubjectClaims<C, AttributeType> {
    /// Proof described in "15.4.1 Account Based Presentations" (blue paper v2.2.0)
    fn prove<P: Pairing<ScalarField = C::Scalar>>(
        self,
        global_context: &GlobalContext<C>,
        transcript: &mut RandomOracle,
        csprng: &mut (impl Rng + CryptoRng),
        now: chrono::DateTime<chrono::Utc>,
        private_input: CredentialProofPrivateInputs<P, C, AttributeType>,
    ) -> Result<AccountBasedCredentialV1<C, AttributeType>, ProveError> {
        let CredentialProofPrivateInputs::Account(AccountCredentialProofPrivateInputs {
            attribute_values: values,
            attribute_randomness: randomness,
            issuer,
        }) = private_input
        else {
            return Err(ProveError::PrivateInputsMismatch);
        };

        let statement_proofs = prove_statements(
            &self.statements,
            values,
            randomness,
            &BTreeMap::default(),
            global_context,
            transcript,
            csprng,
        )?;

        Ok(AccountBasedCredentialV1 {
            proof: ConcordiumZKProof {
                created_at: now,
                proof_value: AccountCredentialProofs { statement_proofs },
                proof_version: ConcordiumZKProofVersion::ConcordiumZKProofV4,
            },
            subject: AccountCredentialSubject {
                cred_id: self.cred_id,
                statements: self.statements,
                network: self.network,
            },
            issuer,
        })
    }
}

impl<C: Curve, AttributeType: Attribute<C::Scalar>> IdentityBasedSubjectClaims<C, AttributeType> {
    /// Proof described in "15.4.2 Identity Based Credential" (blue paper v2.2.0)
    fn prove<P: Pairing<ScalarField = C::Scalar>>(
        self,
        global_context: &GlobalContext<C>,
        transcript: &mut RandomOracle,
        csprng: &mut (impl Rng + CryptoRng),
        now: chrono::DateTime<chrono::Utc>,
        private_input: CredentialProofPrivateInputs<P, C, AttributeType>,
    ) -> Result<IdentityBasedCredentialV1<P, C, AttributeType>, ProveError> {
        let CredentialProofPrivateInputs::Identity(IdentityCredentialProofPrivateInputs {
            ip_context,
            id_object,
            id_object_use_data,
        }) = private_input
        else {
            return Err(ProveError::PrivateInputsMismatch);
        };

        let attributes_handling: BTreeMap<_, _> = self
            .statements
            .iter()
            .map(|stmt| match stmt {
                AtomicStatementV1::AttributeValue(statement) => {
                    (statement.attribute_tag, IdentityAttributeHandling::Reveal)
                }
                AtomicStatementV1::AttributeInRange(AttributeInRangeStatement {
                    attribute_tag,
                    ..
                })
                | AtomicStatementV1::AttributeInSet(AttributeInSetStatement {
                    attribute_tag,
                    ..
                })
                | AtomicStatementV1::AttributeNotInSet(AttributeNotInSetStatement {
                    attribute_tag,
                    ..
                }) => (*attribute_tag, IdentityAttributeHandling::Commit),
            })
            .collect();

        let (id_attr_cred_info, id_attr_cmm_rand) =
            identity_attributes_credentials::prove_identity_attributes(
                global_context,
                ip_context,
                id_object,
                id_object_use_data,
                &attributes_handling,
                csprng,
                transcript,
            )
            .map_err(|err| ProveError::IdentityAttributeCredentials(err.to_string()))?;

        let revealed_attributes: BTreeMap<_, _> = id_attr_cred_info
            .values
            .attributes
            .iter()
            .filter_map(|(tag, attr)| match attr {
                IdentityAttribute::Revealed(attr) => Some((*tag, attr)),
                _ => None,
            })
            .collect();

        let statement_proofs = prove_statements(
            &self.statements,
            &id_object.get_attribute_list().alist,
            &id_attr_cmm_rand.attributes_rand,
            &revealed_attributes,
            global_context,
            transcript,
            csprng,
        )?;

        let proof = IdentityCredentialProofs {
            identity_attributes_proofs: id_attr_cred_info.proofs,
            identity_attributes: id_attr_cred_info.values.attributes,
            statement_proofs,
        };

        let cred_id =
            IdentityCredentialEphemeralId::from_data(IdentityCredentialEphemeralIdDataRef {
                ar_data: &id_attr_cred_info.values.ar_data,
                threshold: id_attr_cred_info.values.threshold,
            });

        Ok(IdentityBasedCredentialV1 {
            proof: ConcordiumZKProof {
                created_at: now,
                proof_value: proof,
                proof_version: ConcordiumZKProofVersion::ConcordiumZKProofV4,
            },
            subject: IdentityCredentialSubject {
                cred_id,
                statements: self.statements,
                network: self.network,
            },
            issuer: id_attr_cred_info.values.ip_identity,
            validity: id_attr_cred_info.values.validity,
        })
    }
}

fn prove_statements<
    'a,
    C: Curve,
    AttributeType: Attribute<C::Scalar> + 'a,
    TagType: Ord + crate::common::Serialize + 'a,
>(
    statements: impl IntoIterator<Item = &'a AtomicStatementV1<C, TagType, AttributeType>>,
    attribute_values: &impl HasAttributeValues<C::Scalar, TagType, AttributeType>,
    attribute_randomness: &impl HasAttributeRandomness<C, TagType>,
    revealed_attributes: &BTreeMap<TagType, &AttributeType>,
    global_context: &GlobalContext<C>,
    transcript: &mut RandomOracle,
    csprng: &mut (impl Rng + CryptoRng),
) -> Result<Vec<AtomicProofV1<C>>, ProveError> {
    statements
        .into_iter()
        .map(|statement| {
            statement
                .prove(
                    ProofVersion::Version2,
                    global_context,
                    transcript,
                    csprng,
                    attribute_values,
                    attribute_randomness,
                    revealed_attributes,
                )
                .ok_or(ProveError::AtomicStatementProof)
        })
        .collect()
}

impl<C: Curve, AttributeType: Attribute<C::Scalar>> SubjectClaims<C, AttributeType> {
    fn prove<P: Pairing<ScalarField = C::Scalar>>(
        self,
        global_context: &GlobalContext<C>,
        transcript: &mut RandomOracle,
        csprng: &mut (impl Rng + CryptoRng),
        now: chrono::DateTime<chrono::Utc>,
        private_input: CredentialProofPrivateInputs<P, C, AttributeType>,
    ) -> Result<CredentialV1<P, C, AttributeType>, ProveError> {
        match self {
            SubjectClaims::Account(cred_stmt) => cred_stmt
                .prove(global_context, transcript, csprng, now, private_input)
                .map(CredentialV1::Account),
            SubjectClaims::Identity(cred_stmt) => cred_stmt
                .prove(global_context, transcript, csprng, now, private_input)
                .map(CredentialV1::Identity),
        }
    }
}

impl<C: Curve, AttributeType: Attribute<C::Scalar>> RequestV1<C, AttributeType> {
    /// Prove the claims in the given [`RequestV1`] using the provided cryptographic
    /// parameters and secrets and return a [`PresentationV1`] embedding the claims and proofs.
    pub fn prove<'a, P: Pairing<ScalarField = C::Scalar>>(
        self,
        params: &GlobalContext<C>,
        private_inputs: impl ExactSizeIterator<
            Item = CredentialProofPrivateInputs<'a, P, C, AttributeType>,
        >,
    ) -> Result<PresentationV1<P, C, AttributeType>, ProveError>
    where
        AttributeType: 'a,
    {
        self.prove_with_rng(
            params,
            private_inputs,
            &mut rand::thread_rng(),
            chrono::Utc::now(),
        )
    }

    /// Prove the claims in the given [`RequestV1`] using the provided cryptographic
    /// parameters and secrets and return a [`PresentationV1`] embedding the claims and proofs.
    /// The source of randomness and "now" are given
    /// as arguments.
    pub fn prove_with_rng<'a, P: Pairing<ScalarField = C::Scalar>>(
        self,
        global_context: &GlobalContext<C>,
        private_inputs: impl ExactSizeIterator<
            Item = CredentialProofPrivateInputs<'a, P, C, AttributeType>,
        >,
        csprng: &mut (impl Rng + CryptoRng),
        now: chrono::DateTime<chrono::Utc>,
    ) -> Result<PresentationV1<P, C, AttributeType>, ProveError>
    where
        AttributeType: 'a,
    {
        let mut verifiable_credentials = Vec::with_capacity(private_inputs.len());
        let mut transcript = RandomOracle::domain("ConcordiumVerifiablePresentationV1");
        append_context(&mut transcript, &self.challenge);
        transcript.append_message(b"ctx", &global_context);

        if self.subject_claims.len() != private_inputs.len() {
            return Err(ProveError::PrivateInputsMismatch);
        }
        for (subject_claims, private_inputs) in self.subject_claims.into_iter().zip(private_inputs)
        {
            let credential = subject_claims.prove(
                global_context,
                &mut transcript,
                csprng,
                now,
                private_inputs,
            )?;
            verifiable_credentials.push(credential);
        }

        let linking_proof = LinkingProofV1 {
            created_at: now,
            proof_value: [],
            proof_type: ConcordiumLinkingProofVersion::ConcordiumWeakLinkingProofV1,
        };

        Ok(PresentationV1 {
            presentation_context: self.challenge,
            linking_proof,
            verifiable_credentials,
        })
    }
}

fn append_context(digest: &mut impl StructuredDigest, context: &ContextInformation) {
    digest.add_bytes("ConcordiumContextInformationV1");
    digest.append_message("given", &context.given);
    digest.append_message("requested", &context.requested);
}

impl<
        C: Curve,
        TagType: crate::common::Serialize + Ord,
        AttributeType: Attribute<C::Scalar> + Ord,
    > AtomicStatementV1<C, TagType, AttributeType>
{
    #[allow(clippy::too_many_arguments)]
    pub(crate) fn prove(
        &self,
        version: ProofVersion,
        global: &GlobalContext<C>,
        transcript: &mut RandomOracle,
        csprng: &mut impl rand::Rng,
        attribute_values: &impl HasAttributeValues<C::Scalar, TagType, AttributeType>,
        attribute_randomness: &impl HasAttributeRandomness<C, TagType>,
        revealed_attributes: &BTreeMap<TagType, &AttributeType>,
    ) -> Option<AtomicProofV1<C>> {
        match self {
            AtomicStatementV1::AttributeValue(statement) => {
                // If the attribute value has been revealed as part of the identity attributes
                // proof, we essentially need no proof for the statement.
                if let Some(revealed_attribute) = revealed_attributes.get(&statement.attribute_tag)
                {
                    statement.prove_for_already_revealed(transcript, revealed_attribute);
                    Some(AtomicProofV1::AttributeValueAlreadyRevealed)
                } else {
                    let proof = statement.prove(
                        version,
                        global,
                        transcript,
                        csprng,
                        attribute_values,
                        attribute_randomness,
                    )?;
                    let proof = AtomicProofV1::AttributeValue(proof);
                    Some(proof)
                }
            }
            AtomicStatementV1::AttributeInSet(statement) => {
                let proof = statement.prove(
                    version,
                    global,
                    transcript,
                    csprng,
                    attribute_values,
                    attribute_randomness,
                )?;
                let proof = AtomicProofV1::AttributeInSet(proof);
                Some(proof)
            }
            AtomicStatementV1::AttributeNotInSet(statement) => {
                let proof = statement.prove(
                    version,
                    global,
                    transcript,
                    csprng,
                    attribute_values,
                    attribute_randomness,
                )?;
                let proof = AtomicProofV1::AttributeNotInSet(proof);
                Some(proof)
            }
            AtomicStatementV1::AttributeInRange(statement) => {
                let proof = statement.prove(
                    version,
                    global,
                    transcript,
                    csprng,
                    attribute_values,
                    attribute_randomness,
                )?;
                let proof = AtomicProofV1::AttributeInRange(proof);
                Some(proof)
            }
        }
    }
}

impl<
        C: Curve,
        TagType: std::cmp::Ord + crate::common::Serialize,
        AttributeType: Attribute<C::Scalar>,
    > AtomicStatementV1<C, TagType, AttributeType>
{
    pub(crate) fn verify(
        &self,
        version: ProofVersion,
        global: &GlobalContext<C>,
        transcript: &mut RandomOracle,
        cmm_attributes: &BTreeMap<TagType, Commitment<C>>,
        revealed_attributes: &BTreeMap<TagType, &AttributeType>,
        proof: &AtomicProofV1<C>,
    ) -> bool {
        match (self, proof) {
            (
                AtomicStatementV1::AttributeValue(statement),
                AtomicProofV1::AttributeValue(proof),
            ) => statement.verify(version, global, transcript, cmm_attributes, proof),
            (
                AtomicStatementV1::AttributeValue(statement),
                AtomicProofV1::AttributeValueAlreadyRevealed,
            ) => statement.verify_for_already_revealed(transcript, revealed_attributes),
            (
                AtomicStatementV1::AttributeInRange(statement),
                AtomicProofV1::AttributeInRange(proof),
            ) => statement.verify(version, global, transcript, cmm_attributes, proof),
            (
                AtomicStatementV1::AttributeInSet(statement),
                AtomicProofV1::AttributeInSet(proof),
            ) => statement.verify(version, global, transcript, cmm_attributes, proof),
            (
                AtomicStatementV1::AttributeNotInSet(statement),
                AtomicProofV1::AttributeNotInSet(proof),
            ) => statement.verify(version, global, transcript, cmm_attributes, proof),
            _ => false,
        }
    }
}

#[cfg(test)]
pub mod tests {
    use super::*;
    use std::collections::BTreeMap;

<<<<<<< HEAD
    use crate::id::constants::ArCurve;
    use crate::id::id_proof_types::{AtomicStatement, AttributeInRangeStatement};
    use crate::id::types::{AttributeTag, IpIdentity};
=======
    use crate::id::constants::{ArCurve, AttributeKind};
    use crate::id::id_proof_types::{AttributeInRangeStatement, AttributeValueStatement};
    use crate::id::types::AttributeTag;
>>>>>>> c3ef9c23
    use crate::web3id::did::Network;
    use crate::web3id::v1::{fixtures, ContextProperty};
    use crate::web3id::Web3IdAttribute;
    use std::marker::PhantomData;

    fn challenge_fixture() -> ContextInformation {
        ContextInformation {
            given: vec![ContextProperty {
                label: "prop1".to_string(),
                context: "val1".to_string(),
            }],
            requested: vec![ContextProperty {
                label: "prop2".to_string(),
                context: "val2".to_string(),
            }],
        }
    }

    /// Test that constructing proofs for a mixed (both identity and account credentials
    /// involved) request works in the sense that the proof verifies.
    #[test]
    fn test_completeness_identity_and_account() {
        let challenge = challenge_fixture();

        let global_context = GlobalContext::generate("Test".into());

        let (statements1, attributes1) = fixtures::statements_and_attributes();
        let (statements2, attributes2) = fixtures::statements_and_attributes();

        let id_cred_fixture = fixtures::identity_credentials_fixture(attributes1, &global_context);

        let acc_cred_fixture = fixtures::account_credentials_fixture(attributes2, &global_context);

        let subject_claims = vec![
            SubjectClaims::Identity(IdentityBasedSubjectClaims {
                network: Network::Testnet,
                issuer: id_cred_fixture.issuer,
                statements: statements1,
            }),
            SubjectClaims::Account(AccountBasedSubjectClaims {
                network: Network::Testnet,
                cred_id: acc_cred_fixture.cred_id,
                statements: statements2,
            }),
        ];

        let request = RequestV1::<ArCurve, Web3IdAttribute> {
            challenge,
            subject_claims,
        };

        let proof = request
            .clone()
            .prove(
                &global_context,
                [
                    id_cred_fixture.private_inputs(),
                    acc_cred_fixture.private_inputs(),
                ]
                .into_iter(),
            )
            .expect("Cannot prove");

        let public = vec![
            id_cred_fixture.verification_material,
            acc_cred_fixture.verification_material,
        ];
        assert_eq!(
            proof
                .verify(&global_context, public.iter())
                .expect("verify"),
            request,
            "verify request"
        );
    }

    /// Test prove and verify presentation for account credentials.
    #[test]
    fn test_completeness_account() {
        let challenge = challenge_fixture();

        let global_context = GlobalContext::generate("Test".into());

        let (statements, attributes) = fixtures::statements_and_attributes();

        let acc_cred_fixture = fixtures::account_credentials_fixture(attributes, &global_context);

        let subject_claims = vec![SubjectClaims::Account(AccountBasedSubjectClaims {
            network: Network::Testnet,
            cred_id: acc_cred_fixture.cred_id,
            statements,
        })];

        let request = RequestV1::<ArCurve, Web3IdAttribute> {
            challenge,
            subject_claims,
        };

        let proof = request
            .clone()
            .prove(
                &global_context,
                [acc_cred_fixture.private_inputs()].into_iter(),
            )
            .expect("prove");

        let public = vec![acc_cred_fixture.verification_material];
        assert_eq!(
            proof
                .verify(&global_context, public.iter())
                .expect("verify"),
            request,
            "verify request"
        );
    }

    /// Test prove and verify presentation for account credentials. Tests empty set of statements.
    #[test]
    fn test_completeness_account_empty() {
        let challenge = challenge_fixture();

        let global_context = GlobalContext::generate("Test".into());

        let acc_cred_fixture =
            fixtures::account_credentials_fixture(BTreeMap::default(), &global_context);

        let subject_claims = vec![SubjectClaims::Account(AccountBasedSubjectClaims {
            network: Network::Testnet,
            cred_id: acc_cred_fixture.cred_id,
            statements: vec![],
        })];

        let request = RequestV1::<ArCurve, Web3IdAttribute> {
            challenge,
            subject_claims,
        };

        let proof = request
            .clone()
            .prove(
                &global_context,
                [acc_cred_fixture.private_inputs()].into_iter(),
            )
            .expect("prove");

        let public = vec![acc_cred_fixture.verification_material];
        assert_eq!(
            proof
                .verify(&global_context, public.iter())
                .expect("verify"),
            request,
            "verify request"
        );
    }

    /// Test prove and verify presentation for account credentials where
    /// verification fails because a statement is not what has been proven.
    #[test]
    fn test_soundness_account_statements_invalid() {
        let challenge = challenge_fixture();

        let global_context = GlobalContext::generate("Test".into());

        let (statements, attributes) = fixtures::statements_and_attributes();

        let acc_cred_fixture = fixtures::account_credentials_fixture(attributes, &global_context);

        let subject_claims = vec![SubjectClaims::Account(AccountBasedSubjectClaims {
            network: Network::Testnet,
            cred_id: acc_cred_fixture.cred_id,
            statements,
        })];

        let request = RequestV1::<ArCurve, Web3IdAttribute> {
            challenge,
            subject_claims,
        };

        let mut proof = request
            .clone()
            .prove(
                &global_context,
                [acc_cred_fixture.private_inputs()].into_iter(),
            )
            .expect("prove");

        // change statement to be invalid
        let CredentialV1::Account(AccountBasedCredentialV1 { subject, .. }) =
            &mut proof.verifiable_credentials[0]
        else {
            panic!("should be account proof");
        };
        subject.statements[2] = AtomicStatementV1::AttributeInRange(AttributeInRangeStatement {
            attribute_tag: 3.into(),
            lower: Web3IdAttribute::Numeric(200),
            upper: Web3IdAttribute::Numeric(1237),
            _phantom: PhantomData,
        });

        let public = vec![acc_cred_fixture.verification_material];

        let err = proof
            .verify(&global_context, public.iter())
            .expect_err("verify");
        assert_eq!(err, VerifyError::InvalidCredential(0));
    }

    /// Test prove and verify presentation for identity credentials where
    /// verification fails because statements are false. Tests revealed attribute.
    #[test]
    fn test_soundness_account_statements_invalid_revealed() {
        let challenge = challenge_fixture();

        let global_context = GlobalContext::generate("Test".into());

        let (mut statements, attributes) = fixtures::statements_and_attributes();

        statements[4] = AtomicStatementV1::AttributeValue(AttributeValueStatement {
            attribute_tag: 5.into(),
            attribute_value: Web3IdAttribute::String(
                AttributeKind::try_new("testvalue2".into()).unwrap(),
            ),
            _phantom: Default::default(),
        });

        let acc_cred_fixture = fixtures::account_credentials_fixture(attributes, &global_context);

        let subject_claims = vec![SubjectClaims::Account(AccountBasedSubjectClaims {
            network: Network::Testnet,
            cred_id: acc_cred_fixture.cred_id,
            statements,
        })];

        let request = RequestV1::<ArCurve, Web3IdAttribute> {
            challenge,
            subject_claims,
        };

        let proof = request
            .clone()
            .prove(
                &global_context,
                [acc_cred_fixture.private_inputs()].into_iter(),
            )
            .expect("prove");

        let public = vec![acc_cred_fixture.verification_material];

        let err = proof
            .verify(&global_context, public.iter())
            .expect_err("verify");
        assert_eq!(err, VerifyError::InvalidCredential(0));
    }

    /// Test prove and verify presentation for account credentials where
    /// verification fails because issuer is not correct
    #[test]
    fn test_soundness_account_issuer() {
        let challenge = challenge_fixture();

        let global_context = GlobalContext::generate("Test".into());

        let (statements, attributes) = fixtures::statements_and_attributes();

        let acc_cred_fixture = fixtures::account_credentials_fixture(attributes, &global_context);

        let subject_claims = vec![SubjectClaims::Account(AccountBasedSubjectClaims {
            network: Network::Testnet,
            cred_id: acc_cred_fixture.cred_id,
            statements,
        })];

        let request = RequestV1::<ArCurve, Web3IdAttribute> {
            challenge,
            subject_claims,
        };

        let mut proof = request
            .clone()
            .prove(
                &global_context,
                [acc_cred_fixture.private_inputs()].into_iter(),
            )
            .expect("prove");

        // change claimed issuer
        let CredentialV1::Account(cred) = &mut proof.verifiable_credentials[0] else {
            panic!("should be account proof");
        };
        cred.issuer = IpIdentity(10);

        let public = vec![acc_cred_fixture.verification_material];

        let err = proof
            .verify(&global_context, public.iter())
            .expect_err("verify");
        assert_eq!(err, VerifyError::InvalidCredential(0));
    }

    /// Test prove and verify presentation for account credentials where
    /// verification fails because a statements not proven is added.
    #[test]
    fn test_soundness_account_statements_added() {
        let challenge = challenge_fixture();

        let global_context = GlobalContext::generate("Test".into());

        let (statements, attributes) = fixtures::statements_and_attributes();

        let acc_cred_fixture = fixtures::account_credentials_fixture(attributes, &global_context);

        let subject_claims = vec![SubjectClaims::Account(AccountBasedSubjectClaims {
            network: Network::Testnet,
            cred_id: acc_cred_fixture.cred_id,
            statements,
        })];

        let request = RequestV1::<ArCurve, Web3IdAttribute> {
            challenge,
            subject_claims,
        };

        let mut proof = request
            .clone()
            .prove(
                &global_context,
                [acc_cred_fixture.private_inputs()].into_iter(),
            )
            .expect("prove");

        // change statement to be invalid
        let CredentialV1::Account(AccountBasedCredentialV1 { subject, .. }) =
            &mut proof.verifiable_credentials[0]
        else {
            panic!("should be account proof");
        };
        subject.statements.push(AtomicStatementV1::AttributeInRange(
            AttributeInRangeStatement {
                attribute_tag: AttributeTag(4).to_string().parse().unwrap(),
                lower: Web3IdAttribute::try_from(
                    chrono::DateTime::parse_from_rfc3339("2023-08-27T23:12:15Z")
                        .unwrap()
                        .to_utc(),
                )
                .unwrap(),
                upper: Web3IdAttribute::try_from(
                    chrono::DateTime::parse_from_rfc3339("2023-08-29T23:12:15Z")
                        .unwrap()
                        .to_utc(),
                )
                .unwrap(),
                _phantom: PhantomData,
            },
        ));

        let public = vec![acc_cred_fixture.verification_material];
        let err = proof
            .verify(&global_context, public.iter())
            .expect_err("verify");
        assert_eq!(err, VerifyError::InvalidCredential(0));
    }

    /// Test verify fails if the credentials and credential inputs have
    /// mismatching types.
    #[test]
    fn test_soundness_account_mismatching_credential_types() {
        let challenge = challenge_fixture();

        let global_context = GlobalContext::generate("Test".into());

        let (statements, attributes) = fixtures::statements_and_attributes();

        let acc_cred_fixture = fixtures::account_credentials_fixture(attributes, &global_context);

        let subject_claims = vec![SubjectClaims::Account(AccountBasedSubjectClaims {
            network: Network::Testnet,
            cred_id: acc_cred_fixture.cred_id,
            statements,
        })];

        let request = RequestV1::<ArCurve, Web3IdAttribute> {
            challenge,
            subject_claims,
        };

        let proof = request
            .clone()
            .prove(
                &global_context,
                [acc_cred_fixture.private_inputs()].into_iter(),
            )
            .expect("prove");

        // use mismatching type of credential inputs
        let web3_cred_fixture = fixtures::identity_credentials_fixture(
            [(3.into(), Web3IdAttribute::Numeric(137))]
                .into_iter()
                .collect(),
            &global_context,
        );

        let public = vec![web3_cred_fixture.verification_material];

        let err = proof
            .verify(&global_context, public.iter())
            .expect_err("verify");
        assert_eq!(err, VerifyError::InvalidCredential(0));
    }

    /// Test verify fails if the credentials and credential inputs have
    /// mismatching lengths.
    #[test]
    fn test_soundness_mismatching_credential_length() {
        let challenge = challenge_fixture();

        let global_context = GlobalContext::generate("Test".into());

        let (statements, attributes) = fixtures::statements_and_attributes();

        let acc_cred_fixture = fixtures::account_credentials_fixture(attributes, &global_context);

        let subject_claims = vec![SubjectClaims::Account(AccountBasedSubjectClaims {
            network: Network::Testnet,
            cred_id: acc_cred_fixture.cred_id,
            statements,
        })];

        let request = RequestV1::<ArCurve, Web3IdAttribute> {
            challenge,
            subject_claims,
        };

        let proof = request
            .clone()
            .prove(
                &global_context,
                [acc_cred_fixture.private_inputs()].into_iter(),
            )
            .expect("prove");

        let public = vec![];

        let err = proof
            .verify(&global_context, public.iter())
            .expect_err("verify");
        assert_eq!(err, VerifyError::VerificationMaterialMismatch);
    }

    /// Test prove and verify presentation for identity credentials.
    #[test]
    fn test_completeness_identity() {
        let challenge = challenge_fixture();

        let global_context = GlobalContext::generate("Test".into());

        let (statements, attributes) = fixtures::statements_and_attributes();

        let id_cred_fixture = fixtures::identity_credentials_fixture(attributes, &global_context);

        let subject_claims = vec![SubjectClaims::Identity(IdentityBasedSubjectClaims {
            network: Network::Testnet,
            issuer: id_cred_fixture.issuer,
            statements,
        })];

        let request = RequestV1::<ArCurve, Web3IdAttribute> {
            challenge,
            subject_claims,
        };

        let proof = request
            .clone()
            .prove(
                &global_context,
                [id_cred_fixture.private_inputs()].into_iter(),
            )
            .expect("prove");

        let public = vec![id_cred_fixture.verification_material];
        assert_eq!(
            proof
                .verify(&global_context, public.iter())
                .expect("verify"),
            request,
            "verify request"
        );
    }

    /// Test prove and verify presentation for identity credentials. Tests empty set of statements.
    #[test]
    fn test_completeness_identity_empty() {
        let challenge = challenge_fixture();

        let global_context = GlobalContext::generate("Test".into());

        let id_cred_fixture =
            fixtures::identity_credentials_fixture(BTreeMap::default(), &global_context);

        let subject_claims = vec![SubjectClaims::Identity(IdentityBasedSubjectClaims {
            network: Network::Testnet,
            issuer: id_cred_fixture.issuer,
            statements: vec![],
        })];

        let request = RequestV1::<ArCurve, Web3IdAttribute> {
            challenge,
            subject_claims,
        };

        let proof = request
            .clone()
            .prove(
                &global_context,
                [id_cred_fixture.private_inputs()].into_iter(),
            )
            .expect("prove");

        let public = vec![id_cred_fixture.verification_material];
        assert_eq!(
            proof
                .verify(&global_context, public.iter())
                .expect("verify"),
            request,
            "verify request"
        );
    }

    /// Test prove and verify presentation for identity credentials where
    /// verification fails because statements are false.
    #[test]
    fn test_soundness_identity_statements_invalid() {
        let challenge = challenge_fixture();

        let global_context = GlobalContext::generate("Test".into());

        let (statements, attributes) = fixtures::statements_and_attributes();

        let id_cred_fixture = fixtures::identity_credentials_fixture(attributes, &global_context);

        let subject_claims = vec![SubjectClaims::Identity(IdentityBasedSubjectClaims {
            network: Network::Testnet,
            issuer: id_cred_fixture.issuer,
            statements,
        })];

        let request = RequestV1::<ArCurve, Web3IdAttribute> {
            challenge,
            subject_claims,
        };

        let mut proof = request
            .clone()
            .prove(
                &global_context,
                [id_cred_fixture.private_inputs()].into_iter(),
            )
            .expect("prove");

        // change statement to be invalid
        let CredentialV1::Identity(IdentityBasedCredentialV1 { subject, .. }) =
            &mut proof.verifiable_credentials[0]
        else {
            panic!("should be account proof");
        };
        subject.statements[2] = AtomicStatementV1::AttributeInRange(AttributeInRangeStatement {
            attribute_tag: 3.into(),
            lower: Web3IdAttribute::Numeric(200),
            upper: Web3IdAttribute::Numeric(1237),
            _phantom: PhantomData,
        });

        let public = vec![id_cred_fixture.verification_material];
        let err = proof
            .verify(&global_context, public.iter())
            .expect_err("verify");
        assert_eq!(err, VerifyError::InvalidCredential(0));
    }

    /// Test prove and verify presentation for identity credentials where
    /// verification fails because statements are false. Tests revealed attribute.
    #[test]
    fn test_soundness_identity_statements_invalid_revealed() {
        let challenge = challenge_fixture();

        let global_context = GlobalContext::generate("Test".into());

        let (mut statements, attributes) = fixtures::statements_and_attributes();

        statements[4] = AtomicStatementV1::AttributeValue(AttributeValueStatement {
            attribute_tag: 5.into(),
            attribute_value: Web3IdAttribute::String(
                AttributeKind::try_new("testvalue2".into()).unwrap(),
            ),
            _phantom: Default::default(),
        });

        let id_cred_fixture = fixtures::identity_credentials_fixture(attributes, &global_context);

        let subject_claims = vec![SubjectClaims::Identity(IdentityBasedSubjectClaims {
            network: Network::Testnet,
            issuer: id_cred_fixture.issuer,
            statements,
        })];

        let request = RequestV1::<ArCurve, Web3IdAttribute> {
            challenge,
            subject_claims,
        };

        let proof = request
            .clone()
            .prove(
                &global_context,
                [id_cred_fixture.private_inputs()].into_iter(),
            )
            .expect("prove");

        let public = vec![id_cred_fixture.verification_material];
        let err = proof
            .verify(&global_context, public.iter())
            .expect_err("verify");
        assert_eq!(err, VerifyError::InvalidCredential(0));
    }

    /// Test prove and verify presentation for identity credentials where
    /// verification fails because there are additional statements added compared to what is proven.
    #[test]
    fn test_soundness_identity_statements_added() {
        let challenge = challenge_fixture();

        let global_context = GlobalContext::generate("Test".into());

        let (statements, attributes) = fixtures::statements_and_attributes();

        let id_cred_fixture = fixtures::identity_credentials_fixture(attributes, &global_context);

        let subject_claims = vec![SubjectClaims::Identity(IdentityBasedSubjectClaims {
            network: Network::Testnet,
            issuer: id_cred_fixture.issuer,
            statements,
        })];

        let request = RequestV1::<ArCurve, Web3IdAttribute> {
            challenge,
            subject_claims,
        };

        let mut proof = request
            .clone()
            .prove(
                &global_context,
                [id_cred_fixture.private_inputs()].into_iter(),
            )
            .expect("prove");

        // add additional statement
        let CredentialV1::Identity(IdentityBasedCredentialV1 { subject, .. }) =
            &mut proof.verifiable_credentials[0]
        else {
            panic!("should be account proof");
        };
        subject.statements.push(AtomicStatementV1::AttributeInRange(
            AttributeInRangeStatement {
                attribute_tag: AttributeTag(4).to_string().parse().unwrap(),
                lower: Web3IdAttribute::try_from(
                    chrono::DateTime::parse_from_rfc3339("2023-08-27T23:12:15Z")
                        .unwrap()
                        .to_utc(),
                )
                .unwrap(),
                upper: Web3IdAttribute::try_from(
                    chrono::DateTime::parse_from_rfc3339("2023-08-29T23:12:15Z")
                        .unwrap()
                        .to_utc(),
                )
                .unwrap(),
                _phantom: PhantomData,
            },
        ));

        let public = vec![id_cred_fixture.verification_material];
        let err = proof
            .verify(&global_context, public.iter())
            .expect_err("verify");
        assert_eq!(err, VerifyError::InvalidCredential(0));
    }

    /// Test prove and verify presentation for identity credentials where
    /// verification fails because verification of attribute credentials fails.
    #[test]
    fn test_soundness_identity_attribute_credentials() {
        let challenge = challenge_fixture();

        let global_context = GlobalContext::generate("Test".into());

        let (statements, attributes) = fixtures::statements_and_attributes();

        let id_cred_fixture = fixtures::identity_credentials_fixture(attributes, &global_context);

        let subject_claims = vec![SubjectClaims::Identity(IdentityBasedSubjectClaims {
            network: Network::Testnet,
            issuer: id_cred_fixture.issuer,
            statements,
        })];

        let request = RequestV1::<ArCurve, Web3IdAttribute> {
            challenge,
            subject_claims,
        };

        let mut proof = request
            .clone()
            .prove(
                &global_context,
                [id_cred_fixture.private_inputs()].into_iter(),
            )
            .expect("prove");

        // change attribute credentials proof to be invalid
        let CredentialV1::Identity(IdentityBasedCredentialV1 { proof: proofs, .. }) =
            &mut proof.verifiable_credentials[0]
        else {
            panic!("should be account proof");
        };
        let mut ar_keys = proofs
            .proof_value
            .identity_attributes_proofs
            .proof_id_cred_pub
            .keys();
        let ar1 = *ar_keys.next().unwrap();
        let ar2 = *ar_keys.next().unwrap();
        let tmp = proofs
            .proof_value
            .identity_attributes_proofs
            .proof_id_cred_pub[&ar1]
            .clone();
        *proofs
            .proof_value
            .identity_attributes_proofs
            .proof_id_cred_pub
            .get_mut(&ar1)
            .unwrap() = proofs
            .proof_value
            .identity_attributes_proofs
            .proof_id_cred_pub[&ar2]
            .clone();
        *proofs
            .proof_value
            .identity_attributes_proofs
            .proof_id_cred_pub
            .get_mut(&ar2)
            .unwrap() = tmp;

        let public = vec![id_cred_fixture.verification_material];
        let err = proof
            .verify(&global_context, public.iter())
            .expect_err("verify");
        assert_eq!(err, VerifyError::InvalidCredential(0));
    }

    /// Test prove and verify presentation for identity credentials where
    /// verification fails because verification of attribute credentials fails.
    #[test]
    fn test_soundness_identity_invalid_cred_id() {
        let challenge = challenge_fixture();

        let global_context = GlobalContext::generate("Test".into());

        let (statements, attributes) = fixtures::statements_and_attributes();

        let id_cred_fixture = fixtures::identity_credentials_fixture(attributes, &global_context);

        let subject_claims = vec![SubjectClaims::Identity(IdentityBasedSubjectClaims {
            network: Network::Testnet,
            issuer: id_cred_fixture.issuer,
            statements,
        })];

        let request = RequestV1::<ArCurve, Web3IdAttribute> {
            challenge,
            subject_claims,
        };

        let mut proof = request
            .clone()
            .prove(
                &global_context,
                [id_cred_fixture.private_inputs()].into_iter(),
            )
            .expect("prove");

        // change ephemeral credential id to be invalid
        let CredentialV1::Identity(IdentityBasedCredentialV1 { subject, .. }) =
            &mut proof.verifiable_credentials[0]
        else {
            panic!("should be account proof");
        };
        subject.cred_id.0 = vec![0, 1, 2];

        let public = vec![id_cred_fixture.verification_material];
        let err = proof
            .verify(&global_context, public.iter())
            .expect_err("verify");
        assert_eq!(err, VerifyError::InvalidCredential(0));
    }
}<|MERGE_RESOLUTION|>--- conflicted
+++ resolved
@@ -645,15 +645,9 @@
     use super::*;
     use std::collections::BTreeMap;
 
-<<<<<<< HEAD
-    use crate::id::constants::ArCurve;
-    use crate::id::id_proof_types::{AtomicStatement, AttributeInRangeStatement};
-    use crate::id::types::{AttributeTag, IpIdentity};
-=======
     use crate::id::constants::{ArCurve, AttributeKind};
     use crate::id::id_proof_types::{AttributeInRangeStatement, AttributeValueStatement};
-    use crate::id::types::AttributeTag;
->>>>>>> c3ef9c23
+    use crate::id::types::{AttributeTag, IpIdentity};
     use crate::web3id::did::Network;
     use crate::web3id::v1::{fixtures, ContextProperty};
     use crate::web3id::Web3IdAttribute;
@@ -944,6 +938,14 @@
             panic!("should be account proof");
         };
         cred.issuer = IpIdentity(10);
+
+        let proof = request
+            .clone()
+            .prove(
+                &global_context,
+                [acc_cred_fixture.private_inputs()].into_iter(),
+            )
+            .expect("prove");
 
         let public = vec![acc_cred_fixture.verification_material];
 
