--- conflicted
+++ resolved
@@ -1,17 +1,9 @@
 #[cfg(test)]
 mod tests {
-<<<<<<< HEAD
-    use crate::id::constants::IpPairing;
-    use crate::id::{account_holder, chain, identity_provider};
-    use crate::web3id::{
-        AccountCredentialStatement, CommitmentInputs, CredentialStatement, CredentialsInputs,
-        Request, Sha256Challenge, Web3IdAttribute,
-=======
     use crate::id::{account_holder, chain, identity_provider};
     use crate::web3id::{
         Challenge, CommitmentInputs, CredentialStatement, CredentialsInputs, Request,
         Web3IdAttribute,
->>>>>>> c231a277
     };
     use crate::{
         base::CredentialRegistrationID,
@@ -150,11 +142,7 @@
             .map(|(a, r)| (*a, r.clone()))
             .collect();
 
-<<<<<<< HEAD
-        let secrets = CommitmentInputs::Account::<IpPairing, _, _, KeyPair> {
-=======
         let secrets = CommitmentInputs::Account::<_, _, KeyPair> {
->>>>>>> c231a277
             values: &id_object.alist.alist,
             randomness: &randomness,
             issuer: IpIdentity::from(0u32),
@@ -162,25 +150,6 @@
         let commitment_inputs = [secrets];
 
         // Now generate the proofs with regards to the account credential attribute statements.
-<<<<<<< HEAD
-        let challenge = Sha256Challenge::new(rng.gen());
-
-        let cred_id = CredentialRegistrationID::new(cdi.values.cred_id);
-
-        let credential_statements =
-            vec![CredentialStatement::Account(AccountCredentialStatement {
-                network: Network::Testnet,
-                cred_id,
-                statements: vec![AtomicStatement::AttributeInRange {
-                    statement: AttributeInRangeStatement {
-                        attribute_tag,
-                        lower: Web3IdAttribute::Numeric(0),
-                        upper: Web3IdAttribute::Numeric(1237),
-                        _phantom: PhantomData,
-                    },
-                }],
-            })];
-=======
         let challenge = Challenge::new(rng.gen());
 
         let cred_id = CredentialRegistrationID::new(cdi.values.cred_id);
@@ -197,7 +166,6 @@
                 },
             }],
         }];
->>>>>>> c231a277
 
         let request = Request {
             challenge,
@@ -210,11 +178,7 @@
             .expect("Cannot prove");
 
         let commitments = cdi.proofs.id_proofs.commitments.cmm_attributes.clone();
-<<<<<<< HEAD
-        let public = vec![CredentialsInputs::Account::<IpPairing, _> { commitments }];
-=======
         let public = vec![CredentialsInputs::Account { commitments }];
->>>>>>> c231a277
 
         assert_eq!(
             proof
