--- conflicted
+++ resolved
@@ -199,11 +199,8 @@
 /// contextual information (group generators, shared commitment keys, etc).
 /// NB: In this method we assume that all the anonymity revokers in context
 /// are to be used.
-<<<<<<< HEAD
-=======
 ///
 /// This version of the function takes the randomness source `csprng` as argument.
->>>>>>> c231a277
 pub fn generate_pio_v1_with_rng<P: Pairing, C: Curve<Scalar = P::ScalarField>>(
     // TODO: consider renaming this function
     context: &IpContext<P, C>,
@@ -530,11 +527,7 @@
     ar_parameters: &'a BTreeMap<ArIdentity, ArInfo<C>>, // Chosen anonimity revokers.
     threshold: Threshold,                               // Anonymity revocation threshold.
     commitment_key: &PedersenKey<C>,                    // commitment key
-<<<<<<< HEAD
-    csprng: &mut (impl Rng + CryptoRng),
-=======
     csprng: &mut (impl Rng + CryptoRng),                // randomness source
->>>>>>> c231a277
 ) -> SharingData<'a, C> {
     let n = ar_parameters.len() as u32;
     // first commit to the scalar
