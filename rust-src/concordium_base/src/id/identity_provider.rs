//! Functionality needed by the identity provider. This gathers together the
//! primitives from the rest of the library into a convenient package.
use super::{id_proof_types::ProofVersion, secret_sharing::Threshold, types::*, utils};
use crate::{
    bulletproofs::range_proof::verify_efficient,
    common::{to_bytes, types::TransactionTime},
    curve_arithmetic::{multiexp, Curve, Field, Pairing},
    elgamal::multicombine,
    pedersen_commitment::{Commitment, CommitmentKey},
    random_oracle::RandomOracle,
    sigma_protocols::{com_enc_eq, com_eq, com_eq_different_groups, common::*, dlog},
};
<<<<<<< HEAD
=======
use ed25519_dalek::Signer as _;
use ff::Field;
>>>>>>> 01bacb69
use rand::*;
use sha2::{Digest, Sha256};
use std::collections::{BTreeMap, BTreeSet};

#[derive(Debug, Clone, Copy, PartialEq, Eq)]
/// Reason for rejecting an identity object request.
/// This is for cryptographic reasons only, real-world identity verification is
/// not handled in this library.
pub enum Reason {
    FailedToVerifyKnowledgeOfIdCredSec,
    FailedToVerifyIdCredSecEquality,
    FailedToVerifyPrfData,
    WrongArParameters,
    IllegalAttributeRequirements,
    TooManyAttributes,
    IncorrectProof,
}

impl std::fmt::Display for Reason {
    fn fmt(&self, f: &mut std::fmt::Formatter<'_>) -> std::fmt::Result {
        use Reason::*;
        match *self {
            FailedToVerifyKnowledgeOfIdCredSec => {
                write!(f, "Cannot verify knowledge of idCredSec.")
            }
            FailedToVerifyIdCredSecEquality => write!(f, "Cannot verify consistency of idCredSec."),
            FailedToVerifyPrfData => write!(f, "Cannot verify consistency of PRF data."),
            WrongArParameters => write!(f, "Inconsistent anonymity revocation parameters."),
            IllegalAttributeRequirements => write!(f, "Illegal attributes."),
            TooManyAttributes => write!(f, "Too many attributes for the given public key."),
            IncorrectProof => write!(f, "Zero knowledge proof does not verify."),
        }
    }
}

/// The validation of the two versions of identity object requests are very
/// similar, and therefore the common validation parts of the two flows are
/// factored out in the function `validate_request_common`. It produces the
/// common sigma protocol verifier and responses that are used in both
/// `validate_request` and `validate_request_v1`:
/// * In the version 0 flow, the common verifier is AND'ed with a verifier
///   checking that RegID = PRF(key_PRF, 0)
/// * In the version 1 flow, the sigma protocol verifier is the common verifier.
/// The function also verifies the bulletproofs range rangeproof.

/// Validate all the proofs in a version 0 identity object request. This is for
/// the flow, where an initial account is created together with the identity.
pub fn validate_request<P: Pairing, C: Curve<Scalar = P::ScalarField>>(
    pre_id_obj: &PreIdentityObject<P, C>,
    context: IpContext<P, C>,
) -> Result<(), Reason> {
    let pub_info_for_ip = &pre_id_obj.pub_info_for_ip;
    let id_cred_pub = &pre_id_obj.pub_info_for_ip.id_cred_pub;
    let poks_common = &pre_id_obj.poks.common_proof_fields;
    let proof_acc_sk = &pre_id_obj.poks.proof_acc_sk;
    // Verify signature:
    let keys = &pub_info_for_ip.vk_acc.keys;
    let threshold = pub_info_for_ip.vk_acc.threshold;

    // message signed
    let signed = Sha256::digest(to_bytes(&pub_info_for_ip));

    // Notice that here we provide all the verification keys, and the
    // function `verify_accunt_ownership_proof` assumes that
    // we have as many signatures as verification keys.
    if !utils::verify_account_ownership_proof(keys, threshold, proof_acc_sk, signed.as_ref()) {
        return Err(Reason::IncorrectProof);
    }

    let mut transcript = RandomOracle::domain("PreIdentityProof");
    // Construct the common verifier and verify the range proof
    let (verifier, response) = validate_request_common(
        &mut transcript,
        id_cred_pub,
        pre_id_obj.get_common_pio_fields(),
        poks_common,
        context,
    )?;

    // Additionally verify that RegID = PRF(key_PRF, 0):
    let verifier_prf_regid = com_eq::ComEq {
        commitment: pre_id_obj.cmm_prf,
        y:          context.global_context.on_chain_commitment_key.g,
        g:          pub_info_for_ip.reg_id,
        cmm_key:    verifier.first.second.cmm_key_1,
    };
    let prf_regid_response = pre_id_obj.poks.prf_regid_proof.clone();

    let verifier = verifier.add_prover(verifier_prf_regid);
    // Construct the response consisting of the common response and the
    // prf_regid_response above.
    let response = AndResponse {
        r1: response,
        r2: prf_regid_response,
    };
    let proof = SigmaProof {
        challenge: poks_common.challenge,
        response,
    };

    // Verify the sigma protocol proof
    if verify(&mut transcript, &verifier, &proof) {
        Ok(())
    } else {
        Err(Reason::IncorrectProof)
    }
}

/// Validate all the proofs in a version 1 identity object request. This is for
/// the flow, where no initial account creation is involved.
pub fn validate_request_v1<P: Pairing, C: Curve<Scalar = P::ScalarField>>(
    pre_id_obj: &PreIdentityObjectV1<P, C>,
    context: IpContext<P, C>,
) -> Result<(), Reason> {
    let id_cred_pub = &pre_id_obj.id_cred_pub;
    let common_fields = pre_id_obj.get_common_pio_fields();
    let poks_common = &pre_id_obj.poks;

    let mut transcript = RandomOracle::domain("PreIdentityProof");
    // Construct the common verifier and verify the range proof
    let (verifier, response) = validate_request_common(
        &mut transcript,
        id_cred_pub,
        common_fields,
        poks_common,
        context,
    )?;
    let proof = SigmaProof {
        challenge: poks_common.challenge,
        response,
    };
    // Verify the sigma protocol proof
    if verify(&mut transcript, &verifier, &proof) {
        Ok(())
    } else {
        Err(Reason::IncorrectProof)
    }
}

/// Type alias for sigma protocol verifier needed by both `validate_request` and
/// `validate_request_v1`.
type CommonPioVerifierType<P, C> = AndAdapter<
    AndAdapter<
        AndAdapter<dlog::Dlog<C>, com_eq::ComEq<C, <P as Pairing>::G1>>,
        com_eq_different_groups::ComEqDiffGroups<<P as Pairing>::G1, C>,
    >,
    ReplicateAdapter<com_enc_eq::ComEncEq<C>>,
>;

type CommonVerifierWithResponse<P, C> = (
    CommonPioVerifierType<P, C>,
    <CommonPioVerifierType<P, C> as SigmaProtocol>::Response,
);

/// This is used by both `validate_request` and `validate_request_v1` to
/// construct the sigma protocol verifier and response used by both of these
/// functions. The inputs are
/// - transcript - the RandomOracle used in the protocol.
/// - id_cred_pub - the IdCredPub of the user behind the identity.
/// - common_fields - relevant information used to verify proofs.
/// - poks_common - the challenge, the common sigma protocol responses together
///   with the range proof.
/// - context - the identity provider context
fn validate_request_common<P: Pairing, C: Curve<Scalar = P::ScalarField>>(
    transcript: &mut RandomOracle,
    id_cred_pub: &C,
    common_fields: CommonPioFields<P, C>,
    poks_common: &CommonPioProofFields<P, C>,
    context: IpContext<P, C>,
) -> Result<CommonVerifierWithResponse<P, C>, Reason> {
    // Verify proof:
    let ip_info = &context.ip_info;
    let commitment_key_sc = CommitmentKey {
        g: ip_info.ip_verify_key.ys[0],
        h: ip_info.ip_verify_key.g,
    };
    let commitment_key_prf = CommitmentKey {
        g: ip_info.ip_verify_key.ys[1],
        h: ip_info.ip_verify_key.g,
    };
    transcript.append_message(b"ctx", &context.global_context);
    transcript.append_message(b"choice_ar_parameters", common_fields.choice_ar_parameters);
    transcript.append_message(b"cmm_sc", common_fields.cmm_sc);
    transcript.append_message(b"cmm_prf", common_fields.cmm_prf);
    transcript.append_message(
        b"cmm_prf_sharing_coeff",
        common_fields.cmm_prf_sharing_coeff,
    );

    let id_cred_sec_verifier = dlog::Dlog {
        public: *id_cred_pub,
        coeff:  context.global_context.on_chain_commitment_key.g,
    };
    let id_cred_sec_response = poks_common.id_cred_sec_response;

    // Verify that id_cred_sec is the same both in id_cred_pub and in cmm_sc
    let id_cred_sec_eq_verifier = com_eq::ComEq {
        commitment: *common_fields.cmm_sc,
        y:          *id_cred_pub,
        cmm_key:    commitment_key_sc,
        g:          context.global_context.on_chain_commitment_key.g,
    };

    // TODO: Figure out whether we can somehow get rid of this clone.
    let id_cred_sec_eq_response = poks_common.commitments_same_proof.clone();

    let choice_ar_handles = common_fields.choice_ar_parameters.ar_identities.clone();
    let revocation_threshold = common_fields.choice_ar_parameters.threshold;

    let number_of_ars = choice_ar_handles.len();
    // We have to have at least one anonymity revoker, and the threshold.
    // Revocation threshold is always at least 1 by the data type definition and
    // serialization implementation.
    // Thus strictly speaking the first part of the check is redundant, but
    // it does not hurt.
    let rt_usize: usize = revocation_threshold.into();
    if number_of_ars == 0 || rt_usize > number_of_ars {
        return Err(Reason::WrongArParameters);
    }

    // Check that the set of ArIdentities and the encryptions in ip_ar_data are
    // actually the same. This is awkward, and choice_ar_handles is no longer
    // necessary, but removing it would break backwards compatibility. So we
    // instead have to check that the set is equal to some other given set.
    // Later on we check whether all the listed ARs actually exist in the context.
    if number_of_ars != common_fields.ip_ar_data.len() {
        return Err(Reason::WrongArParameters);
    }
    if common_fields
        .ip_ar_data
        .keys()
        .zip(common_fields.choice_ar_parameters.ar_identities.iter())
        .any(|(k1, k2)| k1 != k2)
    {
        return Err(Reason::WrongArParameters);
    }

    // We also need to check that the threshold is actually equal to
    // the number of coefficients in the sharing polynomial
    // (corresponding to the degree+1)
    if rt_usize != common_fields.cmm_prf_sharing_coeff.len() {
        return Err(Reason::WrongArParameters);
    }

    // ar commitment key
    let ar_ck = &context.global_context.on_chain_commitment_key;

    // The commitment to the PRF key to the identity providers
    // must have at least one value.
    // FIXME: Rework the choice of data-structure so that this is implicit.
    if common_fields.cmm_prf_sharing_coeff.is_empty() {
        return Err(Reason::WrongArParameters);
    }

    // Verify that the two commitments to the PRF key are the same.
    let verifier_prf_same = com_eq_different_groups::ComEqDiffGroups {
        commitment_1: *common_fields.cmm_prf,
        commitment_2: *common_fields
            .cmm_prf_sharing_coeff
            .first()
            .expect("Precondition checked."),
        cmm_key_1:    commitment_key_prf,
        cmm_key_2:    *ar_ck,
    };
    let response_prf_same = poks_common.commitments_prf_same;

    let h_in_exponent = *context.global_context.encryption_in_exponent_generator();
    let prf_verification = compute_prf_sharing_verifier(
        ar_ck,
        common_fields.cmm_prf_sharing_coeff,
        common_fields.ip_ar_data,
        context.ars_infos,
        &h_in_exponent,
    );
    let (prf_sharing_verifier, prf_sharing_response) = match prf_verification {
        Some(v) => v,
        None => return Err(Reason::WrongArParameters),
    };

    let verifier = AndAdapter {
        first:  id_cred_sec_verifier,
        second: id_cred_sec_eq_verifier,
    };
    let verifier = verifier
        .add_prover(verifier_prf_same)
        .add_prover(prf_sharing_verifier);

    for ((ar_identity, ar_data), proof) in common_fields
        .ip_ar_data
        .iter()
        .zip(poks_common.bulletproofs.iter())
    {
        let ciphers = ar_data.enc_prf_key_share;
        let ar_info = match context.ars_infos.get(ar_identity) {
            Some(x) => x,
            None => return Err(Reason::IncorrectProof),
        };
        let pk: C = ar_info.ar_public_key.key;
        let keys: CommitmentKey<C> = CommitmentKey {
            g: h_in_exponent,
            h: pk,
        };
        let gens = &context.global_context.bulletproof_generators().take(32 * 8);
        let commitments = ciphers.iter().map(|x| Commitment(x.1)).collect::<Vec<_>>();
        transcript.append_message(b"encrypted_share", &ciphers);
        if verify_efficient(
            ProofVersion::Version1,
            transcript,
            32,
            &commitments,
            proof,
            gens,
            &keys,
        )
        .is_err()
        {
            return Err(Reason::IncorrectProof);
        }
    }

    transcript.append_message(b"bulletproofs", &poks_common.bulletproofs);
    let response = AndResponse {
        r1: AndResponse {
            r1: AndResponse {
                r1: id_cred_sec_response,
                r2: id_cred_sec_eq_response,
            },
            r2: response_prf_same,
        },
        r2: prf_sharing_response,
    };
    Ok((verifier, response))
}

/// Sign the given pre-identity-object to produce a version 0 identity object.
/// The inputs are
/// - pre_id_obj - The version 0 pre-identity object
/// - ip_info - Information about the identity provider, including its public
///   keys
/// - alist - the list of attributes to be signed
/// - ip_secret_key - the signing key of the identity provider
pub fn sign_identity_object<
    P: Pairing,
    AttributeType: Attribute<P::ScalarField>,
    C: Curve<Scalar = P::ScalarField>,
>(
    pre_id_obj: &PreIdentityObject<P, C>,
    ip_info: &IpInfo<P>,
    alist: &AttributeList<C::Scalar, AttributeType>,
    ip_secret_key: &crate::ps_sig::SecretKey<P>,
) -> Result<crate::ps_sig::Signature<P>, Reason> {
    sign_identity_object_common(
        &pre_id_obj.get_common_pio_fields(),
        ip_info,
        alist,
        ip_secret_key,
    )
}

/// Sign the given pre-identity-object to produce a version 1 identity object.
/// The inputs are
/// - pre_id_obj - The version 1 pre-identity object
/// - ip_info - Information about the identity provider, including its public
///   keys
/// - alist - the list of attributes to be signed
/// - ip_secret_key - the signing key of the identity provider
pub fn sign_identity_object_v1<
    P: Pairing,
    AttributeType: Attribute<P::ScalarField>,
    C: Curve<Scalar = P::ScalarField>,
>(
    pre_id_obj: &PreIdentityObjectV1<P, C>,
    ip_info: &IpInfo<P>,
    alist: &AttributeList<C::Scalar, AttributeType>,
    ip_secret_key: &crate::ps_sig::SecretKey<P>,
) -> Result<crate::ps_sig::Signature<P>, Reason> {
    sign_identity_object_common(
        &pre_id_obj.get_common_pio_fields(),
        ip_info,
        alist,
        ip_secret_key,
    )
}

/// Sign the message constructed from the common fields of a pre-identity object
/// and the attribute list. The signature is to be used in a identity object.
/// The inputs are
/// - common_fields - The common fields of a pre-identity object
/// - ip_info - Information about the identity provider, including its public
///   keys
/// - alist - the list of attributes to be signed
/// - ip_secret_key - the signing key of the identity provider
fn sign_identity_object_common<
    P: Pairing,
    AttributeType: Attribute<P::ScalarField>,
    C: Curve<Scalar = P::ScalarField>,
>(
    common_fields: &CommonPioFields<P, C>,
    ip_info: &IpInfo<P>,
    alist: &AttributeList<C::Scalar, AttributeType>,
    ip_secret_key: &crate::ps_sig::SecretKey<P>,
) -> Result<crate::ps_sig::Signature<P>, Reason> {
    let choice_ar_handles = common_fields.choice_ar_parameters.ar_identities.clone();
    let message: crate::ps_sig::UnknownMessage<P> = compute_message(
        common_fields.cmm_prf,
        common_fields.cmm_sc,
        common_fields.choice_ar_parameters.threshold,
        &choice_ar_handles,
        alist,
        &ip_info.ip_verify_key,
    )?;
    let mut csprng = thread_rng();
    // FIXME: Pass in csprng here.
    Ok(ip_secret_key.sign_unknown_message(&message, &mut csprng))
}

fn compute_prf_sharing_verifier<C: Curve>(
    ar_commitment_key: &CommitmentKey<C>,
    cmm_sharing_coeff: &[Commitment<C>],
    ip_ar_data: &BTreeMap<ArIdentity, IpArData<C>>,
    known_ars: &BTreeMap<ArIdentity, ArInfo<C>>,
    encryption_in_exponent_generator: &C,
) -> Option<IdCredPubVerifiers<C>> {
    let mut verifiers = Vec::with_capacity(ip_ar_data.len());
    let mut responses = Vec::with_capacity(ip_ar_data.len());

    for (ar_id, ar_data) in ip_ar_data.iter() {
        let cmm_share = utils::commitment_to_share(&ar_id.to_scalar::<C>(), cmm_sharing_coeff);
        // finding the right encryption key

        // Take linear combination of ciphers
        let u8_chunk_size = u8::from(CHUNK_SIZE);
        let two_chunksize = C::scalar_from_u64(1 << u8_chunk_size);
        let mut power_of_two = C::Scalar::one();

        let mut scalars = Vec::with_capacity(ar_data.enc_prf_key_share.len());
        for _ in 0..ar_data.enc_prf_key_share.len() {
            scalars.push(power_of_two);
            power_of_two.mul_assign(&two_chunksize);
        }
        let combined_ciphers = multicombine(&ar_data.enc_prf_key_share, &scalars);

        let ar_info = known_ars.get(ar_id)?;
        let verifier = com_enc_eq::ComEncEq {
            cipher: combined_ciphers,
            commitment: cmm_share,
            pub_key: ar_info.ar_public_key,
            cmm_key: *ar_commitment_key,
            encryption_in_exponent_generator: *encryption_in_exponent_generator,
        };
        verifiers.push(verifier);
        // TODO: Figure out whether we can somehow get rid of this clone.
        responses.push(ar_data.proof_com_enc_eq.clone())
    }
    Some((
        ReplicateAdapter {
            protocols: verifiers,
        },
        ReplicateResponse { responses },
    ))
}

/// Validate the request and sign the version 0 identity object.
pub fn verify_credentials<
    P: Pairing,
    AttributeType: Attribute<P::ScalarField>,
    C: Curve<Scalar = P::ScalarField>,
>(
    pre_id_obj: &PreIdentityObject<P, C>,
    context: IpContext<P, C>,
    alist: &AttributeList<C::Scalar, AttributeType>,
    expiry: TransactionTime,
    ip_secret_key: &crate::ps_sig::SecretKey<P>,
    ip_cdi_secret_key: &ed25519_dalek::SecretKey,
) -> Result<
    (
        crate::ps_sig::Signature<P>,
        InitialCredentialDeploymentInfo<C, AttributeType>,
    ),
    Reason,
> {
    validate_request(pre_id_obj, context)?;
    let sig = sign_identity_object(pre_id_obj, context.ip_info, alist, ip_secret_key)?;
    let initial_cdi = create_initial_cdi(
        context.ip_info,
        pre_id_obj.pub_info_for_ip.clone(),
        alist,
        expiry,
        ip_cdi_secret_key,
    );
    Ok((sig, initial_cdi))
}

/// Validate the request and sign the version 1 identity object.
pub fn verify_credentials_v1<
    P: Pairing,
    AttributeType: Attribute<P::ScalarField>,
    C: Curve<Scalar = P::ScalarField>,
>(
    pre_id_obj: &PreIdentityObjectV1<P, C>,
    context: IpContext<P, C>,
    alist: &AttributeList<C::Scalar, AttributeType>,
    ip_secret_key: &crate::ps_sig::SecretKey<P>,
) -> Result<crate::ps_sig::Signature<P>, Reason> {
    validate_request_v1(pre_id_obj, context)?;
    let sig = sign_identity_object_v1(pre_id_obj, context.ip_info, alist, ip_secret_key)?;
    Ok(sig)
}

/// Produce a signature on the initial account data to make a message that is
/// submitted to the chain to create an initial account.
pub fn create_initial_cdi<
    P: Pairing,
    C: Curve<Scalar = P::ScalarField>,
    AttributeType: Attribute<C::Scalar>,
>(
    ip_info: &IpInfo<P>,
    pub_info_for_ip: PublicInformationForIp<C>,
    alist: &AttributeList<C::Scalar, AttributeType>,
    expiry: TransactionTime,
    ip_cdi_secret_key: &ed25519_dalek::SecretKey,
) -> InitialCredentialDeploymentInfo<C, AttributeType> {
    // The initial policy is empty, apart from the expiry date of the credential.
    let policy: Policy<C, AttributeType> = Policy {
        valid_to:   alist.valid_to,
        created_at: alist.created_at,
        policy_vec: BTreeMap::new(),
        _phantom:   Default::default(),
    };
    let cred_values = InitialCredentialDeploymentValues {
        reg_id: pub_info_for_ip.reg_id,
        ip_identity: ip_info.ip_identity,
        policy,
        cred_account: pub_info_for_ip.vk_acc,
    };

    let sig = sign_initial_cred_values(&cred_values, expiry, ip_info, ip_cdi_secret_key);
    InitialCredentialDeploymentInfo {
        values: cred_values,
        sig,
    }
}

fn sign_initial_cred_values<
    P: Pairing,
    C: Curve<Scalar = P::ScalarField>,
    AttributeType: Attribute<C::Scalar>,
>(
    initial_cred_values: &InitialCredentialDeploymentValues<C, AttributeType>,
    expiry: TransactionTime,
    ip_info: &IpInfo<P>,
    ip_cdi_secret_key: &ed25519_dalek::SecretKey,
) -> IpCdiSignature {
    let mut hasher = Sha256::new();
    hasher.update(&to_bytes(&expiry));
    hasher.update(&to_bytes(&initial_cred_values));
    let to_sign = hasher.finalize();
    let signing_key = ed25519_dalek::SigningKey::from(ip_cdi_secret_key);
    signing_key
        .sign(to_sign.as_ref())
        .into()
}

pub fn compute_message<P: Pairing, AttributeType: Attribute<P::ScalarField>>(
    cmm_prf: &Commitment<P::G1>,
    cmm_sc: &Commitment<P::G1>,
    threshold: Threshold,
    ar_list: &BTreeSet<ArIdentity>,
    att_list: &AttributeList<P::ScalarField, AttributeType>,
    ps_public_key: &crate::ps_sig::PublicKey<P>,
) -> Result<crate::ps_sig::UnknownMessage<P>, Reason> {
    let max_accounts = P::G1::scalar_from_u64(att_list.max_accounts.into());

    let tags = {
        match utils::encode_tags(att_list.alist.keys()) {
            Ok(f) => f,
            Err(_) => return Err(Reason::IllegalAttributeRequirements),
        }
    };

    // the list to be signed consists of (in that order)
    // - commitment to idcredsec
    // - commitment to prf key
    // - created_at and valid_to dates of the attribute list
    // - encoding of anonymity revokers.
    // - tags of the attribute list
    // - attribute list elements

    let ar_encoded = match utils::encode_ars(ar_list) {
        Some(x) => x,
        None => return Err(Reason::WrongArParameters),
    };

    let att_vec = &att_list.alist;
    let m = ar_encoded.len();
    let n = att_vec.len();
    let key_vec = &ps_public_key.ys;

    if key_vec.len() < n + m + 5 {
        return Err(Reason::TooManyAttributes);
    }

    let mut gs = Vec::with_capacity(1 + m + 2 + n);
    let mut exps = Vec::with_capacity(1 + m + 2 + n);

    // The error here should never happen, but it is safe to just propagate it if it
    // does by any chance.
    let public_params =
        utils::encode_public_credential_values(att_list.created_at, att_list.valid_to, threshold)
            .map_err(|_| Reason::IllegalAttributeRequirements)?;

    // add valid_to, created_at, threshold.
    gs.push(key_vec[2]);
    exps.push(public_params);

    // and add all anonymity revocation
    for i in 3..(m + 3) {
        let ar_handle = ar_encoded[i - 3];
        gs.push(key_vec[i]);
        exps.push(ar_handle);
    }

    gs.push(key_vec[m + 3]);
    exps.push(tags);

    gs.push(key_vec[m + 3 + 1]);
    exps.push(max_accounts);

    // NB: It is crucial that att_vec is an ordered map and that .values iterator
    // returns messages in order of tags.
    for (&k, v) in key_vec.iter().skip(m + 5).zip(att_vec.values()) {
        let att = v.to_field_element();
        gs.push(k);
        exps.push(att);
    }
    let msg = crate::ps_sig::UnknownMessage(
        multiexp(&gs, &exps).plus_point(&cmm_sc.0.plus_point(&cmm_prf.0)),
    );
    Ok(msg)
}

/// Verify a ID recovery quest containing proof of knowledge of idCredSec. If
/// the proof verifies, the IDP sends the attribute list and the signature to
/// the prover (the account holder). The argument are
/// - ip_info - Identity provider information containing their IR and
///   verification key that goes in to the protocol context.
/// - context - Global Context containing g such that `idCredPub = g^idCredSec`.
///   Also goes into the protocol context.
/// - request - the ID recovery containing idCredPub, a timestamp and a proof of
///   knowledge of idCredSec.
pub fn validate_id_recovery_request<P: Pairing, C: Curve<Scalar = P::ScalarField>>(
    ip_info: &IpInfo<P>,
    context: &GlobalContext<C>,
    request: &IdRecoveryRequest<C>,
) -> bool {
    let verifier = dlog::Dlog::<C> {
        public: request.id_cred_pub,
        coeff:  context.on_chain_commitment_key.g,
    };
    let mut transcript = RandomOracle::domain("IdRecoveryProof");
    transcript.append_message(b"ctx", &context);
    transcript.append_message(b"timestamp", &request.timestamp);
    transcript.append_message(b"ipIdentity", &ip_info.ip_identity);
    transcript.append_message(b"ipVerifyKey", &ip_info.ip_verify_key);
    verify(&mut transcript, &verifier, &request.proof)
}

#[cfg(test)]
mod tests {
    use super::*;
    use crate::{
        common::types::{KeyIndex, KeyPair},
        id::{account_holder::generate_id_recovery_request, constants::ArCurve, test::*},
        pedersen_commitment::{CommitmentKey, Value as PedersenValue},
    };
    use std::collections::btree_map::BTreeMap;

    const EXPIRY: TransactionTime = TransactionTime {
        seconds: 111111111111111111,
    };

    // Eval a polynomial at point.
    fn eval_poly<F: Field, X: AsRef<F>>(coeffs: &[X], x: &F) -> F {
        let mut acc = F::zero();
        for coeff in coeffs.iter().rev() {
            acc.mul_assign(x);
            acc.add_assign(coeff.as_ref());
        }
        acc
    }

    /// Randomized test that commitment_to_share conforms to the specification.
    #[test]
    fn test_commitment_to_share() {
        let mut csprng = thread_rng();
        let ck = CommitmentKey::<ArCurve>::generate(&mut csprng);

        // Make degree-d polynomial
        let d = csprng.gen_range(1, 10);
        let mut coeffs = Vec::new();
        let mut rands = Vec::new();
        let mut values = Vec::new();
        for _i in 0..=d {
            // Make commitments to coefficients
            let v = PedersenValue::<ArCurve>::generate(&mut csprng);
            let (c, r) = ck.commit(&v, &mut csprng);
            coeffs.push(c);
            rands.push(r);
            values.push(v);
        }

        // Sample some random share numbers
        for _ in 0..100 {
            let sh: ArIdentity = ArIdentity::new(std::cmp::max(1, csprng.next_u32()));
            // And evaluate the values and rands at sh.
            let point = sh.to_scalar::<ArCurve>();
            let pv = eval_poly(&values, &point);
            let rv = eval_poly(&rands, &point);

            let p0 = utils::commitment_to_share(&sh.to_scalar::<ArCurve>(), &coeffs);
            assert_eq!(p0, ck.hide_worker(&pv, &rv));
        }
    }

    /// Check IP's verify_credentials succeeds for well-formed data.
    #[test]
    fn test_verify_credentials_success() {
        // Arrange (create identity provider and PreIdentityObject, and verify validity)
        let max_attrs = 10;
        let num_ars = 4;
        let mut csprng = thread_rng();
        let IpData {
            public_ip_info: ip_info,
            ip_secret_key,
            ip_cdi_secret_key,
        } = test_create_ip_info(&mut csprng, num_ars, max_attrs);
        let global_ctx = GlobalContext::<ArCurve>::generate(String::from("genesis_string"));
        let (ars_infos, _) =
            test_create_ars(&global_ctx.on_chain_commitment_key.g, num_ars, &mut csprng);

        let id_use_data = test_create_id_use_data(&mut csprng);
        let acc_data = InitialAccountData {
            keys:      {
                let mut keys = BTreeMap::new();
                keys.insert(KeyIndex(0), KeyPair::generate(&mut csprng));
                keys.insert(KeyIndex(1), KeyPair::generate(&mut csprng));
                keys.insert(KeyIndex(2), KeyPair::generate(&mut csprng));
                keys
            },
            threshold: SignatureThreshold::TWO,
        };
        let (context, pio, _) = test_create_pio(
            &id_use_data,
            &ip_info,
            &ars_infos,
            &global_ctx,
            num_ars,
            &acc_data,
        );
        let attrs = test_create_attributes();

        // Act
        let ver_ok = verify_credentials(
            &pio,
            context,
            &attrs,
            EXPIRY,
            &ip_secret_key,
            &ip_cdi_secret_key,
        );

        // Assert
        assert!(ver_ok.is_ok());
    }

    #[test]
    fn test_verify_credentials_success_v1() {
        // Arrange (create identity provider and PreIdentityObject, and verify validity)
        let max_attrs = 10;
        let num_ars = 4;
        let mut csprng = thread_rng();
        let IpData {
            public_ip_info: ip_info,
            ip_secret_key,
            ..
        } = test_create_ip_info(&mut csprng, num_ars, max_attrs);
        let global_ctx = GlobalContext::<ArCurve>::generate(String::from("genesis_string"));
        let (ars_infos, _) =
            test_create_ars(&global_ctx.on_chain_commitment_key.g, num_ars, &mut csprng);

        let id_use_data = test_create_id_use_data(&mut csprng);
        let (context, pio, _) =
            test_create_pio_v1(&id_use_data, &ip_info, &ars_infos, &global_ctx, num_ars);
        let attrs = test_create_attributes();

        // Act
        let ver_ok = verify_credentials_v1(&pio, context, &attrs, &ip_secret_key);

        // Assert
        assert!(ver_ok.is_ok());
    }

    // /// Check IP's verify_credentials fail for wrong id_cred_sec
    // proof-of-knowledge.
    // #[test]
    // fn test_verify_credentials_fail_pok_idcredsec() {
    // Arrange
    // let max_attrs = 10;
    // let num_ars = 4;
    // let mut csprng = thread_rng();
    // let (
    // IpData {
    // public_ip_info: ip_info,
    // ip_secret_key,
    // },
    // _,
    // ) = test_create_ip_info(&mut csprng, num_ars, max_attrs);
    // let aci = test_create_aci(&mut csprng);
    // let (_, mut pio, _) = test_create_pio(&aci, &ip_info, num_ars);
    // let attrs = test_create_attributes();
    //
    // Act (make dlog proof use wrong id_cred_sec)
    // let wrong_id_cred_sec = ArCurve::generate_scalar(&mut csprng);
    // pio.pok_sc = prove_dlog(
    // &mut csprng,
    // RandomOracle::empty(),
    // &pio.id_cred_pub,
    // &wrong_id_cred_sec,
    // &ip_info.ip_ars.ar_base,
    // );
    // let sig_ok = verify_credentials(&pio, &ip_info, &attrs, &ip_secret_key);
    //
    // Assert
    // if sig_ok.is_ok() {
    // assert_eq!(
    // wrong_id_cred_sec,
    // aci.cred_holder_info.id_cred.id_cred_sec.value
    // );
    // }
    // assert_eq!(
    // sig_ok,
    // Err(Reason::FailedToVerifyKnowledgeOfIdCredSec),
    // "Verify_credentials did not fail on invalid IdCredSec PoK"
    // )
    // }

    /// Test IP's verify_credentials fail if discrete log of idcredpub and
    /// elgamal encryption are different
    #[test]
    fn test_verify_credentials_fail_idcredsec_equality() {
        // Arrange
        let max_attrs = 10;
        let num_ars = 4;
        let mut csprng = thread_rng();
        let IpData {
            public_ip_info: ip_info,
            ..
        } = test_create_ip_info(&mut csprng, num_ars, max_attrs);
        let global_ctx = GlobalContext::<ArCurve>::generate(String::from("genesis_string"));
        let (ars_infos, _) =
            test_create_ars(&global_ctx.on_chain_commitment_key.g, num_ars, &mut csprng);
        let id_use_data = test_create_id_use_data(&mut csprng);
        let acc_data = InitialAccountData {
            keys:      {
                let mut keys = BTreeMap::new();
                keys.insert(KeyIndex(0), KeyPair::generate(&mut csprng));
                keys.insert(KeyIndex(1), KeyPair::generate(&mut csprng));
                keys.insert(KeyIndex(2), KeyPair::generate(&mut csprng));
                keys
            },
            threshold: SignatureThreshold::TWO,
        };
        let (ctx, mut pio, _) = test_create_pio(
            &id_use_data,
            &ip_info,
            &ars_infos,
            &global_ctx,
            num_ars,
            &acc_data,
        );
        // let attrs = test_create_attributes();

        // Act (make cmm_sc be comm. of id_cred_sec but with wrong/fresh randomness)
        let sc_ck = CommitmentKey {
            g: ctx.ip_info.ip_verify_key.ys[0],
            h: ctx.ip_info.ip_verify_key.g,
        };
        let id_cred_sec = id_use_data.aci.cred_holder_info.id_cred.id_cred_sec;
        let (cmm_sc, _) = sc_ck.commit(&id_cred_sec, &mut csprng);
        pio.cmm_sc = cmm_sc;
        let ver_ok = validate_request(&pio, ctx);

        // Assert
        assert_eq!(
            ver_ok,
            Err(Reason::IncorrectProof),
            "Verify_credentials did not fail with inconsistent idcredpub and elgamal"
        );
    }

    /// Test IP's verify_credentials fails if the PRF key check fail.
    #[test]
    fn test_verify_credentials_fail_prf_data() {
        // Arrange
        let max_attrs = 10;
        let num_ars = 4;
        let mut csprng = thread_rng();
        let IpData {
            public_ip_info: ip_info,
            ..
        } = test_create_ip_info(&mut csprng, num_ars, max_attrs);
        let global_ctx = GlobalContext::<ArCurve>::generate(String::from("genesis_string"));
        let (ars_infos, _) =
            test_create_ars(&global_ctx.on_chain_commitment_key.g, num_ars, &mut csprng);
        let id_use_data = test_create_id_use_data(&mut csprng);
        let acc_data = InitialAccountData {
            keys:      {
                let mut keys = BTreeMap::new();
                keys.insert(KeyIndex(0), KeyPair::generate(&mut csprng));
                keys.insert(KeyIndex(1), KeyPair::generate(&mut csprng));
                keys.insert(KeyIndex(2), KeyPair::generate(&mut csprng));
                keys
            },
            threshold: SignatureThreshold::TWO,
        };
        let (context, mut pio, _) = test_create_pio(
            &id_use_data,
            &ip_info,
            &ars_infos,
            &global_ctx,
            num_ars,
            &acc_data,
        );
        // let attrs = test_create_attributes();

        // Act (make cmm_prf be a commitment to a wrong/random value)
        let val = crate::curve_arithmetic::Value::<ArCurve>::generate(&mut csprng);
        let (cmm_prf, _) = context
            .global_context
            .on_chain_commitment_key
            .commit(&val, &mut csprng);
        pio.cmm_prf = cmm_prf;
        let ver_ok = validate_request(&pio, context);

        // Assert
        assert_eq!(
            ver_ok,
            Err(Reason::IncorrectProof),
            "Verify_credentials did not fail with invalid PRF commitment"
        );
    }

    #[test]
    fn test_validate_id_recovery_request() {
        let max_attrs = 10;
        let num_ars = 4;
        let mut csprng = thread_rng();
        let IpData {
            public_ip_info: ip_info,
            ..
        } = test_create_ip_info(&mut csprng, num_ars, max_attrs);
        let global_ctx = GlobalContext::<ArCurve>::generate(String::from("genesis_string"));
        let aci = test_create_aci(&mut csprng);

        let timestamp = 1000;
        let id_cred_sec = &aci.cred_holder_info.id_cred.id_cred_sec;
        let request =
            generate_id_recovery_request(&ip_info, &global_ctx, id_cred_sec, timestamp).unwrap();

        let result = validate_id_recovery_request(&ip_info, &global_ctx, &request);
        assert!(result);
    }

    #[test]
    fn test_verify_pok_wrong_id_cred_sec() {
        let max_attrs = 10;
        let num_ars = 4;
        let mut csprng = thread_rng();
        let IpData {
            public_ip_info: ip_info,
            ..
        } = test_create_ip_info(&mut csprng, num_ars, max_attrs);
        let global_ctx = GlobalContext::<ArCurve>::generate(String::from("genesis_string"));
        let aci = test_create_aci(&mut csprng);

        let timestamp = 1000;
        let id_cred_sec = &aci.cred_holder_info.id_cred.id_cred_sec;
        let id_cred_pub = global_ctx
            .on_chain_commitment_key
            .g
            .mul_by_scalar(id_cred_sec);
        let id_cred_sec_wrong = PedersenValue::generate(&mut csprng);
        let mut request =
            generate_id_recovery_request(&ip_info, &global_ctx, &id_cred_sec_wrong, timestamp)
                .unwrap();

        request.id_cred_pub = id_cred_pub;

        let result = validate_id_recovery_request(&ip_info, &global_ctx, &request);
        assert!(
            !result,
            "Verifying pok of idCredSec did not fail with wrong idCredSec"
        );
    }

    #[test]
    fn test_verify_pok_wrong_timestamp() {
        let max_attrs = 10;
        let num_ars = 4;
        let mut csprng = thread_rng();
        let IpData {
            public_ip_info: ip_info,
            ..
        } = test_create_ip_info(&mut csprng, num_ars, max_attrs);
        let global_ctx = GlobalContext::<ArCurve>::generate(String::from("genesis_string"));
        let aci = test_create_aci(&mut csprng);

        let timestamp = 1000;
        let id_cred_sec = &aci.cred_holder_info.id_cred.id_cred_sec;
        let mut request =
            generate_id_recovery_request(&ip_info, &global_ctx, id_cred_sec, timestamp).unwrap();
        request.timestamp += 1;

        let result = validate_id_recovery_request(&ip_info, &global_ctx, &request);
        assert!(
            !result,
            "Verifying pok of idCredSec did not fail with wrong timestamp"
        );
    }

    #[test]
    fn test_verify_pok_wrong_idp_id() {
        let max_attrs = 10;
        let num_ars = 4;
        let mut csprng = thread_rng();
        let IpData {
            public_ip_info: mut ip_info,
            ..
        } = test_create_ip_info(&mut csprng, num_ars, max_attrs);
        let global_ctx = GlobalContext::<ArCurve>::generate(String::from("genesis_string"));
        let aci = test_create_aci(&mut csprng);

        let timestamp = 1000;
        let id_cred_sec = &aci.cred_holder_info.id_cred.id_cred_sec;
        let request =
            generate_id_recovery_request(&ip_info, &global_ctx, id_cred_sec, timestamp).unwrap();

        ip_info.ip_identity = IpIdentity(1);

        let result = validate_id_recovery_request(&ip_info, &global_ctx, &request);
        assert!(
            !result,
            "Verifying pok of idCredSec did not fail with wrong IDP ID"
        );
    }

    #[test]
    fn test_verify_pok_wrong_idp_keys() {
        let max_attrs = 10;
        let num_ars = 4;
        let mut csprng = thread_rng();
        let IpData {
            public_ip_info: mut ip_info,
            ..
        } = test_create_ip_info(&mut csprng, num_ars, max_attrs);
        let global_ctx = GlobalContext::<ArCurve>::generate(String::from("genesis_string"));
        let aci = test_create_aci(&mut csprng);

        let timestamp = 1000;
        let id_cred_sec = &aci.cred_holder_info.id_cred.id_cred_sec;
        let request =
            generate_id_recovery_request(&ip_info, &global_ctx, id_cred_sec, timestamp).unwrap();

        ip_info.ip_verify_key =
            crate::ps_sig::PublicKey::arbitrary((5 + num_ars + max_attrs) as usize, &mut csprng);

        let result = validate_id_recovery_request(&ip_info, &global_ctx, &request);
        assert!(
            !result,
            "Verifying pok of idCredSec did not fail with wrong IDP verify keys"
        );
    }

    #[test]
    fn test_verify_pok_wrong_global_context() {
        let max_attrs = 10;
        let num_ars = 4;
        let mut csprng = thread_rng();
        let IpData {
            public_ip_info: ip_info,
            ..
        } = test_create_ip_info(&mut csprng, num_ars, max_attrs);
        let mut global_ctx = GlobalContext::<ArCurve>::generate(String::from("genesis_string"));
        let aci = test_create_aci(&mut csprng);

        let timestamp = 1000;
        let id_cred_sec = &aci.cred_holder_info.id_cred.id_cred_sec;
        let request =
            generate_id_recovery_request(&ip_info, &global_ctx, id_cred_sec, timestamp).unwrap();

        global_ctx.genesis_string = String::from("another_string");

        let result = validate_id_recovery_request(&ip_info, &global_ctx, &request);
        assert!(
            !result,
            "Verifying pok of idCredSec did not fail with wrong global context"
        );
    }
}<|MERGE_RESOLUTION|>--- conflicted
+++ resolved
@@ -10,11 +10,7 @@
     random_oracle::RandomOracle,
     sigma_protocols::{com_enc_eq, com_eq, com_eq_different_groups, common::*, dlog},
 };
-<<<<<<< HEAD
-=======
 use ed25519_dalek::Signer as _;
-use ff::Field;
->>>>>>> 01bacb69
 use rand::*;
 use sha2::{Digest, Sha256};
 use std::collections::{BTreeMap, BTreeSet};
@@ -713,7 +709,7 @@
         let ck = CommitmentKey::<ArCurve>::generate(&mut csprng);
 
         // Make degree-d polynomial
-        let d = csprng.gen_range(1, 10);
+        let d = csprng.gen_range(1..10);
         let mut coeffs = Vec::new();
         let mut rands = Vec::new();
         let mut values = Vec::new();
