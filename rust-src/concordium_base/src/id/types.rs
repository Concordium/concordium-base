--- conflicted
+++ resolved
@@ -1191,11 +1191,7 @@
 }
 
 /// Collection of anonymity revokers.
-<<<<<<< HEAD
-#[derive(Debug, Clone, SerdeSerialize, SerdeDeserialize)]
-=======
 #[derive(Debug, Clone, PartialEq, Eq, SerdeSerialize, SerdeDeserialize)]
->>>>>>> c231a277
 #[serde(bound(serialize = "C: Curve", deserialize = "C: Curve"))]
 #[serde(transparent)]
 pub struct ArInfos<C: Curve> {
