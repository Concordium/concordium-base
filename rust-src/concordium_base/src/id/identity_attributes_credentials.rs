--- conflicted
+++ resolved
@@ -5,11 +5,7 @@
 //! is implemented in the [`web3id`](crate::web3id) module.
 //!
 //! Notice that the proof in the present file can be seen as a lightweight version of the account opening (account credentials)
-<<<<<<< HEAD
-//! proof in [`account_holder`](account_holder).
-=======
 //! proof in [`account_holder`].
->>>>>>> 89dd6908
 
 use super::{account_holder, types::*, utils};
 use crate::pedersen_commitment::{CommitmentKey, Randomness};
@@ -72,11 +68,7 @@
             .ar_identities
             .iter()
         {
-<<<<<<< HEAD
             let info = ip_context.ars_infos.get(ar_id).with_context(|| {
-=======
-            let info = context.ars_infos.get(ar_id).with_context(|| {
->>>>>>> 89dd6908
                 format!("cannot find anonymity revoker {} in the context", ar_id)
             })?;
             ars.insert(*ar_id, info.clone());
@@ -93,11 +85,7 @@
                 .get_common_pio_fields()
                 .choice_ar_parameters
                 .threshold,
-<<<<<<< HEAD
             &global_context.on_chain_commitment_key,
-=======
-            &context.global_context.on_chain_commitment_key,
->>>>>>> 89dd6908
         );
 
     // Create ar data map
@@ -149,13 +137,8 @@
     // Proof of knowledge of the signature of the identity provider.
     let (prover_signature, witness_signature, signature_pok_output) = signature_knowledge_prover(
         &mut csprng,
-<<<<<<< HEAD
         &global_context.on_chain_commitment_key,
         &ip_context.ip_info.ip_verify_key,
-=======
-        &context.global_context.on_chain_commitment_key,
-        &context.ip_info.ip_verify_key,
->>>>>>> 89dd6908
         id_object,
         id_object_use_data,
         attributes_handling,
@@ -186,7 +169,6 @@
 
     let cmm_rand = IdentityAttributesCredentialsRandomness {
         attributes_rand: signature_pok_output.attribute_cmm_rand,
-<<<<<<< HEAD
     };
 
     let id_attribute_values = IdentityAttributesCredentialsValues {
@@ -200,21 +182,6 @@
         attributes: signature_pok_output.attributes,
     };
 
-=======
-    };
-
-    let id_attribute_values = IdentityAttributesCredentialsValues {
-        threshold: id_object
-            .get_common_pio_fields()
-            .choice_ar_parameters
-            .threshold,
-        ar_data,
-        ip_identity: context.ip_info.ip_identity,
-        validity,
-        attributes: signature_pok_output.attributes,
-    };
-
->>>>>>> 89dd6908
     // The label "IdentityAttributesCredentials" is appended to the transcript followed all
     // values of the identity attribute credentials, specifically appending the
     // IdentityAttributesCommitmentValues struct.
@@ -222,11 +189,7 @@
     // We should add the genesis hash also at some point
     transcript.add_bytes(b"IdentityAttributesCredentials");
     transcript.append_message(b"identity_attribute_values", &id_attribute_values);
-<<<<<<< HEAD
     transcript.append_message(b"global_context", &global_context);
-=======
-    transcript.append_message(b"global_context", &context.global_context);
->>>>>>> 89dd6908
 
     let proof = sigma_protocols::common::prove(transcript, &prover, witness, &mut csprng)
         .context("cannot produce zero knowledge proof")?;
@@ -273,11 +236,7 @@
     csprng: &mut impl Rng,
     commitment_key: &PedersenKey<C>,
     ip_pub_key: &ps_sig::PublicKey<P>,
-<<<<<<< HEAD
     id_object: &(impl HasIdentityObjectFields<P, C, AttributeType> + ?Sized),
-=======
-    id_object: &impl HasIdentityObjectFields<P, C, AttributeType>,
->>>>>>> 89dd6908
     id_object_use_data: &IdObjectUseData<P, C>,
     attributes_handling: &BTreeMap<AttributeTag, IdentityAttributeHandling>,
     cmm_id_cred_sec: Commitment<C>,
@@ -401,7 +360,6 @@
         msgs,
         ps_pub_key: ip_pub_key.clone(),
         cmm_key: *commitment_key,
-<<<<<<< HEAD
     };
 
     let output = SignaturePokOutput {
@@ -410,16 +368,6 @@
         blinded_sig,
     };
 
-=======
-    };
-
-    let output = SignaturePokOutput {
-        attributes,
-        attribute_cmm_rand,
-        blinded_sig,
-    };
-
->>>>>>> 89dd6908
     Ok((prover, witness, output))
 }
 
@@ -483,11 +431,7 @@
 
     let verifier_sig = signature_knowledge_verifier(
         &global_context.on_chain_commitment_key,
-<<<<<<< HEAD
         &ip_context.ip_info.ip_verify_key,
-=======
-        &ip_info.ip_verify_key,
->>>>>>> 89dd6908
         id_attr_info,
     )
     .ok_or(AttributeCommitmentVerificationError::Signature)?;
@@ -495,11 +439,7 @@
     // Create verifiers for encryption of IdCredSec
     let (id_cred_pub_verifier, id_cred_pub_responses) = id_cred_pub_verifier(
         &global_context.on_chain_commitment_key,
-<<<<<<< HEAD
         ip_context.ars_infos,
-=======
-        known_ars,
->>>>>>> 89dd6908
         &id_attr_info.values.ar_data,
         &id_attr_info
             .proofs
@@ -609,7 +549,6 @@
     )?;
 
     let msg_count = id_attr_info.values.attributes.len() + ar_scalars.len() + 5;
-<<<<<<< HEAD
 
     let mut msgs = Vec::with_capacity(msg_count);
 
@@ -626,24 +565,6 @@
     // The PRF secret key we just verify knowledge of
     msgs.push(PsSigMsg::Known);
 
-=======
-
-    let mut msgs = Vec::with_capacity(msg_count);
-
-    // For IdCredSec, we verify equal to a commitment in order to link the signature proof
-    // to the IdCredSec encryption parts proofs
-    msgs.push(PsSigMsg::EqualToCommitment(
-        *id_attr_info
-            .proofs
-            .commitments
-            .cmm_id_cred_sec_sharing_coeff
-            .first()?,
-    ));
-
-    // The PRF secret key we just verify knowledge of
-    msgs.push(PsSigMsg::Known);
-
->>>>>>> 89dd6908
     // Validity and threshold are "public" values
     let public_vals = utils::encode_public_credential_values(
         id_attr_info.values.validity.created_at,
@@ -652,7 +573,6 @@
     )
     .ok()?;
     msgs.push(PsSigMsg::Public(Value::new(public_vals)));
-<<<<<<< HEAD
 
     // Anonymity revoker ids are public values
     for ar_scalar in ar_scalars {
@@ -663,18 +583,6 @@
     let tags_val = utils::encode_tags(id_attr_info.values.attributes.keys()).ok()?;
     msgs.push(PsSigMsg::Public(Value::new(tags_val)));
 
-=======
-
-    // Anonymity revoker ids are public values
-    for ar_scalar in ar_scalars {
-        msgs.push(PsSigMsg::Public(Value::new(ar_scalar)));
-    }
-
-    // Attribute tag set is just verified known
-    let tags_val = utils::encode_tags(id_attr_info.values.attributes.keys()).ok()?;
-    msgs.push(PsSigMsg::Public(Value::new(tags_val)));
-
->>>>>>> 89dd6908
     // Max accounts is not public, we verify knowledge of it
     msgs.push(PsSigMsg::Known);
 
@@ -713,13 +621,8 @@
     use crate::id::test::ExampleAttributeList;
     use crate::id::types::{
         ArIdentity, ArInfo, Attribute, AttributeTag, GlobalContext, IdObjectUseData,
-<<<<<<< HEAD
         IdentityAttribute, IdentityAttributesCredentialsInfo, IdentityObjectV1, IpContextOnly,
         IpData, IpInfo, YearMonth,
-=======
-        IdentityAttribute, IdentityAttributesCredentialsInfo, IdentityObjectV1, IpContext, IpData,
-        IpInfo, YearMonth,
->>>>>>> 89dd6908
     };
     use crate::id::{identity_provider, test};
     use crate::random_oracle::RandomOracle;
@@ -838,10 +741,7 @@
 
         let mut transcript = RandomOracle::empty();
         let (id_attr_info, rand) = prove_identity_attributes(
-<<<<<<< HEAD
-            &id_object_fixture.global_ctx,
-=======
->>>>>>> 89dd6908
+            &id_object_fixture.global_ctx,
             ip_context(&id_object_fixture),
             &id_object_fixture.id_object,
             &id_object_fixture.id_use_data,
@@ -889,10 +789,7 @@
 
         let mut transcript = RandomOracle::empty();
         let (id_attr_info, _) = prove_identity_attributes(
-<<<<<<< HEAD
-            &id_object_fixture.global_ctx,
-=======
->>>>>>> 89dd6908
+            &id_object_fixture.global_ctx,
             ip_context(&id_object_fixture),
             &id_object_fixture.id_object,
             &id_object_fixture.id_use_data,
@@ -914,12 +811,7 @@
         let mut transcript = RandomOracle::empty();
         verify_identity_attributes(
             &id_object_fixture.global_ctx,
-<<<<<<< HEAD
-            ip_context(&id_object_fixture),
-=======
-            &id_object_fixture.ip_info,
-            &id_object_fixture.ars_infos,
->>>>>>> 89dd6908
+            ip_context(&id_object_fixture),
             &id_attr_info,
             &mut transcript,
         )
@@ -940,8 +832,6 @@
             &id_object_fixture.id_object,
             &id_object_fixture.id_use_data,
             &attributes_handling,
-<<<<<<< HEAD
-=======
             &mut transcript,
         )
         .expect("prove");
@@ -954,60 +844,6 @@
             id_attr_info.values.attributes.get(&TAG_1),
             Some(IdentityAttribute::Known)
         );
-        assert_matches!(
-            id_attr_info.values.attributes.get(&TAG_2),
-            Some(IdentityAttribute::Known)
-        );
-
-        let mut transcript = RandomOracle::empty();
-        verify_identity_attributes(
-            &id_object_fixture.global_ctx,
-            &id_object_fixture.ip_info,
-            &id_object_fixture.ars_infos,
-            &id_attr_info,
-            &mut transcript,
-        )
-        .expect("verify");
-    }
-
-    /// Test that the verifier accepts a valid proof when mixing how attributes are handled
-    #[test]
-    pub fn test_identity_attributes_completeness_mixed() {
-        let id_object_fixture = identity_object_fixture();
-
-        let mut attributes_handling = BTreeMap::new();
-        attributes_handling.insert(TAG_0, IdentityAttributeHandling::Commit);
-        attributes_handling.insert(TAG_1, IdentityAttributeHandling::Reveal);
-
-        let mut transcript = RandomOracle::empty();
-        let (id_attr_info, rand) = prove_identity_attributes(
-            ip_context(&id_object_fixture),
-            &id_object_fixture.id_object,
-            &id_object_fixture.id_use_data,
-            &attributes_handling,
->>>>>>> 89dd6908
-            &mut transcript,
-        )
-        .expect("prove");
-
-<<<<<<< HEAD
-        assert_matches!(
-            id_attr_info.values.attributes.get(&TAG_0),
-            Some(IdentityAttribute::Known)
-        );
-        assert_matches!(
-            id_attr_info.values.attributes.get(&TAG_1),
-            Some(IdentityAttribute::Known)
-        );
-=======
-        assert_matches!(id_attr_info.values.attributes.get(&TAG_0), Some(IdentityAttribute::Committed(c)) => {
-            let r= rand.attributes_rand.get(&TAG_0).expect("rand");
-            assert!(id_object_fixture.global_ctx.on_chain_commitment_key.open(&Value::new(VALUE_0.to_field_element()), r, c));
-        });
-        assert_matches!(id_attr_info.values.attributes.get(&TAG_1), Some(IdentityAttribute::Revealed(a)) => {
-            assert_eq!(a, &*VALUE_1);
-        });
->>>>>>> 89dd6908
         assert_matches!(
             id_attr_info.values.attributes.get(&TAG_2),
             Some(IdentityAttribute::Known)
@@ -1112,10 +948,7 @@
         let attributes_handling = BTreeMap::new();
         let mut transcript = RandomOracle::empty();
         let (mut id_attr_info, _) = prove_identity_attributes(
-<<<<<<< HEAD
-            &id_object_fixture.global_ctx,
-=======
->>>>>>> 89dd6908
+            &id_object_fixture.global_ctx,
             ip_context(&id_object_fixture),
             &id_object_fixture.id_object,
             &id_object_fixture.id_use_data,
@@ -1131,12 +964,7 @@
         let mut transcript = RandomOracle::empty();
         let res = verify_identity_attributes(
             &id_object_fixture.global_ctx,
-<<<<<<< HEAD
-            ip_context(&id_object_fixture),
-=======
-            &id_object_fixture.ip_info,
-            &id_object_fixture.ars_infos,
->>>>>>> 89dd6908
+            ip_context(&id_object_fixture),
             &id_attr_info,
             &mut transcript,
         );
@@ -1182,10 +1010,7 @@
         let attributes_handling = BTreeMap::new();
         let mut transcript = RandomOracle::empty();
         let (mut id_attr_info, _) = prove_identity_attributes(
-<<<<<<< HEAD
-            &id_object_fixture.global_ctx,
-=======
->>>>>>> 89dd6908
+            &id_object_fixture.global_ctx,
             ip_context(&id_object_fixture),
             &id_object_fixture.id_object,
             &id_object_fixture.id_use_data,
@@ -1205,12 +1030,7 @@
         let mut transcript = RandomOracle::empty();
         let res = verify_identity_attributes(
             &id_object_fixture.global_ctx,
-<<<<<<< HEAD
-            ip_context(&id_object_fixture),
-=======
-            &id_object_fixture.ip_info,
-            &id_object_fixture.ars_infos,
->>>>>>> 89dd6908
+            ip_context(&id_object_fixture),
             &id_attr_info,
             &mut transcript,
         );
@@ -1226,10 +1046,7 @@
         let attributes_handling = BTreeMap::new();
         let mut transcript = RandomOracle::empty();
         let (mut id_attr_info, _) = prove_identity_attributes(
-<<<<<<< HEAD
-            &id_object_fixture.global_ctx,
-=======
->>>>>>> 89dd6908
+            &id_object_fixture.global_ctx,
             ip_context(&id_object_fixture),
             &id_object_fixture.id_object,
             &id_object_fixture.id_use_data,
@@ -1246,12 +1063,7 @@
         let mut transcript = RandomOracle::empty();
         let res = verify_identity_attributes(
             &id_object_fixture.global_ctx,
-<<<<<<< HEAD
-            ip_context(&id_object_fixture),
-=======
-            &id_object_fixture.ip_info,
-            &id_object_fixture.ars_infos,
->>>>>>> 89dd6908
+            ip_context(&id_object_fixture),
             &id_attr_info,
             &mut transcript,
         );
@@ -1267,10 +1079,7 @@
         let attributes_handling = BTreeMap::new();
         let mut transcript = RandomOracle::empty();
         let (mut id_attr_info, _) = prove_identity_attributes(
-<<<<<<< HEAD
-            &id_object_fixture.global_ctx,
-=======
->>>>>>> 89dd6908
+            &id_object_fixture.global_ctx,
             ip_context(&id_object_fixture),
             &id_object_fixture.id_object,
             &id_object_fixture.id_use_data,
@@ -1281,7 +1090,6 @@
 
         // change created at
         id_attr_info.values.validity.created_at = YearMonth::try_from(2025 << 8 | 5).unwrap();
-<<<<<<< HEAD
 
         let mut transcript = RandomOracle::empty();
         let res = verify_identity_attributes(
@@ -1347,18 +1155,11 @@
         assert_matches!(id_attr_info.values.attributes.get_mut(&TAG_0).unwrap(), IdentityAttribute::Revealed(a) => {
             *a = AttributeKind::from_str("someotherstring").unwrap()
         });
-=======
->>>>>>> 89dd6908
 
         let mut transcript = RandomOracle::empty();
         let res = verify_identity_attributes(
             &id_object_fixture.global_ctx,
-<<<<<<< HEAD
-            ip_context(&id_object_fixture),
-=======
-            &id_object_fixture.ip_info,
-            &id_object_fixture.ars_infos,
->>>>>>> 89dd6908
+            ip_context(&id_object_fixture),
             &id_attr_info,
             &mut transcript,
         );
@@ -1368,74 +1169,6 @@
     /// Test that the verifier does not accept the proof if the
     /// identity provider signature does not match the values in the identity attribute credentials.
     #[test]
-<<<<<<< HEAD
-=======
-    pub fn test_identity_attributes_soundness_ip_signature_valid_to() {
-        let id_object_fixture = identity_object_fixture();
-
-        let attributes_handling = BTreeMap::new();
-        let mut transcript = RandomOracle::empty();
-        let (mut id_attr_info, _) = prove_identity_attributes(
-            ip_context(&id_object_fixture),
-            &id_object_fixture.id_object,
-            &id_object_fixture.id_use_data,
-            &attributes_handling,
-            &mut transcript,
-        )
-        .expect("prove");
-
-        // change valid to
-        id_attr_info.values.validity.valid_to = YearMonth::try_from(2025 << 8 | 5).unwrap();
-
-        let mut transcript = RandomOracle::empty();
-        let res = verify_identity_attributes(
-            &id_object_fixture.global_ctx,
-            &id_object_fixture.ip_info,
-            &id_object_fixture.ars_infos,
-            &id_attr_info,
-            &mut transcript,
-        );
-        assert_matches!(res, Err(AttributeCommitmentVerificationError::Proof));
-    }
-
-    /// Test that the verifier does not accept the proof if the
-    /// identity provider signature does not match the values in the identity attribute credentials.
-    #[test]
-    pub fn test_identity_attributes_soundness_ip_signature_revealed_attribute() {
-        let id_object_fixture = identity_object_fixture();
-
-        let mut attributes_handling = BTreeMap::new();
-        attributes_handling.insert(TAG_0, IdentityAttributeHandling::Reveal);
-        let mut transcript = RandomOracle::empty();
-        let (mut id_attr_info, _) = prove_identity_attributes(
-            ip_context(&id_object_fixture),
-            &id_object_fixture.id_object,
-            &id_object_fixture.id_use_data,
-            &attributes_handling,
-            &mut transcript,
-        )
-        .expect("prove");
-
-        // change revealed value
-        assert_matches!(id_attr_info.values.attributes.get_mut(&TAG_0).unwrap(), IdentityAttribute::Revealed(a) => {
-            *a = AttributeKind::from_str("someotherstring").unwrap()
-        });
-
-        let mut transcript = RandomOracle::empty();
-        let res = verify_identity_attributes(
-            &id_object_fixture.global_ctx,
-            &id_object_fixture.ip_info,
-            &id_object_fixture.ars_infos,
-            &id_attr_info,
-            &mut transcript,
-        );
-        assert_matches!(res, Err(AttributeCommitmentVerificationError::Proof));
-    }
-
-    /// Test that the verifier does not accept the proof if the
-    /// identity provider signature does not match the values in the identity attribute credentials.
-    #[test]
->>>>>>> 89dd6908
     pub fn test_identity_attributes_soundness_ip_signature_commited_attribute() {
         let mut csprng = rand::thread_rng();
 
@@ -1445,10 +1178,7 @@
         attributes_handling.insert(TAG_0, IdentityAttributeHandling::Commit);
         let mut transcript = RandomOracle::empty();
         let (mut id_attr_info, _) = prove_identity_attributes(
-<<<<<<< HEAD
-            &id_object_fixture.global_ctx,
-=======
->>>>>>> 89dd6908
+            &id_object_fixture.global_ctx,
             ip_context(&id_object_fixture),
             &id_object_fixture.id_object,
             &id_object_fixture.id_use_data,
@@ -1467,12 +1197,7 @@
         let mut transcript = RandomOracle::empty();
         let res = verify_identity_attributes(
             &id_object_fixture.global_ctx,
-<<<<<<< HEAD
-            ip_context(&id_object_fixture),
-=======
-            &id_object_fixture.ip_info,
-            &id_object_fixture.ars_infos,
->>>>>>> 89dd6908
+            ip_context(&id_object_fixture),
             &id_attr_info,
             &mut transcript,
         );
@@ -1495,10 +1220,7 @@
         //
         // let mut transcript = RandomOracle::empty();
         // let (id_attr_info, rand) = prove_identity_attributes(
-<<<<<<< HEAD
         //     &id_object_fixture.global_ctx,
-=======
->>>>>>> 89dd6908
         //     ip_context(&id_object_fixture),
         //     &id_object_fixture.id_object,
         //     &id_object_fixture.id_use_data,
@@ -1511,25 +1233,14 @@
         // assert_eq!(proof_bytes_hex, "");
 
         let proof_bytes_hex = include_str!("identity_attributes_credentials_stable_proof.hex");
-<<<<<<< HEAD
         let id_attr_info: IdentityAttributesCredentialsInfo<Bls12, G1, AttributeKind> =
             common::from_bytes(&mut hex::decode(&proof_bytes_hex).unwrap().as_slice())
                 .expect("deserialize");
-=======
-        let proof_bytes = hex::decode(&proof_bytes_hex).unwrap();
-        let id_attr_info: IdentityAttributesCredentialsInfo<Bls12, G1, AttributeKind> =
-            common::from_bytes(&mut proof_bytes.as_slice()).expect("deserialize");
->>>>>>> 89dd6908
 
         let mut transcript = RandomOracle::empty();
         verify_identity_attributes(
             &id_object_fixture.global_ctx,
-<<<<<<< HEAD
-            ip_context(&id_object_fixture),
-=======
-            &id_object_fixture.ip_info,
-            &id_object_fixture.ars_infos,
->>>>>>> 89dd6908
+            ip_context(&id_object_fixture),
             &id_attr_info,
             &mut transcript,
         )
