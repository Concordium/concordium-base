--- conflicted
+++ resolved
@@ -540,14 +540,11 @@
     assert_ne!(cdi_check, Ok(()));
 }
 
-<<<<<<< HEAD
-=======
 /// RNG with fixed seed to generate the stability test cases
 fn seed0() -> rand::rngs::StdRng {
     rand::rngs::StdRng::seed_from_u64(0)
 }
 
->>>>>>> 54b55aec
 /// Test that we can verify CDIs created by previous versions of the protocol.
 /// This test protects from changes that introduces braking changes.
 ///
