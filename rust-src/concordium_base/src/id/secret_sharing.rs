--- conflicted
+++ resolved
@@ -25,17 +25,6 @@
         let val = u8::deserialize(deserializer)?;
 
         Self::try_new(val).map_err(D::Error::custom)
-    }
-}
-
-impl<'de> SerdeDeserialize<'de> for Threshold {
-    fn deserialize<D>(deserializer: D) -> Result<Self, D::Error>
-    where
-        D: SerdeDeserializer<'de>,
-    {
-        let val = u8::deserialize(deserializer)?;
-
-        Self::try_from(val).map_err(|_| D::Error::custom("threshold cannot be zero"))
     }
 }
 
@@ -386,8 +375,8 @@
         }
     }
 
-    #[test]
-<<<<<<< HEAD
+
+    #[test]
     fn test_threshold_try_new() {
         let threshold = Threshold::try_new(1).expect("try_new");
         assert_eq!(threshold.threshold(), 1);
@@ -439,10 +428,6 @@
     #[test]
     fn test_threshold_serde_serialize_deserialize() {
         let threshold = Threshold::try_new(2).unwrap();
-=======
-    fn test_threshold_serde_serialize_deserialize() {
-        let threshold = Threshold(2);
->>>>>>> c256abd8
         let json = serde_json::to_string(&threshold).expect("serialize");
         assert_eq!(json, r#"2"#);
         let threshold_deserialized: Threshold = serde_json::from_str(&json).expect("deserialize");
@@ -456,7 +441,6 @@
             err
         );
     }
-<<<<<<< HEAD
 
     #[test]
     fn test_threshold_json_value() {
@@ -466,6 +450,4 @@
 
         assert!(Threshold::from_json(&serde_json::Value::from(0u8)).is_none());
     }
-=======
->>>>>>> c256abd8
 }