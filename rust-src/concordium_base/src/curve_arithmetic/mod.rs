--- conflicted
+++ resolved
@@ -198,7 +198,7 @@
     pub fn new<X: Borrow<C>>(gs: &[X], window_size: usize) -> Self {
         let k = gs.len();
         let mut table = Vec::with_capacity(k);
-        for g in gs.into_iter() {
+        for g in gs.iter() {
             let sq = g.borrow().plus_point(g.borrow());
             let mut tmp = *g.borrow();
             // All of the odd exponents, between 1 and 2^w.
@@ -234,43 +234,66 @@
         exps: &[X],
     ) -> Self::CurvePoint {
         // Compute the wnaf
-
+        let window_size_plus1 = self.window_size + 1;
         let k = exps.len();
-        assert_eq!(self.table.len(), k);
-        assert!(self.window_size >= 1);
-        assert!(self.window_size < 62);
-
-        // 2^{window_size + 1}
-        let two_to_wp1: u64 = 2 << self.window_size;
-        let two_to_wp1_scalar = C::scalar_from_u64(two_to_wp1);
-        // a mask to extract the lowest window_size + 1 bits from a scalar.
-        let mask: u64 = two_to_wp1 - 1;
+        assert!(window_size_plus1 >= 2);
+        assert!(window_size_plus1 < 63);
+
         let mut wnaf = Vec::with_capacity(k);
-        // 1 / 2 scalar
-        let half = C::scalar_from_u64(2)
-            .inverse()
-            .expect("Field size must be at least 3.");
-
-        for c in exps.into_iter() {
+
+        // The computation of the wnaf table here is a modification of the
+        // implementation in <https://github.com/zkcrypto/group>
+        // Compared to the high-level algorithm described in https://link.springer.com/content/pdf/10.1007%2F3-540-45537-X_13.pdf
+        // this avoids any field arithmetic and operates directly on the bit
+        // representation of the scalars, leading to a substantial performance
+        // improvement.
+        let width = 1u64 << window_size_plus1;
+        let window_mask = width - 1;
+
+        for c in exps.iter() {
+            let mut pos = 0;
+            let mut carry = 0;
+            let repr_limbs = c.borrow().into_repr();
             let mut v = Vec::new();
-            let mut c = *c.borrow();
-            while !c.is_zero() {
-                let limb = c.into_repr()[0];
-                // if the first bit is set
-                if limb & 1 == 1 {
-                    let u = limb & mask;
-                    // check if window_size'th bit is set.
-                    c.sub_assign(&C::scalar_from_u64(u));
-                    if u & (1 << self.window_size) != 0 {
-                        c.add_assign(&two_to_wp1_scalar);
-                        v.push((u as i64) - (two_to_wp1 as i64));
-                    } else {
-                        v.push(u as i64);
-                    }
+            let num_bits = repr_limbs.len() * 64;
+            while pos < num_bits {
+                // Construct a buffer of bits of the scalar, starting at bit `pos`
+                let u64_idx = pos / 64;
+                let bit_idx = pos % 64;
+                let cur_u64 = repr_limbs[u64_idx];
+                let bit_buf = if bit_idx + window_size_plus1 < 64 {
+                    // This window's bits are contained in a single u64
+                    cur_u64 >> bit_idx
                 } else {
+                    let next_u64 = repr_limbs.get(u64_idx + 1).copied().unwrap_or(0);
+                    // Combine the current u64's bits with the bits from the next u64
+                    (cur_u64 >> bit_idx) | (next_u64 << (64 - bit_idx))
+                };
+
+                // Add the carry into the current window
+                let window_val = carry + (bit_buf & window_mask);
+
+                if window_val & 1 == 0 {
+                    // If the window value is even, preserve the carry and emit 0.
+                    // Why is the carry preserved?
+                    // If carry == 0 and window_val & 1 == 0, then the next carry should be 0
+                    // If carry == 1 and window_val & 1 == 0, then bit_buf & 1 == 1 so the next
+                    // carry should be 1
                     v.push(0);
+                    pos += 1;
+                } else {
+                    v.push(
+                        if window_val < width / 2 {
+                            carry = 0;
+                            window_val as i64
+                        } else {
+                            carry = 1;
+                            (window_val as i64).wrapping_sub(width as i64)
+                        },
+                    );
+                    v.extend(std::iter::repeat(0).take(window_size_plus1 - 1));
+                    pos += window_size_plus1;
                 }
-                c.mul_assign(&half);
             }
             wnaf.push(v);
         }
@@ -386,158 +409,11 @@
 /// The function combines instantiation of an algorith implementation and
 /// computation.
 #[inline(always)]
-<<<<<<< HEAD
 pub fn multiexp<C, X>(gs: &[X], exps: &[C::Scalar]) -> C
 where
     C: Curve,
     X: Borrow<C>, {
     C::new_multiexp(gs).multiexp(exps)
-=======
-pub fn multiexp<C: Curve, X: Borrow<C>>(gs: &[X], exps: &[C::Scalar]) -> C {
-    // This number is based on the benchmark in benches/multiexp_bench.rs
-    let window_size = 4;
-    multiexp_worker(gs, exps, window_size)
-}
-
-/// This implements the WNAF method from
-/// <https://link.springer.com/content/pdf/10.1007%2F3-540-45537-X_13.pdf>
-///
-/// Assumes:
-/// - the lengths of inputs are the same
-/// - window size at least 1
-/// - window_size < 62
-pub fn multiexp_worker<C: Curve, X: Borrow<C>>(
-    gs: &[X],
-    exps: &[C::Scalar],
-    window_size: usize,
-) -> C {
-    // Compute the wnaf
-
-    let k = exps.len();
-    assert_eq!(gs.len(), k);
-    assert!(window_size >= 1);
-    assert!(window_size < 62);
-
-    let table = multiexp_table(gs, window_size);
-
-    multiexp_worker_given_table(exps, &table, window_size)
-}
-
-/// This function assumes the same properties about the inputs as
-/// `multiexp_worker`, as well as the fact that the table corresponds to the
-/// window-size and the given inputs.
-///
-/// See <https://link.springer.com/content/pdf/10.1007%2F3-540-45537-X_13.pdf> for what it means
-/// for the table to be computed correctly.
-pub fn multiexp_worker_given_table<C: Curve>(
-    exps: &[C::Scalar],
-    table: &[Vec<C>],
-    window: usize,
-) -> C {
-    // Compute the wnaf
-    let window_plus1 = window + 1;
-    let k = exps.len();
-    assert!(window_plus1 >= 2);
-    assert!(window_plus1 < 63);
-
-    let mut wnaf = Vec::with_capacity(k);
-
-    // The computation of the wnaf table here is a modification of the
-    // implementation in <https://github.com/zkcrypto/group>
-    // Compared to the high-level algorithm described in https://link.springer.com/content/pdf/10.1007%2F3-540-45537-X_13.pdf
-    // this avoids any field arithmetic and operates directly on the bit
-    // representation of the scalars, leading to a substantial performance
-    // improvement.
-    let width = 1u64 << window_plus1;
-    let window_mask = width - 1;
-
-    for c in exps.iter() {
-        let mut pos = 0;
-        let mut carry = 0;
-        let repr = c.into_repr();
-        let repr_limbs = repr.as_ref();
-        let mut v = Vec::new();
-        let num_bits = repr_limbs.len() * 64;
-        while pos < num_bits {
-            // Construct a buffer of bits of the scalar, starting at bit `pos`
-            let u64_idx = pos / 64;
-            let bit_idx = pos % 64;
-            let cur_u64 = repr_limbs[u64_idx];
-            let bit_buf = if bit_idx + window_plus1 < 64 {
-                // This window's bits are contained in a single u64
-                cur_u64 >> bit_idx
-            } else {
-                let next_u64 = repr_limbs.get(u64_idx + 1).copied().unwrap_or(0);
-                // Combine the current u64's bits with the bits from the next u64
-                (cur_u64 >> bit_idx) | (next_u64 << (64 - bit_idx))
-            };
-
-            // Add the carry into the current window
-            let window_val = carry + (bit_buf & window_mask);
-
-            if window_val & 1 == 0 {
-                // If the window value is even, preserve the carry and emit 0.
-                // Why is the carry preserved?
-                // If carry == 0 and window_val & 1 == 0, then the next carry should be 0
-                // If carry == 1 and window_val & 1 == 0, then bit_buf & 1 == 1 so the next
-                // carry should be 1
-                v.push(0);
-                pos += 1;
-            } else {
-                v.push(
-                    if window_val < width / 2 {
-                        carry = 0;
-                        window_val as i64
-                    } else {
-                        carry = 1;
-                        (window_val as i64).wrapping_sub(width as i64)
-                    },
-                );
-                v.extend(std::iter::repeat(0).take(window_plus1 - 1));
-                pos += window_plus1;
-            }
-        }
-        wnaf.push(v);
-    }
-
-    // evaluate using the precomputed table
-    let mut a = C::zero_point();
-    for j in (0..=C::Scalar::NUM_BITS as usize).rev() {
-        a = a.double_point();
-        for (wnaf_i, table_i) in wnaf.iter().zip(table.iter()) {
-            match wnaf_i.get(j) {
-                Some(&ge) if ge > 0 => {
-                    a = a.plus_point(&table_i[(ge / 2) as usize]);
-                }
-                Some(&ge) if ge < 0 => {
-                    a = a.minus_point(&table_i[((-ge) / 2) as usize]);
-                }
-                _ => (),
-            }
-        }
-    }
-    a
-}
-
-/// Compute the table of powers that can be used `multiexp_worker_given_table`.
-pub fn multiexp_table<C: Curve, X: Borrow<C>>(gs: &[X], window_size: usize) -> Vec<Vec<C>> {
-    let k = gs.len();
-    let mut table = Vec::with_capacity(k);
-    for g in gs.iter() {
-        let sq = g.borrow().plus_point(g.borrow());
-        let mut tmp = *g.borrow();
-        // All of the odd exponents, between 1 and 2^w.
-        let num_exponents = 1 << (window_size - 1);
-        let mut exps = Vec::with_capacity(num_exponents);
-        exps.push(tmp);
-        for _ in 1..num_exponents {
-            tmp = tmp.plus_point(&sq);
-            exps.push(tmp);
-        }
-        table.push(exps);
-    }
-    table
->>>>>>> d3107dbf
 }
 
 #[cfg(test)]
