--- conflicted
+++ resolved
@@ -13,13 +13,8 @@
 use super::{Curve, Field, MultiExp, PrimeField};
 
 /// A wrapper to make it possible to implement external traits
-<<<<<<< HEAD
 /// and to avoid clashes with blacket implementations.
 #[derive(Clone, Copy, Debug, PartialEq, Eq, derive_more::From)]
-=======
-/// and to avoid clashes with blanket implementations.
-#[derive(Clone, Copy, Debug, PartialEq, Eq)]
->>>>>>> e7bbf67b
 pub struct RistrettoScalar(Scalar);
 
 impl Serial for RistrettoScalar {
