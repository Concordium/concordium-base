//! ed25519 secret key types.

use super::{constants::*, errors::*, public::*};
use crate::common::*;
use core::fmt::Debug;
use curve25519_dalek::{
    constants,
    scalar::{clamp_integer, Scalar},
};
use rand::{CryptoRng, Rng};
use sha2::{digest::Digest, Sha512};
use subtle::{Choice, ConstantTimeEq};
use zeroize::Zeroize;

/// An EdDSA secret key.
pub struct SecretKey(pub(crate) [u8; SECRET_KEY_LENGTH]);

impl ConstantTimeEq for SecretKey {
    fn ct_eq(&self, other: &Self) -> Choice { self.0.ct_eq(&other.0) }
}

impl Serial for SecretKey {
    #[inline]
    fn serial<B: Buffer>(&self, x: &mut B) {
        x.write_all(&self.0)
            .expect("Writing to buffer should succeed.")
    }
}

/// Construct a `SecretKey` from a slice of bytes.
impl Deserial for SecretKey {
    #[inline]
    fn deserial<R: ReadBytesExt>(source: &mut R) -> ParseResult<Self> {
        let mut buf = [0u8; SECRET_KEY_LENGTH];
        source.read_exact(&mut buf)?;
        Ok(SecretKey(buf))
    }
}

impl Debug for SecretKey {
    fn fmt(&self, f: &mut ::core::fmt::Formatter<'_>) -> ::core::fmt::Result {
        write!(f, "SecretKey: {:?}", &self.0[..])
    }
}

/// Overwrite secret key material with null bytes when it goes out of scope.
impl Drop for SecretKey {
    fn drop(&mut self) { self.0.zeroize(); }
}

impl AsRef<[u8]> for SecretKey {
    fn as_ref(&self) -> &[u8] { self.as_bytes() }
}

impl SecretKey {
    /// Convert this secret key to a byte array.
    #[inline]
    pub fn to_bytes(&self) -> Box<[u8]> { Box::new(self.0) }

    /// View this secret key as a byte array.
    #[inline]
    pub fn as_bytes(&self) -> &'_ [u8; SECRET_KEY_LENGTH] { &self.0 }

    /// Construct a `SecretKey` from a slice of bytes.
    ///
    /// A `Result` whose okay value is an EdDSA `SecretKey` or whose error value
    /// is an `ProofError` wrapping the internal error that occurred.
    #[inline]
    pub fn from_bytes(bytes: &[u8]) -> Result<SecretKey, ProofError> {
        if bytes.len() != SECRET_KEY_LENGTH {
            return Err(ProofError(InternalError::BytesLength {
                name:   "SecretKey",
                length: SECRET_KEY_LENGTH,
            }));
        }
        let mut bits: [u8; 32] = [0u8; 32];
        bits.copy_from_slice(&bytes[..32]);

        Ok(SecretKey(bits))
    }

    /// Construct a VRF proof seeded by the given message.
    pub fn prove(&self, public_key: &PublicKey, message: &[u8]) -> Proof {
        ExpandedSecretKey::from(self).prove(public_key, message)
    }

    /// Generate a `SecretKey` from a `csprng`.
    pub fn generate<T>(csprng: &mut T) -> SecretKey
    where
        T: CryptoRng + Rng, {
        let mut sk: SecretKey = SecretKey([0u8; 32]);

        csprng.fill_bytes(&mut sk.0);

        sk
    }
}

/// An "expanded" secret key used internally as a step from a secret key to
/// signing.
pub(crate) struct ExpandedSecretKey {
    pub(crate) key:   Scalar,
    pub(crate) nonce: [u8; 32],
}

/// Overwrite secret key material with null bytes when it goes out of scope.
impl Drop for ExpandedSecretKey {
    fn drop(&mut self) {
        self.key.zeroize();
        self.nonce.zeroize();
    }
}

impl From<&SecretKey> for ExpandedSecretKey {
    /// Construct an `ExpandedSecretKey` from a `SecretKey`.
    /// Implements <https://tools.ietf.org/html/rfc8032#section-5.1.5>
    fn from(secret_key: &SecretKey) -> ExpandedSecretKey {
        let mut h: Sha512 = Sha512::new();
        let mut hash: [u8; 64] = [0u8; 64];
        let mut lower: [u8; 32] = [0u8; 32];
        let mut upper: [u8; 32] = [0u8; 32];

        h.update(secret_key.as_bytes());
        hash.copy_from_slice(h.finalize().as_slice());

        lower.copy_from_slice(&hash[00..32]);
        upper.copy_from_slice(&hash[32..64]);

        // It seems like `from_bits` is the only way to construct an unreduced scalar
        // that can potentially be grater than the field's order.

        // TODO: we use a
        // deprecated `from_bits` here, this also requires enabling the
        // `legacy_compatibility` feature for the `ed25519-dalek` dependency. Maybe ther
        // is a different way of implementing this.
        #[allow(deprecated)]
        let scalar = Scalar::from_bits(clamp_integer(lower));

        ExpandedSecretKey {
<<<<<<< HEAD
            key:   scalar,
=======
            key:   Scalar::from_bytes_mod_order(lower),
>>>>>>> 8b6dc463
            nonce: upper,
        }
    }
}
use super::proof::*;

impl ExpandedSecretKey {
    /// VRF proof with expanded secret key
    /// Implements <https://tools.ietf.org/id/draft-irtf-cfrg-vrf-07.html#rfc.section.5.1>
    pub fn prove(&self, public_key: &PublicKey, alpha: &[u8]) -> Proof {
        let x = self.key;
        let h = public_key
            .hash_to_curve(alpha)
            .expect("Failure should not happen for non-maliciously crafted input.");
        let h_string = h.compress().to_bytes();
        let k = self.nonce_generation(&h_string);

        let gamma = x * h;

        let c = hash_points(&[
            h.compress(),
            gamma.compress(),
            (k * constants::ED25519_BASEPOINT_POINT).compress(), // b^k
            (k * h).compress(),                                  // h^k
        ]);

        let k_plus_cx = k + c * x;

        Proof(gamma, c, k_plus_cx)
    }

    /// Implements <https://tools.ietf.org/id/draft-irtf-cfrg-vrf-07.html#rfc.section.5.4.2.2>
    fn nonce_generation(&self, h_string: &[u8]) -> Scalar {
        let digest = Sha512::new()
            .chain_update(self.nonce)
            .chain_update(h_string)
            .finalize();
        Scalar::from_bytes_mod_order_wide(&digest.into())
    }
}<|MERGE_RESOLUTION|>--- conflicted
+++ resolved
@@ -126,22 +126,8 @@
         lower.copy_from_slice(&hash[00..32]);
         upper.copy_from_slice(&hash[32..64]);
 
-        // It seems like `from_bits` is the only way to construct an unreduced scalar
-        // that can potentially be grater than the field's order.
-
-        // TODO: we use a
-        // deprecated `from_bits` here, this also requires enabling the
-        // `legacy_compatibility` feature for the `ed25519-dalek` dependency. Maybe ther
-        // is a different way of implementing this.
-        #[allow(deprecated)]
-        let scalar = Scalar::from_bits(clamp_integer(lower));
-
         ExpandedSecretKey {
-<<<<<<< HEAD
-            key:   scalar,
-=======
-            key:   Scalar::from_bytes_mod_order(lower),
->>>>>>> 8b6dc463
+            key:   Scalar::from_bytes_mod_order(clamp_integer(lower)),
             nonce: upper,
         }
     }
