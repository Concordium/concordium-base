--- conflicted
+++ resolved
@@ -982,11 +982,7 @@
         #[serde(flatten)]
         data: ConfigureDelegationPayload,
     },
-<<<<<<< HEAD
     /// Token holder operations
-=======
-    /// Token holder operations.
->>>>>>> efb08aad
     TokenHolder {
         #[serde(flatten)]
         payload: TokenOperationsPayload,
@@ -2008,9 +2004,6 @@
     /// Additional cost of a normal, account to account, transfer.
     pub const SIMPLE_TRANSFER: Energy = Energy { energy: 300 };
 
-    /// Additional cost of a transaction consisting of token operations
-    pub const TOKEN_OPERATIONS: Energy = Energy { energy: 300 };
-
     /// Additional cost of an encrypted transfer.
     #[deprecated(
         since = "5.0.1",
@@ -2295,14 +2288,9 @@
         )
     }
 
-<<<<<<< HEAD
-    /// Construct a token holder transaction consisting of the token holder
+    /// Construct a protocol level token holder transaction consisting of the token holder
     /// operations encoded in the given CBOR.
     pub fn token_holder_operations(
-=======
-    /// Construct a protocol level token transfer transaction.
-    pub fn transfer_tokens(
->>>>>>> efb08aad
         num_sigs: u32,
         sender: AccountAddress,
         nonce: Nonce,
@@ -2312,7 +2300,6 @@
     ) -> CborSerializationResult<PreAccountTransaction> {
         let operations = RawCbor::from(cbor::cbor_encode(&operations)?);
 
-<<<<<<< HEAD
         let payload = Payload::TokenHolder {
             payload: TokenOperationsPayload {
                 token_id,
@@ -2320,42 +2307,20 @@
             },
         };
         Ok(make_transaction(
-=======
-    /// Construct a protocol level token transfer transaction with a memo.
-    #[allow(clippy::too_many_arguments)]
-    pub fn transfer_tokens_with_memo(
-        num_sigs: u32,
-        sender: AccountAddress,
-        nonce: Nonce,
-        expiry: TransactionTime,
-        receiver: AccountAddress,
-        token_id: TokenId,
-        amount: TokenAmount,
-        memo: CborMemo,
-    ) -> CborSerializationResult<PreAccountTransaction> {
-        transfer_tokens_impl(
-            num_sigs,
->>>>>>> efb08aad
             sender,
             nonce,
             expiry,
             GivenEnergy::Add {
                 num_sigs,
-                energy: cost::SIMPLE_TRANSFER,
+                energy: cost::TOKEN_OPERATIONS,
             },
             payload,
         ))
     }
 
-<<<<<<< HEAD
-    /// Construct a token governance transaction consisting of the token
+    /// Construct a protocol level token governance transaction consisting of the token
     /// governance operations encoded in the given CBOR.
     pub fn token_governance_operations(
-=======
-    /// Construct a protocol level tokens transfer transaction.
-    #[allow(clippy::too_many_arguments)]
-    fn transfer_tokens_impl(
->>>>>>> efb08aad
         num_sigs: u32,
         sender: AccountAddress,
         nonce: Nonce,
@@ -2365,21 +2330,7 @@
     ) -> CborSerializationResult<PreAccountTransaction> {
         let operations = RawCbor::from(cbor::cbor_encode(&operations)?);
 
-<<<<<<< HEAD
         let payload = Payload::TokenGovernance {
-=======
-    /// Construct a protocol level token transaction consisting of the
-    /// operations encoded in the given CBOR.
-    pub fn token_operations(
-        num_sigs: u32,
-        sender: AccountAddress,
-        nonce: Nonce,
-        expiry: TransactionTime,
-        token_id: TokenId,
-        operations: RawCbor,
-    ) -> PreAccountTransaction {
-        let payload = Payload::TokenHolder {
->>>>>>> efb08aad
             payload: TokenOperationsPayload {
                 token_id,
                 operations,
@@ -3028,14 +2979,9 @@
         .sign(signer)
     }
 
-<<<<<<< HEAD
-    /// Construct a token holder transaction consisting of the token holder
+    /// Construct and sign a protocol level token holder transaction consisting of the token holder
     /// operations encoded in the given CBOR.
     pub fn token_holder_operations(
-=======
-    /// Construct and sign a protocol level tokens transfer transaction.
-    pub fn transfer_tokens(
->>>>>>> efb08aad
         signer: &impl ExactSizeTransactionSigner,
         sender: AccountAddress,
         nonce: Nonce,
@@ -3054,16 +3000,9 @@
         .sign(signer))
     }
 
-<<<<<<< HEAD
-    /// Construct a token governance transaction consisting of the token
+    /// Construct and sign a protocol level token governance transaction consisting of the token
     /// governance operations encoded in the given CBOR.
     pub fn token_governance_operations(
-=======
-    /// Construct and sign a protocol level tokens transfer transaction with
-    /// memo.
-    #[allow(clippy::too_many_arguments)]
-    pub fn transfer_tokens_with_memo(
->>>>>>> efb08aad
         signer: &impl ExactSizeTransactionSigner,
         sender: AccountAddress,
         nonce: Nonce,
@@ -3082,30 +3021,6 @@
         .sign(signer))
     }
 
-<<<<<<< HEAD
-=======
-    /// Construct and sign a protocol level token transaction consisting of the
-    /// operations encoded in the given CBOR.
-    pub fn token_operations(
-        signer: &impl ExactSizeTransactionSigner,
-        sender: AccountAddress,
-        nonce: Nonce,
-        expiry: TransactionTime,
-        token_id: TokenId,
-        operations: RawCbor,
-    ) -> AccountTransaction<EncodedPayload> {
-        construct::token_operations(
-            signer.num_keys(),
-            sender,
-            nonce,
-            expiry,
-            token_id,
-            operations,
-        )
-        .sign(signer)
-    }
-
->>>>>>> efb08aad
     /// Make an encrypted transfer. The payload can be constructed using
     /// [`make_transfer_data`](crate::encrypted_transfers::make_transfer_data).
     #[deprecated(
