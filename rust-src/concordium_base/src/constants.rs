<<<<<<< HEAD
use crate::base::Energy;
=======
//! Constants for various core chain operations.

>>>>>>> fbe4f668
// Re-export to avoid a breaking change.
pub use concordium_contracts_common::constants::MAX_PARAMETER_LEN;

/// Maximum size of a transaction payload.
pub const MAX_PAYLOAD_SIZE: u32 = MAX_WASM_MODULE_SIZE + 1 + 4 + 4;

/// Minimum valid transaction nonce. Nonces must be strictly sequential starting
/// with [`MIN_NONCE`].
pub const MIN_NONCE: crate::base::Nonce = crate::base::Nonce { nonce: 1 };

/// Maximum allowed size of data to register via the register data transaction.
pub const MAX_REGISTERED_DATA_SIZE: usize = 256;

/// Max allowed memo size.
pub const MAX_MEMO_SIZE: usize = 256;

/// Maximum allowed size of the Wasm module to deploy on the chain.
pub const MAX_WASM_MODULE_SIZE: u32 = 8 * 65536;

/// Curve used for encrypted transfers. This is the same as the anonymity
/// revoker curve.
pub type EncryptedAmountsCurve = crate::id::constants::ArCurve;

/// The maximum allowed length of a [`UrlText`](crate::base::UrlText) in bytes.
pub const MAX_URL_TEXT_LENGTH: usize = 2048;

/// Size of the sha256 digest in bytes.
pub const SHA256: usize = 32;

/// The highest amount of energy allowed when invoking a smart contract endpoint
/// with a concordium node.
pub const MAX_ALLOWED_INVOKE_ENERGY: Energy = Energy {
    energy: 100_000_000_000,
};<|MERGE_RESOLUTION|>--- conflicted
+++ resolved
@@ -1,9 +1,7 @@
-<<<<<<< HEAD
-use crate::base::Energy;
-=======
 //! Constants for various core chain operations.
 
->>>>>>> fbe4f668
+use crate::base::Energy;
+
 // Re-export to avoid a breaking change.
 pub use concordium_contracts_common::constants::MAX_PARAMETER_LEN;
 
