## Unreleased changes

<<<<<<< HEAD
=======
- Improve performance of `multiexp*` family of functions.
- Add traits `Field` and `PrimeField` with implementations for the underlying field of the `BLS12-381` curve.
>>>>>>> 12e71c8d
- Add `MultiExp` trait that allows to have different `multiexp` algorithm implementations for different curves.
- Improve performance of the generic `multiexp` algorithm.
- Add an instance of `MultiExp` that is specific to `curve25519`.
- Add traits `Field` and `PrimeField` with implementations for the underlying field of the `BLS12-381` curve.
- Add integration with the `arkworks` library interfaces for fields and elliptic curves (wrapper types and blanket trait implementations).
- Add the `BLS12-381`implementation from the `arkworks` ecosystem.
- The public types `id::constants::ArCurve`, `id::constants::IpPairing` are defined in terms of the `arkworks` BLS12-381 implementation.
- Add a type alias `id::constants::BlsG2` for the `G2` group of `arkworks` BLS12-381.
- Upgrade `ed25519-dalek` to `v2.0`.
- Bump the `rand` version to `v0.8`
- Add implementations of `Field`, `PrimeField` and `Curve` for the Ristretto representation of `curve25519`.
- Remove `Curve::bytes_to_curve_unchecked()`.
- Rename `Cipher::from_bytes_unchecked()` to `Cipher::from_bytes()`; the method uses `deserial()` instead of `Curve::bytes_to_curve_unchecked()`.
- Support `P7` protocol version.
- The `Debug` implementation for `ContractEvent` displays the value in `hex`.
  The alternate formatter (using `#`) displays it as a list of bytes.
- Add `FromStr` and `Display` instances to `dodis_yampolskiy_prf::SecretKey`.
- Change `Debug` instance of `dodis_yampolskiy_prf::SecretKey` to hide the value.
- Remove `Timestamp` to instead reexport the similar type from `concordium_contracts_common`.
  This adds several new methods, but results in a breaking change in the `serde::Serialize` implementation, which is now using string containing RFC3393 representation instead the underlying milliseconds.

## 3.2.0 (2023-11-22)

- Add `From` trait to convert `AccountKeys` into `AccountPublicKeys`.
- Add `singleton` and `new` function to `AccountAccessStructure`.
- Export `PublicKey`, `SecretKey`, and `Signature` type from `ed25519_dalek` crate.
- Add `sign_message` function to sign a message with all `AccountKeys`. The return type is `AccountSignatures`.
- Support using `validatorId` instead of `bakerId` when parsing
  `BakerCredentials` from JSON.

## 3.1.1 (2023-10-27)

- Add helpers `from_file` and `from_slice` to construct a `WasmModule`.

## 3.1.0 (2023-10-18)

- Fix `Display` implementation of `Web3IdAttribute::Timestamp` attribute.
- Add helper method `parse` to `ContractEvent` for deserializing into types that implement `concordium_contracts_common::Deserial`.

## 3.0.1 (2023-08-28)

- Add `Serialize` and `Deserialize` instances to `CredentialStatus` type.
- Fix the epoch when converting Web3ID attributes from Unix epoch to `-262144-01-01T00:00:00Z`.
  The representable timestamps are between `-262144-01-01T00:00:00Z` and
  `+262143-12-31T23:59:59.999Z`


## 3.0.0 (2023-08-21)

- Remove the constant `MAX_ALLOWED_INVOKE_ENERGY` since it was no longer
  relevant with the way the node currently handles the invoke API.
- Add `ED25519_SIGNATURE_LENGTH` constant for the size of an ed25519 signature.
- Add `concordium_contracts_common::{Serial,Deserial}` implementations to
  `CredentialPublicKeys` and `AccountAccessStructure`.
- Add `sign_data` and `generate` methods to `AccountKeys` to sign arbitrary
  data, and to generate a fresh set of keys.
- Add `From<&AccountKeys>` instance for AccountAccessStructure.
- Add `verify_data_signature` function to verify a signature with account keys
  on arbitrary data.
- Update notation of sigma protocols to better match the literature and the bluepaper.
- Move all sigma protocols to a common sigma-protocol crate.
- Move all range proof helper functions to `range_proofs`.
- Add a new module `web3id` that defines types related to Web3ID and implements
  proving and verification functions.
- Add a new module `cis4_types` that defines the interface types for CIS4
  compatible contracts.

## 2.0.0 (2023-06-16)

- Extend types `UpdatePayload` and `UpdateType` with variants introduced in protocol version 6.
- Implement `Serial` and `Deserial` for `num::rational::Ratio<u64>` and `Duration`.
- Introduce types for protocol version 6: `Ratio`, `ChainParameterVersion2`, `GASRewardsCPV1`, `TimeoutParameters` and `FinalizationCommitteeParameters`.

## 1.2.0 (2023-05-08)

- Add helpers to extract policy from credentials.
- Add helpers to `TransactionTime` to construct future timestamps relative to
  current time, and from a unix timestamp.
- Add `new_` helpers to `cis2::TokenId` to simplify the common case of token id
  construction from integral types.
- Add new sigma protocol `VecComEq` for linking a vector commitment with individual commitments.
- Add `VecCommitmentKey` for generating vector commitments.
- Fix a serialization bug for UpdatePayload. The serialization did not match
  that of the node for AddIdentityProvider and AddAnonymityRevoker payloads.

## 1.1.1 (2023-04-13)

- Add Serialize instances to `Proof` and `Statement` types, and its constituent
  parts (`AtomicProof` and `AtomicStatement`).
- `Deserial` for `BTreeMap` and `BTreeSet` no longer requires `Copy`.

## 1.1.0 (2023-04-12)

- Additions to `Energy` type:
  - Add helper methods to `Energy`: `checked_sub` and `tick_energy`.
  - Derive `Sub`.
- Add `InsufficientEnergy` type.
- Derive `PartialEq`/`Eq` to `ContractTraceElement`, `InstanceUpdatedEvent`, and `ContractEvent`.
- Add `size` (in bytes) methods to `InitContractPayload` and `UpdateContractPayload` types.

## 1.0.0

- Initial public release.<|MERGE_RESOLUTION|>--- conflicted
+++ resolved
@@ -1,10 +1,5 @@
 ## Unreleased changes
 
-<<<<<<< HEAD
-=======
-- Improve performance of `multiexp*` family of functions.
-- Add traits `Field` and `PrimeField` with implementations for the underlying field of the `BLS12-381` curve.
->>>>>>> 12e71c8d
 - Add `MultiExp` trait that allows to have different `multiexp` algorithm implementations for different curves.
 - Improve performance of the generic `multiexp` algorithm.
 - Add an instance of `MultiExp` that is specific to `curve25519`.
