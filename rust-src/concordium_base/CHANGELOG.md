## Unreleased changes

<<<<<<< HEAD
- Add extern function `free_array_len_cap` such vector pointers can be released and deprecated `free_array_len`
  since it didn't account for capacity size.
=======
## 3.2.0 (2023-11-22)

>>>>>>> 4e131597
- Add `From` trait to convert `AccountKeys` into `AccountPublicKeys`.
- Add `singleton` and `new` function to `AccountAccessStructure`.
- Export `PublicKey`, `SecretKey`, and `Signature` type from `ed25519_dalek` crate.
- Add `sign_message` function to sign a message with all `AccountKeys`. The return type is `AccountSignatures`.
- Support using `validatorId` instead of `bakerId` when parsing
  `BakerCredentials` from JSON.

## 3.1.1 (2023-10-27)

- Add helpers `from_file` and `from_slice` to construct a `WasmModule`.

## 3.1.0 (2023-10-18)

- Fix `Display` implementation of `Web3IdAttribute::Timestamp` attribute.
- Add helper method `parse` to `ContractEvent` for deserializing into types that implement `concordium_contracts_common::Deserial`.

## 3.0.1 (2023-08-28)

- Add `Serialize` and `Deserialize` instances to `CredentialStatus` type.
- Fix the epoch when converting Web3ID attributes from Unix epoch to `-262144-01-01T00:00:00Z`.
  The representable timestamps are between `-262144-01-01T00:00:00Z` and
  `+262143-12-31T23:59:59.999Z`


## 3.0.0 (2023-08-21)

- Remove the constant `MAX_ALLOWED_INVOKE_ENERGY` since it was no longer
  relevant with the way the node currently handles the invoke API.
- Add `ED25519_SIGNATURE_LENGTH` constant for the size of an ed25519 signature.
- Add `concordium_contracts_common::{Serial,Deserial}` implementations to
  `CredentialPublicKeys` and `AccountAccessStructure`.
- Add `sign_data` and `generate` methods to `AccountKeys` to sign arbitrary
  data, and to generate a fresh set of keys.
- Add `From<&AccountKeys>` instance for AccountAccessStructure.
- Add `verify_data_signature` function to verify a signature with account keys
  on arbitrary data.
- Update notation of sigma protocols to better match the literature and the bluepaper.
- Move all sigma protocols to a common sigma-protocol crate.
- Move all range proof helper functions to `range_proofs`.
- Add a new module `web3id` that defines types related to Web3ID and implements
  proving and verification functions.
- Add a new module `cis4_types` that defines the interface types for CIS4
  compatible contracts.

## 2.0.0 (2023-06-16)

- Extend types `UpdatePayload` and `UpdateType` with variants introduced in protocol version 6.
- Implement `Serial` and `Deserial` for `num::rational::Ratio<u64>` and `Duration`.
- Introduce types for protocol version 6: `Ratio`, `ChainParameterVersion2`, `GASRewardsCPV1`, `TimeoutParameters` and `FinalizationCommitteeParameters`.

## 1.2.0 (2023-05-08)

- Add helpers to extract policy from credentials.
- Add helpers to `TransactionTime` to construct future timestamps relative to
  current time, and from a unix timestamp.
- Add `new_` helpers to `cis2::TokenId` to simplify the common case of token id
  construction from integral types.
- Add new sigma protocol `VecComEq` for linking a vector commitment with individual commitments.
- Add `VecCommitmentKey` for generating vector commitments.
- Fix a serialization bug for UpdatePayload. The serialization did not match
  that of the node for AddIdentityProvider and AddAnonymityRevoker payloads.

## 1.1.1 (2023-04-13)

- Add Serialize instances to `Proof` and `Statement` types, and its constituent
  parts (`AtomicProof` and `AtomicStatement`).
- `Deserial` for `BTreeMap` and `BTreeSet` no longer requires `Copy`.

## 1.1.0 (2023-04-12)

- Additions to `Energy` type:
  - Add helper methods to `Energy`: `checked_sub` and `tick_energy`.
  - Derive `Sub`.
- Add `InsufficientEnergy` type.
- Derive `PartialEq`/`Eq` to `ContractTraceElement`, `InstanceUpdatedEvent`, and `ContractEvent`.
- Add `size` (in bytes) methods to `InitContractPayload` and `UpdateContractPayload` types.

## 1.0.0

- Initial public release.<|MERGE_RESOLUTION|>--- conflicted
+++ resolved
@@ -1,12 +1,10 @@
 ## Unreleased changes
 
-<<<<<<< HEAD
 - Add extern function `free_array_len_cap` such vector pointers can be released and deprecated `free_array_len`
   since it didn't account for capacity size.
-=======
+
 ## 3.2.0 (2023-11-22)
 
->>>>>>> 4e131597
 - Add `From` trait to convert `AccountKeys` into `AccountPublicKeys`.
 - Add `singleton` and `new` function to `AccountAccessStructure`.
 - Export `PublicKey`, `SecretKey`, and `Signature` type from `ed25519_dalek` crate.
