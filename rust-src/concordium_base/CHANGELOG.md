--- conflicted
+++ resolved
@@ -1,12 +1,9 @@
 ## Unreleased
 
 - Introduce protocol version 10 variant `ProtocolVersion::P10`.
-<<<<<<< HEAD
 - Changed value inside `Threshold` to be non-public since it has a non-zero constraint. Implemented `Threshold::try_new` and `Threshold::threshold`
   to allow constructing and accessing values.
-=======
 - Introduced `AccountTransactionV1` and related types to support sponsored transactions.
->>>>>>> 4328a2dd
 
 ## 9.0.0 (2025-10-29)
 
