## Unreleased

- Implemented Concordium verifiable presentations V1 in `web3id::v1` that includes account based and identity based credentials.
  It is an updated version of the protocol implemented in `web3id` ("V0"). 
  The primary types in the module `web3id::v1` are `PresentationV1` and `RequestV1` and the entrypoints to prove and verify are
  `RequestV1::prove` and `PresentationV1::verify`.
- Implemented anchor model for verifiable presentations V1 in `web3id::v1::anchor`.
  The primary types in the module are `VerificationRequest`, `VerificationRequestData`, `VerificationRequestAnchor`,
  `VerificationAuditRecord`, and `VerificationAuditRecord` and the entrypoint to verify a presentation
  together with a request anchor is `verify_presentation_with_request_anchor`.
- Serialization derive macros `common::Serial`, `common::Deserial` and `common::Serialize` now supports
<<<<<<< HEAD
  deriving serialization on enums.
- Move the `rescourceID` context in the data model from a requested to a given context in the V1 verifiable presentation flow.
=======
  deriving serialization on enums. 
- Introduced the trait `TranscriptProtocol` to add and extract messages from the transcript in proof systems
  where it replaces the direct dependency on `RandomOracle` which is the "legacy" transcript implementation.
  The new implementation is `TranscriptV1` which among other things improves length prefixing of messages. 
  `TranscriptV1` is used in Concordium verifiable presentations V1.
>>>>>>> f907809d

## 9.0.0 (2025-10-29)

- Changed `Debug` implementation of secret keys and cleartext values to not print the key or value.
- Removed `ChainParameterVersionX` types and the `MintDistributionFamily`, `GASRewardsFamily` and `AuthorizationsFamily` traits and their implementations.
- Revised `UpdateSigner` implementations not to use references, since the one method (`sign_update_hash`) already takes a reference (`&self`).
- Made `find_authorized_keys` public for easier re-use.
- Changed value inside `AttributeKind` to be non-public since it has a length constraint. Implemented `AttributeKind::try_new`, `AsRef<str> for AttributeKind` and `From<AttributeKind> for String`
  to allow constructing and accessing values.
- Added `Eq` and `PartialEq` instances for
  - `UpdateKeysThreshold`
  - `InclusiveRange<T>`
  - `LeverageFactor`
  - `MintRate`
  - `CapitalBound`
  - `Ratio`
  - `HigherLevelAccessStructure<Kind>`
  - `AccessStructure`

## 8.0.0-alpha.3 (2025-10-08)

- Add support for additional fields in `TokenModuleInitializationParameters`
- Make `name`, `metadata` and `governanceAccount` optional in `TokenModuleInitializationParameters` and `TokenModuleState`
- Support decoding unsigned and negative CBOR bignums to fixed-size machine integers (`i8`, ..., `i64`, `u8`, ..., `u64`)
- Introduce `Encoded<A>` a wrapper for byte encoded types using Concordium custom binary serialization format (`Serial`/`Deserial`).
- BREAKING: Field `payload` in `UpdateInstruction` is now `Encoded<UpdatePayload>` meaning the payload stays encoded and require and additional step to decode, ensuring `UpdateInstruction` can be constructed even for future unknown `UpdatePayload` variants.
- Added a newly defined type `WasmVersionInt` to make the Wasm Version (Smart contract version) forwards compatible by storing it there as a u8.
- Remove `CborTokenHolder` wrapper.
- Support decoding indefinite length CBOR byte and text strings
- Move `BakerPoolInfo` definition to concoridum-rust-sdk

## 8.0.0 (2025-08-18)

Adds support for integrating with Concordium nodes running protocol version 9.

- Introduce protocol version 9 variant `ProtocolVersion::P9`.
- Introduce basic types related to protocol level tokens (PLT)
  - `RawCbor`: Represents CBOR encoded details for PLT module state, events, and operations
  - `CborMemo`: Represents CBOR encoded memos for PLT transactions
  - `TokenId`: A unique text identifier of a PLT
  - `TokenAmount`: A representation of a PLT amount
  - `TokenModuleRef`: The module reference of a PLT instance
  - `MetadataUrl`: An object containing the url for token metadata
  - `TokenModuleAccountState`: The state of an account with respect to a PLT token (e.g. balances or if account is on the allow/deny list)
  - `TokenModuleInitializationParameters`: The parameters that are parsed to the token module when creating a PLT token.
  - `TokenModuleState`: The state stored by the token module.
  - `TokenHolder`: A representation of the different token holder entities. Currently, only accounts are supported.
- Added new struct `CreatePlt` and corresponding `UpdatePayload` type representing the payload of a create PLT chain-update transaction creating a new token.
- Added new variant `TokenUpdate` to the `Payload` enum and corresponding `TransactionType` representing the payload of an account transaction updating a token.
- Added `TokenOperations` type to represent the different actions when updating a token (e.g. `mint/burn/transfer/pause/unpause/addAndRemoveFromToAllowDenyLists`). Operations can be created using functions in `concordium_base::protocol_level_tokens::operations`.
- Added `TokenEvent` type.
- Added `TokenEventDetails` enum with variants `Module(TokenModuleEvent)`, `Transfer(TokenTransferEvent)`, `Mint(TokenSupplyUpdateEvent)`, and `Burn(TokenSupplyUpdateEvent)`.
- Added `TokenModuleRejectReason` struct representing PLT transaction rejections.
- Added generic support for `cbor` encoding/decoding in the `cbor` module. The `cbor::cbor_decode/encode` function can encode/decode PLT types that are represented as `cbor`.
- Added `Level2KeysUpdateV2(AuthorizationsV1)` variant to the `RootUpdate` enum which must have a field `Some(create_plt)` for exposing and updating the access structure for PLT creation.
- Added new method `get_canonical_address` on the `AccountAddress` type.
- Added Clone derive for `AccountCredentialWithoutProofs`.
- Additional changes with respect to the last `alpha` release: 
  - Added PLT `TokenModuleInitializationParameters` CBOR type.
  - Support empty structs with `CborSerialize` derive macro.
  - Support CBOR decoding maps and arrays of indefinite length.
  - Fix bug where CBOR decoding would fail on empty text strings.

## 8.0.0-alpha.2 (2025-07-14)

- Adjusted cost of PLT mint/burn from 100 to 50
- Adds `pause` function to `concordium_base::protocol_level_tokens::operations`, to support pausing/unpausing
  execution of token operations.
- Adds support for decoding `paused` state as part of the state of a token module instance.
- Adds support for decoding token modules events related to pausing/unpausing tokens.

## 8.0.0-alpha.1 (2025-06-30)

- `TokenAmount` changed to require explicit number of decimals equal to the token when creating a value
- `MetadataUrl` and `TokenModuleState` now supports decoding "additional" data matching the CDDL rule `* text => any`.
- CBOR map encoding is now deterministic and follows the order described at <https://www.rfc-editor.org/rfc/rfc8949.html#name-core-deterministic-encoding>
- `TokenAmount` CBOR encoding now supports `value` in full `u64` range and not just overlap between `u64` and `i64`
- Added `TokenModuleAccountState` type.
- Removed `try_from_cbor` and `to_cbor` from a number of types implementing CBOR serialization in favour of just
  using `cbor::cbor_encode/decode`.
- The serialization of `AuthorizationsV1` is fixed to be compatible with the Haskell implementation.
- Replace concepts `TokenHolder` and `TokenGovernance` by `TokenUpdate`.
- Add `governance_account` to `TokenModuleState`.

## 8.0.0-alpha (2025-06-06)

- Protocol level token events and reject reasons are now defined in `concordium_base::protocol_level_tokens`.
  Event and reject reasons CBOR can be decoded with `TokenModuleEvent::decode_token_module_event_type` or
  `TokenModuleRejectReason::decode_reject_reason_type`.
- Transaction `Payload` now supports `TokenGovernance` payloads.
  Operations can be created using functions in `concordium_base::protocol_level_tokens::operations`
  and composed to transactions with `send::token_governance_operations` and `construct::token_governance_operations`.
- Transaction `Payload` now supports `TokenHolder` payloads.
  Operations can be created using functions in `concordium_base::protocol_level_tokens::operations`
  and composed to transactions with `send::token_holder_operations` and `construct::token_holder_operations`.
  The underlying model for protocol level tokens is defined in `concordium_base::protocol_level_tokens`.
- Publish `get_canonical_address` on `AccountAddress`
- Introduce protocol version 9 `ProtocolVersion::P9`
- Introduce basic types related to protocol level tokens (PLT)
  - `RawCbor`, `TokenId`, `TokenAmount`, `TokenModuleRef`.
  - Extend `UpdatePayload` with `CreatePlt` variant.

## 7.0.0 (2025-02-03)

- Add getter function `reward_period_epochs` to access the field in the struct `RewardPeriodLength`.
- Add constructor `TokenAddress::new` for CIS2 type `TokenAddress`.
- Introduce new chain parameters `ValidatorScoreParameters` that contain the
  threshold of maximal missed rounds before a validator gets suspended.
- Add `Default` instance for `UpdateSequenceNumber`.
- Add `FinalizationCommitteeHash` type.

## 6.0.0 (2024-08-26)

- Extend `id::types::ATTRIBUTE_NAMES` with new company attribute tags: "legalName", "legalCountry", "businessNumber" and "registationAuth".
- Add a new module `cis3_types` that defines the interface types for CIS3
  compatible contracts.
- Fix discrepancy in (de)serializing `Web3IdAttribute::Timestamp`s due to an unexpected breaking change introduced in version 0.4.32 of `chrono`.
- `concordium_base::ed25519` now also exports `SigningKey` to enable constructing `KeyPair` structs.
- Deprecated various functions related to encrypted transfers, as encrypted transfers are no longer supported in protocol version 7.

## 5.0.0 (2024-03-25)

- Set minimum supported Rust version to 1.73.
- Make fields of CIS4 events public.
- Remove the `From<SlotDuration>` and `From<DurationSeconds>` implementations
  for `chrono::Duration` and replace them with fallible `TryFrom`
  implementations that fail when durations overflow.
- `ContractAddress::new`
- `ContractName`, `ReceiveName`, `EntrypointName`, and `Parameter`
  `new_unchecked` constructors are made `const` so they can be used when
  defining constants. Similarly `Parameter::empty` is `const` now.

## 4.0.0 (2024-01-22)

- Add `MultiExp` trait that allows to have different `multiexp` algorithm implementations for different curves.
- Improve performance of the generic `multiexp` algorithm.
- Add an instance of `MultiExp` that is specific to `curve25519`.
- Add traits `Field` and `PrimeField` with implementations for the underlying field of the `BLS12-381` curve.
- Add integration with the `arkworks` library interfaces for fields and elliptic curves (wrapper types and blanket trait implementations).
- Add the `BLS12-381`implementation from the `arkworks` ecosystem.
- The public types `id::constants::ArCurve`, `id::constants::IpPairing` are defined in terms of the `arkworks` BLS12-381 implementation.
- Add a type alias `id::constants::BlsG2` for the `G2` group of `arkworks` BLS12-381.
- Upgrade `ed25519-dalek` to `v2.0`.
- Bump the `rand` version to `v0.8`
- Add implementations of `Field`, `PrimeField` and `Curve` for the Ristretto representation of `curve25519`.
- Remove `Curve::bytes_to_curve_unchecked()`.
- Rename `Cipher::from_bytes_unchecked()` to `Cipher::from_bytes()`; the method uses `deserial()` instead of `Curve::bytes_to_curve_unchecked()`.
- Support `P7` protocol version.
- The `Debug` implementation for `ContractEvent` displays the value in `hex`.
  The alternate formatter (using `#`) displays it as a list of bytes.
- Add `FromStr` and `Display` instances to `dodis_yampolskiy_prf::SecretKey`.
- Change `Debug` instance of `dodis_yampolskiy_prf::SecretKey` to hide the value.
- Remove `Timestamp` to instead reexport the similar type from `concordium_contracts_common`.
  This adds several new methods, but results in a breaking change in the `serde::Serialize` implementation, which is now using string containing RFC3393 representation instead the underlying milliseconds.
- Remove `smart_contracts::WasmVersion` to instead reexport a similar type from `concordium_contracts_common`.
  This adds a `FromStr` implementation and changes the associated type `TryFrom<u8>::Error` from `anyhow::Error` to `concordium_contracts_common::U8WasmVersionConvertError`.

## 3.2.0 (2023-11-22)

- Add `From` trait to convert `AccountKeys` into `AccountPublicKeys`.
- Add `singleton` and `new` function to `AccountAccessStructure`.
- Export `PublicKey`, `SecretKey`, and `Signature` type from `ed25519_dalek` crate.
- Add `sign_message` function to sign a message with all `AccountKeys`. The return type is `AccountSignatures`.
- Support using `validatorId` instead of `bakerId` when parsing
  `BakerCredentials` from JSON.

## 3.1.1 (2023-10-27)

- Add helpers `from_file` and `from_slice` to construct a `WasmModule`.

## 3.1.0 (2023-10-18)

- Fix `Display` implementation of `Web3IdAttribute::Timestamp` attribute.
- Add helper method `parse` to `ContractEvent` for deserializing into types that implement `concordium_contracts_common::Deserial`.

## 3.0.1 (2023-08-28)

- Add `Serialize` and `Deserialize` instances to `CredentialStatus` type.
- Fix the epoch when converting Web3ID attributes from Unix epoch to `-262144-01-01T00:00:00Z`.
  The representable timestamps are between `-262144-01-01T00:00:00Z` and
  `+262143-12-31T23:59:59.999Z`


## 3.0.0 (2023-08-21)

- Remove the constant `MAX_ALLOWED_INVOKE_ENERGY` since it was no longer
  relevant with the way the node currently handles the invoke API.
- Add `ED25519_SIGNATURE_LENGTH` constant for the size of an ed25519 signature.
- Add `concordium_contracts_common::{Serial,Deserial}` implementations to
  `CredentialPublicKeys` and `AccountAccessStructure`.
- Add `sign_data` and `generate` methods to `AccountKeys` to sign arbitrary
  data, and to generate a fresh set of keys.
- Add `From<&AccountKeys>` instance for AccountAccessStructure.
- Add `verify_data_signature` function to verify a signature with account keys
  on arbitrary data.
- Update notation of sigma protocols to better match the literature and the bluepaper.
- Move all sigma protocols to a common sigma-protocol crate.
- Move all range proof helper functions to `range_proofs`.
- Add a new module `web3id` that defines types related to Web3ID and implements
  proving and verification functions.
- Add a new module `cis4_types` that defines the interface types for CIS4
  compatible contracts.

## 2.0.0 (2023-06-16)

- Extend types `UpdatePayload` and `UpdateType` with variants introduced in protocol version 6.
- Implement `Serial` and `Deserial` for `num::rational::Ratio<u64>` and `Duration`.
- Introduce types for protocol version 6: `Ratio`, `ChainParameterVersion2`, `GASRewardsCPV1`, `TimeoutParameters` and `FinalizationCommitteeParameters`.

## 1.2.0 (2023-05-08)

- Add helpers to extract policy from credentials.
- Add helpers to `TransactionTime` to construct future timestamps relative to
  current time, and from a unix timestamp.
- Add `new_` helpers to `cis2::TokenId` to simplify the common case of token id
  construction from integral types.
- Add new sigma protocol `VecComEq` for linking a vector commitment with individual commitments.
- Add `VecCommitmentKey` for generating vector commitments.
- Fix a serialization bug for UpdatePayload. The serialization did not match
  that of the node for AddIdentityProvider and AddAnonymityRevoker payloads.

## 1.1.1 (2023-04-13)

- Add Serialize instances to `Proof` and `Statement` types, and its constituent
  parts (`AtomicProof` and `AtomicStatement`).
- `Deserial` for `BTreeMap` and `BTreeSet` no longer requires `Copy`.

## 1.1.0 (2023-04-12)

- Additions to `Energy` type:
  - Add helper methods to `Energy`: `checked_sub` and `tick_energy`.
  - Derive `Sub`.
- Add `InsufficientEnergy` type.
- Derive `PartialEq`/`Eq` to `ContractTraceElement`, `InstanceUpdatedEvent`, and `ContractEvent`.
- Add `size` (in bytes) methods to `InitContractPayload` and `UpdateContractPayload` types.

## 1.0.0

- Initial public release.<|MERGE_RESOLUTION|>--- conflicted
+++ resolved
@@ -9,16 +9,13 @@
   `VerificationAuditRecord`, and `VerificationAuditRecord` and the entrypoint to verify a presentation
   together with a request anchor is `verify_presentation_with_request_anchor`.
 - Serialization derive macros `common::Serial`, `common::Deserial` and `common::Serialize` now supports
-<<<<<<< HEAD
-  deriving serialization on enums.
-- Move the `rescourceID` context in the data model from a requested to a given context in the V1 verifiable presentation flow.
-=======
   deriving serialization on enums. 
 - Introduced the trait `TranscriptProtocol` to add and extract messages from the transcript in proof systems
   where it replaces the direct dependency on `RandomOracle` which is the "legacy" transcript implementation.
   The new implementation is `TranscriptV1` which among other things improves length prefixing of messages. 
   `TranscriptV1` is used in Concordium verifiable presentations V1.
->>>>>>> f907809d
+- Move the `rescourceID` context in the data model from a requested to a given context in the V1 verifiable presentation flow.
+- Add `VerificationRequestDataBuilder::subject_claims` helper function.
 
 ## 9.0.0 (2025-10-29)
 
