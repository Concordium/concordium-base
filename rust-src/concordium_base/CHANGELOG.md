--- conflicted
+++ resolved
@@ -1,18 +1,11 @@
 ## Unreleased
 
-<<<<<<< HEAD
-- Added PLT `TokenModuleInitializationParameters` CBOR type
-- Support empty structs with `CborSerialize` derive macro
-- Support CBOR decoding maps and arrays of indefinite length
-- Fix bug where CBOR decoding would fail on empty text strings
-- Added a newly defined type `WasmVersionInt` to make the Wasm Version (Smart contract version) forwards compatible by storing it there as a u8.
-=======
 - Add support for additional fields in `TokenModuleInitializationParameters`
 - Make `name`, `metadata` and `governanceAccount` optional in `TokenModuleInitializationParameters` and `TokenModuleState`
 - Support decoding unsigned and negative CBOR bignums to fixed-size machine integers (`i8`, ..., `i64`, `u8`, ..., `u64`)
-- Introduce `Encoded<A>` a wrapper for byte encoded types using Concordium custom binary serialization format (`Serial`/`Deserial`).
-- BREAKING: Field `payload` in `UpdateInstruction` is now `Encoded<UpdatePayload>` meaning the payload stays encoded and require and additional step to decode, ensuring `UpdateInstruction` can be constructed even for future unknown `UpdatePayload` variants.
-
+- Support decoding indefinite length CBOR byte and text strings
+- Remove `CborTokenHolder` wrapper.
+- Added a newly defined type `WasmVersionInt` to make the Wasm Version (Smart contract version) forwards compatible by storing it there as a u8.
 
 ## 8.0.0 (2025-08-18)
 
@@ -45,7 +38,6 @@
   - Support empty structs with `CborSerialize` derive macro.
   - Support CBOR decoding maps and arrays of indefinite length.
   - Fix bug where CBOR decoding would fail on empty text strings.
->>>>>>> be37e31a
 
 ## 8.0.0-alpha.2 (2025-07-14)
 
