--- conflicted
+++ resolved
@@ -1,15 +1,12 @@
 ## Unreleased changes
 
 - Improve performance of `multiexp*` family of functions.
-<<<<<<< HEAD
 - Add traits `Field` and `PrimeField` with implementations for the underlying field of the `BLS12-381`` curve.
 - Add `MultiExp` trait that allows to have different `multiexp` algorithm implementations for different curves.
 - Add implementations of `Field`, `PrimeField` and `Curve` for the Ristretto representation of `curve25519`.
-=======
 - Support `P7` protocol version.
 - The `Debug` implementation for `ContractEvent` displays the value in `hex`.
   The alternate formatter (using `#`) displays it as a list of bytes.
->>>>>>> de1bacd7
 
 ## 3.2.0 (2023-11-22)
 
