## Unreleased

## 9.0.0 (2025-10-29)

- Changed `Debug` implementation of secret keys and cleartext values to not print the key or value.
- Removed `ChainParameterVersionX` types and the `MintDistributionFamily`, `GASRewardsFamily` and `AuthorizationsFamily` traits and their implementations.
- Revised `UpdateSigner` implementations not to use references, since the one method (`sign_update_hash`) already takes a reference (`&self`).
- Made `find_authorized_keys` public for easier re-use.
- Changed value inside `AttributeKind` to be non-public since it has a length constraint. Implemented `AttributeKind::try_new`, `AsRef<str> for AttributeKind` and `From<AttributeKind> for String`
  to allow constructing and accessing values.
<<<<<<< HEAD
- Introduced the trait `StructuredDigest` to add data to `RandomOracle` and other hashes
- Removed the method `RandomOracle::add` and deprecated `RandomOracle::extend_from`
=======
- Added `Eq` and `PartialEq` instances for
  - `UpdateKeysThreshold`
  - `InclusiveRange<T>`
  - `LeverageFactor`
  - `MintRate`
  - `CapitalBound`
  - `Ratio`
  - `HigherLevelAccessStructure<Kind>`
  - `AccessStructure`
>>>>>>> d2a481fe

## 8.0.0-alpha.3 (2025-10-08)

- Add support for additional fields in `TokenModuleInitializationParameters`
- Make `name`, `metadata` and `governanceAccount` optional in `TokenModuleInitializationParameters` and `TokenModuleState`
- Support decoding unsigned and negative CBOR bignums to fixed-size machine integers (`i8`, ..., `i64`, `u8`, ..., `u64`)
- Introduce `Encoded<A>` a wrapper for byte encoded types using Concordium custom binary serialization format (`Serial`/`Deserial`).
- BREAKING: Field `payload` in `UpdateInstruction` is now `Encoded<UpdatePayload>` meaning the payload stays encoded and require and additional step to decode, ensuring `UpdateInstruction` can be constructed even for future unknown `UpdatePayload` variants.
- Added a newly defined type `WasmVersionInt` to make the Wasm Version (Smart contract version) forwards compatible by storing it there as a u8.
- Remove `CborTokenHolder` wrapper.
- Support decoding indefinite length CBOR byte and text strings
- Move `BakerPoolInfo` definition to concoridum-rust-sdk

## 8.0.0 (2025-08-18)

Adds support for integrating with Concordium nodes running protocol version 9.

- Introduce protocol version 9 variant `ProtocolVersion::P9`.
- Introduce basic types related to protocol level tokens (PLT)
  - `RawCbor`: Represents CBOR encoded details for PLT module state, events, and operations
  - `CborMemo`: Represents CBOR encoded memos for PLT transactions
  - `TokenId`: A unique text identifier of a PLT
  - `TokenAmount`: A representation of a PLT amount
  - `TokenModuleRef`: The module reference of a PLT instance
  - `MetadataUrl`: An object containing the url for token metadata
  - `TokenModuleAccountState`: The state of an account with respect to a PLT token (e.g. balances or if account is on the allow/deny list)
  - `TokenModuleInitializationParameters`: The parameters that are parsed to the token module when creating a PLT token.
  - `TokenModuleState`: The state stored by the token module.
  - `TokenHolder`: A representation of the different token holder entities. Currently, only accounts are supported.
- Added new struct `CreatePlt` and corresponding `UpdatePayload` type representing the payload of a create PLT chain-update transaction creating a new token.
- Added new variant `TokenUpdate` to the `Payload` enum and corresponding `TransactionType` representing the payload of an account transaction updating a token.
- Added `TokenOperations` type to represent the different actions when updating a token (e.g. `mint/burn/transfer/pause/unpause/addAndRemoveFromToAllowDenyLists`). Operations can be created using functions in `concordium_base::protocol_level_tokens::operations`.
- Added `TokenEvent` type.
- Added `TokenEventDetails` enum with variants `Module(TokenModuleEvent)`, `Transfer(TokenTransferEvent)`, `Mint(TokenSupplyUpdateEvent)`, and `Burn(TokenSupplyUpdateEvent)`.
- Added `TokenModuleRejectReason` struct representing PLT transaction rejections.
- Added generic support for `cbor` encoding/decoding in the `cbor` module. The `cbor::cbor_decode/encode` function can encode/decode PLT types that are represented as `cbor`.
- Added `Level2KeysUpdateV2(AuthorizationsV1)` variant to the `RootUpdate` enum which must have a field `Some(create_plt)` for exposing and updating the access structure for PLT creation.
- Added new method `get_canonical_address` on the `AccountAddress` type.
- Added Clone derive for `AccountCredentialWithoutProofs`.
- Additional changes with respect to the last `alpha` release: 
  - Added PLT `TokenModuleInitializationParameters` CBOR type.
  - Support empty structs with `CborSerialize` derive macro.
  - Support CBOR decoding maps and arrays of indefinite length.
  - Fix bug where CBOR decoding would fail on empty text strings.

## 8.0.0-alpha.2 (2025-07-14)

- Adjusted cost of PLT mint/burn from 100 to 50
- Adds `pause` function to `concordium_base::protocol_level_tokens::operations`, to support pausing/unpausing
  execution of token operations.
- Adds support for decoding `paused` state as part of the state of a token module instance.
- Adds support for decoding token modules events related to pausing/unpausing tokens.

## 8.0.0-alpha.1 (2025-06-30)

- `TokenAmount` changed to require explicit number of decimals equal to the token when creating a value
- `MetadataUrl` and `TokenModuleState` now supports decoding "additional" data matching the CDDL rule `* text => any`.
- CBOR map encoding is now deterministic and follows the order described at <https://www.rfc-editor.org/rfc/rfc8949.html#name-core-deterministic-encoding>
- `TokenAmount` CBOR encoding now supports `value` in full `u64` range and not just overlap between `u64` and `i64`
- Added `TokenModuleAccountState` type.
- Removed `try_from_cbor` and `to_cbor` from a number of types implementing CBOR serialization in favour of just
  using `cbor::cbor_encode/decode`.
- The serialization of `AuthorizationsV1` is fixed to be compatible with the Haskell implementation.
- Replace concepts `TokenHolder` and `TokenGovernance` by `TokenUpdate`.
- Add `governance_account` to `TokenModuleState`.

## 8.0.0-alpha (2025-06-06)

- Protocol level token events and reject reasons are now defined in `concordium_base::protocol_level_tokens`.
  Event and reject reasons CBOR can be decoded with `TokenModuleEvent::decode_token_module_event_type` or
  `TokenModuleRejectReason::decode_reject_reason_type`.
- Transaction `Payload` now supports `TokenGovernance` payloads.
  Operations can be created using functions in `concordium_base::protocol_level_tokens::operations`
  and composed to transactions with `send::token_governance_operations` and `construct::token_governance_operations`.
- Transaction `Payload` now supports `TokenHolder` payloads.
  Operations can be created using functions in `concordium_base::protocol_level_tokens::operations`
  and composed to transactions with `send::token_holder_operations` and `construct::token_holder_operations`.
  The underlying model for protocol level tokens is defined in `concordium_base::protocol_level_tokens`.
- Publish `get_canonical_address` on `AccountAddress`
- Introduce protocol version 9 `ProtocolVersion::P9`
- Introduce basic types related to protocol level tokens (PLT)
  - `RawCbor`, `TokenId`, `TokenAmount`, `TokenModuleRef`.
  - Extend `UpdatePayload` with `CreatePlt` variant.

## 7.0.0 (2025-02-03)

- Add getter function `reward_period_epochs` to access the field in the struct `RewardPeriodLength`.
- Add constructor `TokenAddress::new` for CIS2 type `TokenAddress`.
- Introduce new chain parameters `ValidatorScoreParameters` that contain the
  threshold of maximal missed rounds before a validator gets suspended.
- Add `Default` instance for `UpdateSequenceNumber`.
- Add `FinalizationCommitteeHash` type.

## 6.0.0 (2024-08-26)

- Extend `id::types::ATTRIBUTE_NAMES` with new company attribute tags: "legalName", "legalCountry", "businessNumber" and "registationAuth".
- Add a new module `cis3_types` that defines the interface types for CIS3
  compatible contracts.
- Fix discrepancy in (de)serializing `Web3IdAttribute::Timestamp`s due to an unexpected breaking change introduced in version 0.4.32 of `chrono`.
- `concordium_base::ed25519` now also exports `SigningKey` to enable constructing `KeyPair` structs.
- Deprecated various functions related to encrypted transfers, as encrypted transfers are no longer supported in protocol version 7.

## 5.0.0 (2024-03-25)

- Set minimum supported Rust version to 1.73.
- Make fields of CIS4 events public.
- Remove the `From<SlotDuration>` and `From<DurationSeconds>` implementations
  for `chrono::Duration` and replace them with fallible `TryFrom`
  implementations that fail when durations overflow.
- `ContractAddress::new`
- `ContractName`, `ReceiveName`, `EntrypointName`, and `Parameter`
  `new_unchecked` constructors are made `const` so they can be used when
  defining constants. Similarly `Parameter::empty` is `const` now.

## 4.0.0 (2024-01-22)

- Add `MultiExp` trait that allows to have different `multiexp` algorithm implementations for different curves.
- Improve performance of the generic `multiexp` algorithm.
- Add an instance of `MultiExp` that is specific to `curve25519`.
- Add traits `Field` and `PrimeField` with implementations for the underlying field of the `BLS12-381` curve.
- Add integration with the `arkworks` library interfaces for fields and elliptic curves (wrapper types and blanket trait implementations).
- Add the `BLS12-381`implementation from the `arkworks` ecosystem.
- The public types `id::constants::ArCurve`, `id::constants::IpPairing` are defined in terms of the `arkworks` BLS12-381 implementation.
- Add a type alias `id::constants::BlsG2` for the `G2` group of `arkworks` BLS12-381.
- Upgrade `ed25519-dalek` to `v2.0`.
- Bump the `rand` version to `v0.8`
- Add implementations of `Field`, `PrimeField` and `Curve` for the Ristretto representation of `curve25519`.
- Remove `Curve::bytes_to_curve_unchecked()`.
- Rename `Cipher::from_bytes_unchecked()` to `Cipher::from_bytes()`; the method uses `deserial()` instead of `Curve::bytes_to_curve_unchecked()`.
- Support `P7` protocol version.
- The `Debug` implementation for `ContractEvent` displays the value in `hex`.
  The alternate formatter (using `#`) displays it as a list of bytes.
- Add `FromStr` and `Display` instances to `dodis_yampolskiy_prf::SecretKey`.
- Change `Debug` instance of `dodis_yampolskiy_prf::SecretKey` to hide the value.
- Remove `Timestamp` to instead reexport the similar type from `concordium_contracts_common`.
  This adds several new methods, but results in a breaking change in the `serde::Serialize` implementation, which is now using string containing RFC3393 representation instead the underlying milliseconds.
- Remove `smart_contracts::WasmVersion` to instead reexport a similar type from `concordium_contracts_common`.
  This adds a `FromStr` implementation and changes the associated type `TryFrom<u8>::Error` from `anyhow::Error` to `concordium_contracts_common::U8WasmVersionConvertError`.

## 3.2.0 (2023-11-22)

- Add `From` trait to convert `AccountKeys` into `AccountPublicKeys`.
- Add `singleton` and `new` function to `AccountAccessStructure`.
- Export `PublicKey`, `SecretKey`, and `Signature` type from `ed25519_dalek` crate.
- Add `sign_message` function to sign a message with all `AccountKeys`. The return type is `AccountSignatures`.
- Support using `validatorId` instead of `bakerId` when parsing
  `BakerCredentials` from JSON.

## 3.1.1 (2023-10-27)

- Add helpers `from_file` and `from_slice` to construct a `WasmModule`.

## 3.1.0 (2023-10-18)

- Fix `Display` implementation of `Web3IdAttribute::Timestamp` attribute.
- Add helper method `parse` to `ContractEvent` for deserializing into types that implement `concordium_contracts_common::Deserial`.

## 3.0.1 (2023-08-28)

- Add `Serialize` and `Deserialize` instances to `CredentialStatus` type.
- Fix the epoch when converting Web3ID attributes from Unix epoch to `-262144-01-01T00:00:00Z`.
  The representable timestamps are between `-262144-01-01T00:00:00Z` and
  `+262143-12-31T23:59:59.999Z`


## 3.0.0 (2023-08-21)

- Remove the constant `MAX_ALLOWED_INVOKE_ENERGY` since it was no longer
  relevant with the way the node currently handles the invoke API.
- Add `ED25519_SIGNATURE_LENGTH` constant for the size of an ed25519 signature.
- Add `concordium_contracts_common::{Serial,Deserial}` implementations to
  `CredentialPublicKeys` and `AccountAccessStructure`.
- Add `sign_data` and `generate` methods to `AccountKeys` to sign arbitrary
  data, and to generate a fresh set of keys.
- Add `From<&AccountKeys>` instance for AccountAccessStructure.
- Add `verify_data_signature` function to verify a signature with account keys
  on arbitrary data.
- Update notation of sigma protocols to better match the literature and the bluepaper.
- Move all sigma protocols to a common sigma-protocol crate.
- Move all range proof helper functions to `range_proofs`.
- Add a new module `web3id` that defines types related to Web3ID and implements
  proving and verification functions.
- Add a new module `cis4_types` that defines the interface types for CIS4
  compatible contracts.

## 2.0.0 (2023-06-16)

- Extend types `UpdatePayload` and `UpdateType` with variants introduced in protocol version 6.
- Implement `Serial` and `Deserial` for `num::rational::Ratio<u64>` and `Duration`.
- Introduce types for protocol version 6: `Ratio`, `ChainParameterVersion2`, `GASRewardsCPV1`, `TimeoutParameters` and `FinalizationCommitteeParameters`.

## 1.2.0 (2023-05-08)

- Add helpers to extract policy from credentials.
- Add helpers to `TransactionTime` to construct future timestamps relative to
  current time, and from a unix timestamp.
- Add `new_` helpers to `cis2::TokenId` to simplify the common case of token id
  construction from integral types.
- Add new sigma protocol `VecComEq` for linking a vector commitment with individual commitments.
- Add `VecCommitmentKey` for generating vector commitments.
- Fix a serialization bug for UpdatePayload. The serialization did not match
  that of the node for AddIdentityProvider and AddAnonymityRevoker payloads.

## 1.1.1 (2023-04-13)

- Add Serialize instances to `Proof` and `Statement` types, and its constituent
  parts (`AtomicProof` and `AtomicStatement`).
- `Deserial` for `BTreeMap` and `BTreeSet` no longer requires `Copy`.

## 1.1.0 (2023-04-12)

- Additions to `Energy` type:
  - Add helper methods to `Energy`: `checked_sub` and `tick_energy`.
  - Derive `Sub`.
- Add `InsufficientEnergy` type.
- Derive `PartialEq`/`Eq` to `ContractTraceElement`, `InstanceUpdatedEvent`, and `ContractEvent`.
- Add `size` (in bytes) methods to `InitContractPayload` and `UpdateContractPayload` types.

## 1.0.0

- Initial public release.<|MERGE_RESOLUTION|>--- conflicted
+++ resolved
@@ -8,10 +8,8 @@
 - Made `find_authorized_keys` public for easier re-use.
 - Changed value inside `AttributeKind` to be non-public since it has a length constraint. Implemented `AttributeKind::try_new`, `AsRef<str> for AttributeKind` and `From<AttributeKind> for String`
   to allow constructing and accessing values.
-<<<<<<< HEAD
 - Introduced the trait `StructuredDigest` to add data to `RandomOracle` and other hashes
 - Removed the method `RandomOracle::add` and deprecated `RandomOracle::extend_from`
-=======
 - Added `Eq` and `PartialEq` instances for
   - `UpdateKeysThreshold`
   - `InclusiveRange<T>`
@@ -21,7 +19,6 @@
   - `Ratio`
   - `HigherLevelAccessStructure<Kind>`
   - `AccessStructure`
->>>>>>> d2a481fe
 
 ## 8.0.0-alpha.3 (2025-10-08)
 
