--- conflicted
+++ resolved
@@ -2,11 +2,8 @@
 
 - `MetadataUrl` and `TokenModuleState` now supports decoding "additional" data matching the CDDL rule `* text => any`.
 - CBOR map encoding is now deterministic and follows the order described at <https://www.rfc-editor.org/rfc/rfc8949.html#name-core-deterministic-encoding>
-<<<<<<< HEAD
+- `TokenAmount` CBOR encoding now supports `value` in full `u64` range and not just overlap between `u64` and `i64`
 - Added `TokenModuleAccountState` type.
-=======
-- `TokenAmount` CBOR encoding now supports `value` in full `u64` range and not just overlap between `u64` and `i64`
->>>>>>> 2e7c5793
 
 ## 8.0.0-alpha (2025-06-06)
 
