## Unreleased

<<<<<<< HEAD
- Add support for additional fields in `TokenModuleInitializationParameters`
- Make `name`, `metadata` and `governanceAccount` optional in `TokenModuleInitializationParameters` and `TokenModuleState`
=======
- Support decoding unsigned and negative CBOR bignums to fixed-size machine integers (`i8`, ..., `i64`, `u8`, ..., `u64`)
>>>>>>> 9035e560

## 8.0.0 (2025-08-18)

Adds support for integrating with Concordium nodes running protocol version 9.

- Introduce protocol version 9 variant `ProtocolVersion::P9`.
- Introduce basic types related to protocol level tokens (PLT)
  - `RawCbor`: Represents CBOR encoded details for PLT module state, events, and operations
  - `CborMemo`: Represents CBOR encoded memos for PLT transactions
  - `TokenId`: A unique text identifier of a PLT
  - `TokenAmount`: A representation of a PLT amount
  - `TokenModuleRef`: The module reference of a PLT instance
  - `MetadataUrl`: An object containing the url for token metadata
  - `TokenModuleAccountState`: The state of an account with respect to a PLT token (e.g. balances or if account is on the allow/deny list)
  - `TokenModuleInitializationParameters`: The parameters that are parsed to the token module when creating a PLT token.
  - `TokenModuleState`: The state stored by the token module.
  - `TokenHolder`: A representation of the different token holder entities. Currently, only accounts are supported.
- Added new struct `CreatePlt` and corresponding `UpdatePayload` type representing the payload of a create PLT chain-update transaction creating a new token.
- Added new variant `TokenUpdate` to the `Payload` enum and corresponding `TransactionType` representing the payload of an account transaction updating a token.
- Added `TokenOperations` type to represent the different actions when updating a token (e.g. `mint/burn/transfer/pause/unpause/addAndRemoveFromToAllowDenyLists`). Operations can be created using functions in `concordium_base::protocol_level_tokens::operations`.
- Added `TokenEvent` type.
- Added `TokenEventDetails` enum with variants `Module(TokenModuleEvent)`, `Transfer(TokenTransferEvent)`, `Mint(TokenSupplyUpdateEvent)`, and `Burn(TokenSupplyUpdateEvent)`.
- Added `TokenModuleRejectReason` struct representing PLT transaction rejections.
- Added generic support for `cbor` encoding/decoding in the `cbor` module. The `cbor::cbor_decode/encode` function can encode/decode PLT types that are represented as `cbor`.
- Added `Level2KeysUpdateV2(AuthorizationsV1)` variant to the `RootUpdate` enum which must have a field `Some(create_plt)` for exposing and updating the access structure for PLT creation.
- Added new method `get_canonical_address` on the `AccountAddress` type.
- Added Clone derive for `AccountCredentialWithoutProofs`.
- Additional changes with respect to the last `alpha` release: 
  - Added PLT `TokenModuleInitializationParameters` CBOR type.
  - Support empty structs with `CborSerialize` derive macro.
  - Support CBOR decoding maps and arrays of indefinite length.
  - Fix bug where CBOR decoding would fail on empty text strings.

## 8.0.0-alpha.2 (2025-07-14)

- Adjusted cost of PLT mint/burn from 100 to 50
- Adds `pause` function to `concordium_base::protocol_level_tokens::operations`, to support pausing/unpausing
  execution of token operations.
- Adds support for decoding `paused` state as part of the state of a token module instance.
- Adds support for decoding token modules events related to pausing/unpausing tokens.

## 8.0.0-alpha.1 (2025-06-30)

- `TokenAmount` changed to require explicit number of decimals equal to the token when creating a value
- `MetadataUrl` and `TokenModuleState` now supports decoding "additional" data matching the CDDL rule `* text => any`.
- CBOR map encoding is now deterministic and follows the order described at <https://www.rfc-editor.org/rfc/rfc8949.html#name-core-deterministic-encoding>
- `TokenAmount` CBOR encoding now supports `value` in full `u64` range and not just overlap between `u64` and `i64`
- Added `TokenModuleAccountState` type.
- Removed `try_from_cbor` and `to_cbor` from a number of types implementing CBOR serialization in favour of just
  using `cbor::cbor_encode/decode`.
- The serialization of `AuthorizationsV1` is fixed to be compatible with the Haskell implementation.
- Replace concepts `TokenHolder` and `TokenGovernance` by `TokenUpdate`.
- Add `governance_account` to `TokenModuleState`.

## 8.0.0-alpha (2025-06-06)

- Protocol level token events and reject reasons are now defined in `concordium_base::protocol_level_tokens`.
  Event and reject reasons CBOR can be decoded with `TokenModuleEvent::decode_token_module_event_type` or
  `TokenModuleRejectReason::decode_reject_reason_type`.
- Transaction `Payload` now supports `TokenGovernance` payloads.
  Operations can be created using functions in `concordium_base::protocol_level_tokens::operations`
  and composed to transactions with `send::token_governance_operations` and `construct::token_governance_operations`.
- Transaction `Payload` now supports `TokenHolder` payloads.
  Operations can be created using functions in `concordium_base::protocol_level_tokens::operations`
  and composed to transactions with `send::token_holder_operations` and `construct::token_holder_operations`.
  The underlying model for protocol level tokens is defined in `concordium_base::protocol_level_tokens`.
- Publish `get_canonical_address` on `AccountAddress`
- Introduce protocol version 9 `ProtocolVersion::P9`
- Introduce basic types related to protocol level tokens (PLT)
  - `RawCbor`, `TokenId`, `TokenAmount`, `TokenModuleRef`.
  - Extend `UpdatePayload` with `CreatePlt` variant.

## 7.0.0 (2025-02-03)

- Add getter function `reward_period_epochs` to access the field in the struct `RewardPeriodLength`.
- Add constructor `TokenAddress::new` for CIS2 type `TokenAddress`.
- Introduce new chain parameters `ValidatorScoreParameters` that contain the
  threshold of maximal missed rounds before a validator gets suspended.
- Add `Default` instance for `UpdateSequenceNumber`.
- Add `FinalizationCommitteeHash` type.

## 6.0.0 (2024-08-26)

- Extend `id::types::ATTRIBUTE_NAMES` with new company attribute tags: "legalName", "legalCountry", "businessNumber" and "registationAuth".
- Add a new module `cis3_types` that defines the interface types for CIS3
  compatible contracts.
- Fix discrepancy in (de)serializing `Web3IdAttribute::Timestamp`s due to an unexpected breaking change introduced in version 0.4.32 of `chrono`.
- `concordium_base::ed25519` now also exports `SigningKey` to enable constructing `KeyPair` structs.
- Deprecated various functions related to encrypted transfers, as encrypted transfers are no longer supported in protocol version 7.

## 5.0.0 (2024-03-25)

- Set minimum supported Rust version to 1.73.
- Make fields of CIS4 events public.
- Remove the `From<SlotDuration>` and `From<DurationSeconds>` implementations
  for `chrono::Duration` and replace them with fallible `TryFrom`
  implementations that fail when durations overflow.
- `ContractAddress::new`
- `ContractName`, `ReceiveName`, `EntrypointName`, and `Parameter`
  `new_unchecked` constructors are made `const` so they can be used when
  defining constants. Similarly `Parameter::empty` is `const` now.

## 4.0.0 (2024-01-22)

- Add `MultiExp` trait that allows to have different `multiexp` algorithm implementations for different curves.
- Improve performance of the generic `multiexp` algorithm.
- Add an instance of `MultiExp` that is specific to `curve25519`.
- Add traits `Field` and `PrimeField` with implementations for the underlying field of the `BLS12-381` curve.
- Add integration with the `arkworks` library interfaces for fields and elliptic curves (wrapper types and blanket trait implementations).
- Add the `BLS12-381`implementation from the `arkworks` ecosystem.
- The public types `id::constants::ArCurve`, `id::constants::IpPairing` are defined in terms of the `arkworks` BLS12-381 implementation.
- Add a type alias `id::constants::BlsG2` for the `G2` group of `arkworks` BLS12-381.
- Upgrade `ed25519-dalek` to `v2.0`.
- Bump the `rand` version to `v0.8`
- Add implementations of `Field`, `PrimeField` and `Curve` for the Ristretto representation of `curve25519`.
- Remove `Curve::bytes_to_curve_unchecked()`.
- Rename `Cipher::from_bytes_unchecked()` to `Cipher::from_bytes()`; the method uses `deserial()` instead of `Curve::bytes_to_curve_unchecked()`.
- Support `P7` protocol version.
- The `Debug` implementation for `ContractEvent` displays the value in `hex`.
  The alternate formatter (using `#`) displays it as a list of bytes.
- Add `FromStr` and `Display` instances to `dodis_yampolskiy_prf::SecretKey`.
- Change `Debug` instance of `dodis_yampolskiy_prf::SecretKey` to hide the value.
- Remove `Timestamp` to instead reexport the similar type from `concordium_contracts_common`.
  This adds several new methods, but results in a breaking change in the `serde::Serialize` implementation, which is now using string containing RFC3393 representation instead the underlying milliseconds.
- Remove `smart_contracts::WasmVersion` to instead reexport a similar type from `concordium_contracts_common`.
  This adds a `FromStr` implementation and changes the associated type `TryFrom<u8>::Error` from `anyhow::Error` to `concordium_contracts_common::U8WasmVersionConvertError`.

## 3.2.0 (2023-11-22)

- Add `From` trait to convert `AccountKeys` into `AccountPublicKeys`.
- Add `singleton` and `new` function to `AccountAccessStructure`.
- Export `PublicKey`, `SecretKey`, and `Signature` type from `ed25519_dalek` crate.
- Add `sign_message` function to sign a message with all `AccountKeys`. The return type is `AccountSignatures`.
- Support using `validatorId` instead of `bakerId` when parsing
  `BakerCredentials` from JSON.

## 3.1.1 (2023-10-27)

- Add helpers `from_file` and `from_slice` to construct a `WasmModule`.

## 3.1.0 (2023-10-18)

- Fix `Display` implementation of `Web3IdAttribute::Timestamp` attribute.
- Add helper method `parse` to `ContractEvent` for deserializing into types that implement `concordium_contracts_common::Deserial`.

## 3.0.1 (2023-08-28)

- Add `Serialize` and `Deserialize` instances to `CredentialStatus` type.
- Fix the epoch when converting Web3ID attributes from Unix epoch to `-262144-01-01T00:00:00Z`.
  The representable timestamps are between `-262144-01-01T00:00:00Z` and
  `+262143-12-31T23:59:59.999Z`


## 3.0.0 (2023-08-21)

- Remove the constant `MAX_ALLOWED_INVOKE_ENERGY` since it was no longer
  relevant with the way the node currently handles the invoke API.
- Add `ED25519_SIGNATURE_LENGTH` constant for the size of an ed25519 signature.
- Add `concordium_contracts_common::{Serial,Deserial}` implementations to
  `CredentialPublicKeys` and `AccountAccessStructure`.
- Add `sign_data` and `generate` methods to `AccountKeys` to sign arbitrary
  data, and to generate a fresh set of keys.
- Add `From<&AccountKeys>` instance for AccountAccessStructure.
- Add `verify_data_signature` function to verify a signature with account keys
  on arbitrary data.
- Update notation of sigma protocols to better match the literature and the bluepaper.
- Move all sigma protocols to a common sigma-protocol crate.
- Move all range proof helper functions to `range_proofs`.
- Add a new module `web3id` that defines types related to Web3ID and implements
  proving and verification functions.
- Add a new module `cis4_types` that defines the interface types for CIS4
  compatible contracts.

## 2.0.0 (2023-06-16)

- Extend types `UpdatePayload` and `UpdateType` with variants introduced in protocol version 6.
- Implement `Serial` and `Deserial` for `num::rational::Ratio<u64>` and `Duration`.
- Introduce types for protocol version 6: `Ratio`, `ChainParameterVersion2`, `GASRewardsCPV1`, `TimeoutParameters` and `FinalizationCommitteeParameters`.

## 1.2.0 (2023-05-08)

- Add helpers to extract policy from credentials.
- Add helpers to `TransactionTime` to construct future timestamps relative to
  current time, and from a unix timestamp.
- Add `new_` helpers to `cis2::TokenId` to simplify the common case of token id
  construction from integral types.
- Add new sigma protocol `VecComEq` for linking a vector commitment with individual commitments.
- Add `VecCommitmentKey` for generating vector commitments.
- Fix a serialization bug for UpdatePayload. The serialization did not match
  that of the node for AddIdentityProvider and AddAnonymityRevoker payloads.

## 1.1.1 (2023-04-13)

- Add Serialize instances to `Proof` and `Statement` types, and its constituent
  parts (`AtomicProof` and `AtomicStatement`).
- `Deserial` for `BTreeMap` and `BTreeSet` no longer requires `Copy`.

## 1.1.0 (2023-04-12)

- Additions to `Energy` type:
  - Add helper methods to `Energy`: `checked_sub` and `tick_energy`.
  - Derive `Sub`.
- Add `InsufficientEnergy` type.
- Derive `PartialEq`/`Eq` to `ContractTraceElement`, `InstanceUpdatedEvent`, and `ContractEvent`.
- Add `size` (in bytes) methods to `InitContractPayload` and `UpdateContractPayload` types.

## 1.0.0

- Initial public release.<|MERGE_RESOLUTION|>--- conflicted
+++ resolved
@@ -1,11 +1,9 @@
 ## Unreleased
 
-<<<<<<< HEAD
 - Add support for additional fields in `TokenModuleInitializationParameters`
 - Make `name`, `metadata` and `governanceAccount` optional in `TokenModuleInitializationParameters` and `TokenModuleState`
-=======
 - Support decoding unsigned and negative CBOR bignums to fixed-size machine integers (`i8`, ..., `i64`, `u8`, ..., `u64`)
->>>>>>> 9035e560
+
 
 ## 8.0.0 (2025-08-18)
 
