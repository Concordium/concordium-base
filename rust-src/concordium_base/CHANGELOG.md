--- conflicted
+++ resolved
@@ -3,14 +3,10 @@
 - Add support for additional fields in `TokenModuleInitializationParameters`
 - Make `name`, `metadata` and `governanceAccount` optional in `TokenModuleInitializationParameters` and `TokenModuleState`
 - Support decoding unsigned and negative CBOR bignums to fixed-size machine integers (`i8`, ..., `i64`, `u8`, ..., `u64`)
-<<<<<<< HEAD
 - Introduce `Encoded<A>` a wrapper for byte encoded types using Concordium custom binary serialization format (`Serial`/`Deserial`).
 - BREAKING: Field `payload` in `UpdateInstruction` is now `Encoded<UpdatePayload>` meaning the payload stays encoded and require and additional step to decode, ensuring `UpdateInstruction` can be constructed even for future unknown `UpdatePayload` variants.
-
-=======
 - Support decoding indefinite length CBOR byte and text strings
 - Remove `CborTokenHolder` wrapper.
->>>>>>> 01f02e46
 
 ## 8.0.0 (2025-08-18)
 
