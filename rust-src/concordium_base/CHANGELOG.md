--- conflicted
+++ resolved
@@ -4,13 +4,10 @@
 - Removed `ChainParameterVersionX` types and the `MintDistributionFamily`, `GASRewardsFamily` and `AuthorizationsFamily` traits and their implementations.
 - Revised `UpdateSigner` implementations not to use references, since the one method (`sign_update_hash`) already takes a reference (`&self`).
 - Made `find_authorized_keys` public for easier re-use.
-<<<<<<< HEAD
+- Changed value inside `AttributeKind` to be non-public since it has a length constraint. Implemented `AttributeKind::try_new`, `AsRef<str> for AttributeKind` and `From<AttributeKind> for String`
+  to allow constructing and accessing values.
 - Introduced the trait `StructuredDigest` to add data to `RandomOracle` and other hashes
 - Removed the method `RandomOracle::add` and deprecated `RandomOracle::extend_from`
-=======
-- Changed value inside `AttributeKind` to be non-public since it has a length constraint. Implemented `AttributeKind::try_new`, `AsRef<str> for AttributeKind` and `From<AttributeKind> for String`
-  to allow constructing and accessing values.
->>>>>>> 8ba2a79b
 
 ## 8.0.0-alpha.3 (2025-10-08)
 
