## Unreleased

<<<<<<< HEAD
- Add context types `ContextLabel`, `Context`, and `GivenContext` to generate structured context to be used as a challenge for ZK proofs.
- Add request types `CredentialType`, `IdentityProviderMethod`, `IdentityStatementRequest`, and `VerifiablePresentationRequest` to generate a request to be used for the verifiable presentation V1 protocol.
- Add verification request anchor types `VerificationRequestData`, and `VerificationRequestAnchor` to generate an anchor and computes its anchor hash to be used for the verifiable presentation V1 protocol.
- Add verification audit record types `VerificationAuditRecord`, and `VerificationAuditRecord` to generate an anchor and computes its anchor hash to be used for the verifiable presentation V1 protocol.
=======
- Implemented new version of verifiable presentations in `web3id::v1` that includes account based and identity based credentials.
  The primary types are `v1::PresentationV1` and `v1::RequestV1`.
>>>>>>> c231a277

## 9.0.0 (2025-10-29)

- Changed `Debug` implementation of secret keys and cleartext values to not print the key or value.
- Removed `ChainParameterVersionX` types and the `MintDistributionFamily`, `GASRewardsFamily` and `AuthorizationsFamily` traits and their implementations.
- Revised `UpdateSigner` implementations not to use references, since the one method (`sign_update_hash`) already takes a reference (`&self`).
- Made `find_authorized_keys` public for easier re-use.
- Changed value inside `AttributeKind` to be non-public since it has a length constraint. Implemented `AttributeKind::try_new`, `AsRef<str> for AttributeKind` and `From<AttributeKind> for String`
  to allow constructing and accessing values.
- Introduced the trait `StructuredDigest` to add data to `RandomOracle` and other hashes
- Removed the method `RandomOracle::add` and deprecated `RandomOracle::extend_from`
- Added `Eq` and `PartialEq` instances for
  - `UpdateKeysThreshold`
  - `InclusiveRange<T>`
  - `LeverageFactor`
  - `MintRate`
  - `CapitalBound`
  - `Ratio`
  - `HigherLevelAccessStructure<Kind>`
  - `AccessStructure`

## 8.0.0-alpha.3 (2025-10-08)

- Add support for additional fields in `TokenModuleInitializationParameters`
- Make `name`, `metadata` and `governanceAccount` optional in `TokenModuleInitializationParameters` and `TokenModuleState`
- Support decoding unsigned and negative CBOR bignums to fixed-size machine integers (`i8`, ..., `i64`, `u8`, ..., `u64`)
- Introduce `Encoded<A>` a wrapper for byte encoded types using Concordium custom binary serialization format (`Serial`/`Deserial`).
- BREAKING: Field `payload` in `UpdateInstruction` is now `Encoded<UpdatePayload>` meaning the payload stays encoded and require and additional step to decode, ensuring `UpdateInstruction` can be constructed even for future unknown `UpdatePayload` variants.
- Added a newly defined type `WasmVersionInt` to make the Wasm Version (Smart contract version) forwards compatible by storing it there as a u8.
- Remove `CborTokenHolder` wrapper.
- Support decoding indefinite length CBOR byte and text strings
- Move `BakerPoolInfo` definition to concoridum-rust-sdk

## 8.0.0 (2025-08-18)

Adds support for integrating with Concordium nodes running protocol version 9.

- Introduce protocol version 9 variant `ProtocolVersion::P9`.
- Introduce basic types related to protocol level tokens (PLT)
  - `RawCbor`: Represents CBOR encoded details for PLT module state, events, and operations
  - `CborMemo`: Represents CBOR encoded memos for PLT transactions
  - `TokenId`: A unique text identifier of a PLT
  - `TokenAmount`: A representation of a PLT amount
  - `TokenModuleRef`: The module reference of a PLT instance
  - `MetadataUrl`: An object containing the url for token metadata
  - `TokenModuleAccountState`: The state of an account with respect to a PLT token (e.g. balances or if account is on the allow/deny list)
  - `TokenModuleInitializationParameters`: The parameters that are parsed to the token module when creating a PLT token.
  - `TokenModuleState`: The state stored by the token module.
  - `TokenHolder`: A representation of the different token holder entities. Currently, only accounts are supported.
- Added new struct `CreatePlt` and corresponding `UpdatePayload` type representing the payload of a create PLT chain-update transaction creating a new token.
- Added new variant `TokenUpdate` to the `Payload` enum and corresponding `TransactionType` representing the payload of an account transaction updating a token.
- Added `TokenOperations` type to represent the different actions when updating a token (e.g. `mint/burn/transfer/pause/unpause/addAndRemoveFromToAllowDenyLists`). Operations can be created using functions in `concordium_base::protocol_level_tokens::operations`.
- Added `TokenEvent` type.
- Added `TokenEventDetails` enum with variants `Module(TokenModuleEvent)`, `Transfer(TokenTransferEvent)`, `Mint(TokenSupplyUpdateEvent)`, and `Burn(TokenSupplyUpdateEvent)`.
- Added `TokenModuleRejectReason` struct representing PLT transaction rejections.
- Added generic support for `cbor` encoding/decoding in the `cbor` module. The `cbor::cbor_decode/encode` function can encode/decode PLT types that are represented as `cbor`.
- Added `Level2KeysUpdateV2(AuthorizationsV1)` variant to the `RootUpdate` enum which must have a field `Some(create_plt)` for exposing and updating the access structure for PLT creation.
- Added new method `get_canonical_address` on the `AccountAddress` type.
- Added Clone derive for `AccountCredentialWithoutProofs`.
- Additional changes with respect to the last `alpha` release: 
  - Added PLT `TokenModuleInitializationParameters` CBOR type.
  - Support empty structs with `CborSerialize` derive macro.
  - Support CBOR decoding maps and arrays of indefinite length.
  - Fix bug where CBOR decoding would fail on empty text strings.

## 8.0.0-alpha.2 (2025-07-14)

- Adjusted cost of PLT mint/burn from 100 to 50
- Adds `pause` function to `concordium_base::protocol_level_tokens::operations`, to support pausing/unpausing
  execution of token operations.
- Adds support for decoding `paused` state as part of the state of a token module instance.
- Adds support for decoding token modules events related to pausing/unpausing tokens.

## 8.0.0-alpha.1 (2025-06-30)

- `TokenAmount` changed to require explicit number of decimals equal to the token when creating a value
- `MetadataUrl` and `TokenModuleState` now supports decoding "additional" data matching the CDDL rule `* text => any`.
- CBOR map encoding is now deterministic and follows the order described at <https://www.rfc-editor.org/rfc/rfc8949.html#name-core-deterministic-encoding>
- `TokenAmount` CBOR encoding now supports `value` in full `u64` range and not just overlap between `u64` and `i64`
- Added `TokenModuleAccountState` type.
- Removed `try_from_cbor` and `to_cbor` from a number of types implementing CBOR serialization in favour of just
  using `cbor::cbor_encode/decode`.
- The serialization of `AuthorizationsV1` is fixed to be compatible with the Haskell implementation.
- Replace concepts `TokenHolder` and `TokenGovernance` by `TokenUpdate`.
- Add `governance_account` to `TokenModuleState`.

## 8.0.0-alpha (2025-06-06)

- Protocol level token events and reject reasons are now defined in `concordium_base::protocol_level_tokens`.
  Event and reject reasons CBOR can be decoded with `TokenModuleEvent::decode_token_module_event_type` or
  `TokenModuleRejectReason::decode_reject_reason_type`.
- Transaction `Payload` now supports `TokenGovernance` payloads.
  Operations can be created using functions in `concordium_base::protocol_level_tokens::operations`
  and composed to transactions with `send::token_governance_operations` and `construct::token_governance_operations`.
- Transaction `Payload` now supports `TokenHolder` payloads.
  Operations can be created using functions in `concordium_base::protocol_level_tokens::operations`
  and composed to transactions with `send::token_holder_operations` and `construct::token_holder_operations`.
  The underlying model for protocol level tokens is defined in `concordium_base::protocol_level_tokens`.
- Publish `get_canonical_address` on `AccountAddress`
- Introduce protocol version 9 `ProtocolVersion::P9`
- Introduce basic types related to protocol level tokens (PLT)
  - `RawCbor`, `TokenId`, `TokenAmount`, `TokenModuleRef`.
  - Extend `UpdatePayload` with `CreatePlt` variant.

## 7.0.0 (2025-02-03)

- Add getter function `reward_period_epochs` to access the field in the struct `RewardPeriodLength`.
- Add constructor `TokenAddress::new` for CIS2 type `TokenAddress`.
- Introduce new chain parameters `ValidatorScoreParameters` that contain the
  threshold of maximal missed rounds before a validator gets suspended.
- Add `Default` instance for `UpdateSequenceNumber`.
- Add `FinalizationCommitteeHash` type.

## 6.0.0 (2024-08-26)

- Extend `id::types::ATTRIBUTE_NAMES` with new company attribute tags: "legalName", "legalCountry", "businessNumber" and "registationAuth".
- Add a new module `cis3_types` that defines the interface types for CIS3
  compatible contracts.
- Fix discrepancy in (de)serializing `Web3IdAttribute::Timestamp`s due to an unexpected breaking change introduced in version 0.4.32 of `chrono`.
- `concordium_base::ed25519` now also exports `SigningKey` to enable constructing `KeyPair` structs.
- Deprecated various functions related to encrypted transfers, as encrypted transfers are no longer supported in protocol version 7.

## 5.0.0 (2024-03-25)

- Set minimum supported Rust version to 1.73.
- Make fields of CIS4 events public.
- Remove the `From<SlotDuration>` and `From<DurationSeconds>` implementations
  for `chrono::Duration` and replace them with fallible `TryFrom`
  implementations that fail when durations overflow.
- `ContractAddress::new`
- `ContractName`, `ReceiveName`, `EntrypointName`, and `Parameter`
  `new_unchecked` constructors are made `const` so they can be used when
  defining constants. Similarly `Parameter::empty` is `const` now.

## 4.0.0 (2024-01-22)

- Add `MultiExp` trait that allows to have different `multiexp` algorithm implementations for different curves.
- Improve performance of the generic `multiexp` algorithm.
- Add an instance of `MultiExp` that is specific to `curve25519`.
- Add traits `Field` and `PrimeField` with implementations for the underlying field of the `BLS12-381` curve.
- Add integration with the `arkworks` library interfaces for fields and elliptic curves (wrapper types and blanket trait implementations).
- Add the `BLS12-381`implementation from the `arkworks` ecosystem.
- The public types `id::constants::ArCurve`, `id::constants::IpPairing` are defined in terms of the `arkworks` BLS12-381 implementation.
- Add a type alias `id::constants::BlsG2` for the `G2` group of `arkworks` BLS12-381.
- Upgrade `ed25519-dalek` to `v2.0`.
- Bump the `rand` version to `v0.8`
- Add implementations of `Field`, `PrimeField` and `Curve` for the Ristretto representation of `curve25519`.
- Remove `Curve::bytes_to_curve_unchecked()`.
- Rename `Cipher::from_bytes_unchecked()` to `Cipher::from_bytes()`; the method uses `deserial()` instead of `Curve::bytes_to_curve_unchecked()`.
- Support `P7` protocol version.
- The `Debug` implementation for `ContractEvent` displays the value in `hex`.
  The alternate formatter (using `#`) displays it as a list of bytes.
- Add `FromStr` and `Display` instances to `dodis_yampolskiy_prf::SecretKey`.
- Change `Debug` instance of `dodis_yampolskiy_prf::SecretKey` to hide the value.
- Remove `Timestamp` to instead reexport the similar type from `concordium_contracts_common`.
  This adds several new methods, but results in a breaking change in the `serde::Serialize` implementation, which is now using string containing RFC3393 representation instead the underlying milliseconds.
- Remove `smart_contracts::WasmVersion` to instead reexport a similar type from `concordium_contracts_common`.
  This adds a `FromStr` implementation and changes the associated type `TryFrom<u8>::Error` from `anyhow::Error` to `concordium_contracts_common::U8WasmVersionConvertError`.

## 3.2.0 (2023-11-22)

- Add `From` trait to convert `AccountKeys` into `AccountPublicKeys`.
- Add `singleton` and `new` function to `AccountAccessStructure`.
- Export `PublicKey`, `SecretKey`, and `Signature` type from `ed25519_dalek` crate.
- Add `sign_message` function to sign a message with all `AccountKeys`. The return type is `AccountSignatures`.
- Support using `validatorId` instead of `bakerId` when parsing
  `BakerCredentials` from JSON.

## 3.1.1 (2023-10-27)

- Add helpers `from_file` and `from_slice` to construct a `WasmModule`.

## 3.1.0 (2023-10-18)

- Fix `Display` implementation of `Web3IdAttribute::Timestamp` attribute.
- Add helper method `parse` to `ContractEvent` for deserializing into types that implement `concordium_contracts_common::Deserial`.

## 3.0.1 (2023-08-28)

- Add `Serialize` and `Deserialize` instances to `CredentialStatus` type.
- Fix the epoch when converting Web3ID attributes from Unix epoch to `-262144-01-01T00:00:00Z`.
  The representable timestamps are between `-262144-01-01T00:00:00Z` and
  `+262143-12-31T23:59:59.999Z`


## 3.0.0 (2023-08-21)

- Remove the constant `MAX_ALLOWED_INVOKE_ENERGY` since it was no longer
  relevant with the way the node currently handles the invoke API.
- Add `ED25519_SIGNATURE_LENGTH` constant for the size of an ed25519 signature.
- Add `concordium_contracts_common::{Serial,Deserial}` implementations to
  `CredentialPublicKeys` and `AccountAccessStructure`.
- Add `sign_data` and `generate` methods to `AccountKeys` to sign arbitrary
  data, and to generate a fresh set of keys.
- Add `From<&AccountKeys>` instance for AccountAccessStructure.
- Add `verify_data_signature` function to verify a signature with account keys
  on arbitrary data.
- Update notation of sigma protocols to better match the literature and the bluepaper.
- Move all sigma protocols to a common sigma-protocol crate.
- Move all range proof helper functions to `range_proofs`.
- Add a new module `web3id` that defines types related to Web3ID and implements
  proving and verification functions.
- Add a new module `cis4_types` that defines the interface types for CIS4
  compatible contracts.

## 2.0.0 (2023-06-16)

- Extend types `UpdatePayload` and `UpdateType` with variants introduced in protocol version 6.
- Implement `Serial` and `Deserial` for `num::rational::Ratio<u64>` and `Duration`.
- Introduce types for protocol version 6: `Ratio`, `ChainParameterVersion2`, `GASRewardsCPV1`, `TimeoutParameters` and `FinalizationCommitteeParameters`.

## 1.2.0 (2023-05-08)

- Add helpers to extract policy from credentials.
- Add helpers to `TransactionTime` to construct future timestamps relative to
  current time, and from a unix timestamp.
- Add `new_` helpers to `cis2::TokenId` to simplify the common case of token id
  construction from integral types.
- Add new sigma protocol `VecComEq` for linking a vector commitment with individual commitments.
- Add `VecCommitmentKey` for generating vector commitments.
- Fix a serialization bug for UpdatePayload. The serialization did not match
  that of the node for AddIdentityProvider and AddAnonymityRevoker payloads.

## 1.1.1 (2023-04-13)

- Add Serialize instances to `Proof` and `Statement` types, and its constituent
  parts (`AtomicProof` and `AtomicStatement`).
- `Deserial` for `BTreeMap` and `BTreeSet` no longer requires `Copy`.

## 1.1.0 (2023-04-12)

- Additions to `Energy` type:
  - Add helper methods to `Energy`: `checked_sub` and `tick_energy`.
  - Derive `Sub`.
- Add `InsufficientEnergy` type.
- Derive `PartialEq`/`Eq` to `ContractTraceElement`, `InstanceUpdatedEvent`, and `ContractEvent`.
- Add `size` (in bytes) methods to `InitContractPayload` and `UpdateContractPayload` types.

## 1.0.0

- Initial public release.<|MERGE_RESOLUTION|>--- conflicted
+++ resolved
@@ -1,14 +1,11 @@
 ## Unreleased
 
-<<<<<<< HEAD
+- Implemented new version of verifiable presentations in `web3id::v1` that includes account based and identity based credentials.
+  The primary types are `v1::PresentationV1` and `v1::RequestV1`.
 - Add context types `ContextLabel`, `Context`, and `GivenContext` to generate structured context to be used as a challenge for ZK proofs.
 - Add request types `CredentialType`, `IdentityProviderMethod`, `IdentityStatementRequest`, and `VerifiablePresentationRequest` to generate a request to be used for the verifiable presentation V1 protocol.
 - Add verification request anchor types `VerificationRequestData`, and `VerificationRequestAnchor` to generate an anchor and computes its anchor hash to be used for the verifiable presentation V1 protocol.
 - Add verification audit record types `VerificationAuditRecord`, and `VerificationAuditRecord` to generate an anchor and computes its anchor hash to be used for the verifiable presentation V1 protocol.
-=======
-- Implemented new version of verifiable presentations in `web3id::v1` that includes account based and identity based credentials.
-  The primary types are `v1::PresentationV1` and `v1::RequestV1`.
->>>>>>> c231a277
 
 ## 9.0.0 (2025-10-29)
 
