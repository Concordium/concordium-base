#![allow(non_snake_case)]

#[macro_use]
extern crate criterion;

use ark_bls12_381::{Fr, G1Projective};
use concordium_base::{
    bulletproofs::{inner_product_proof::*, range_proof::*, utils::Generators},
    curve_arithmetic::{
        arkworks_instances::{ArkField, ArkGroup},
        *,
    },
    id::id_proof_types::ProofVersion,
    pedersen_commitment::*,
    random_oracle::RandomOracle,
};
use criterion::Criterion;
<<<<<<< HEAD
use rand::*;
use std::time::Duration;

type SomeCurve = ArkGroup<G1Projective>;
type SomeField = ArkField<Fr>;

pub fn prove_verify_benchmarks(c: &mut Criterion) {
    let mut group = c.benchmark_group("Range Proof");
=======
use curve25519_dalek::ristretto::RistrettoPoint;
use pairing::bls12_381::G1;
use rand::*;
use std::time::Duration;

pub fn prove_verify_benchmarks<SomeCurve: Curve>(c: &mut Criterion) {
    let bench_group_name = "Range Proof for ".to_owned() + std::any::type_name::<SomeCurve>();
    let mut group = c.benchmark_group(bench_group_name);
>>>>>>> d0a76c70

    let rng = &mut thread_rng();
    let n: u8 = 32;
    let m: u8 = 16;
    let nm: usize = usize::from(n) * usize::from(m);
    let mut G = Vec::with_capacity(nm);
    let mut H = Vec::with_capacity(nm);
    let mut G_H = Vec::with_capacity(nm);
    let mut randomness = Vec::with_capacity(usize::from(m));
    let mut commitments = Vec::with_capacity(usize::from(m));

    for _ in 0..nm {
        let g = SomeCurve::generate(rng);
        let h = SomeCurve::generate(rng);

        G.push(g);
        H.push(h);
        G_H.push((g, h));
    }
    let B = SomeCurve::generate(rng);
    let B_tilde = SomeCurve::generate(rng);
    let gens = Generators { G_H };
    let keys = CommitmentKey { g: B, h: B_tilde };

    // Some numbers in [0, 2^n):
    let v_vec: Vec<u64> = vec![
        7, 4, 255, 15, 2, 15, 4294967295, 4, 4, 5, 6, 8, 12, 13, 10,
        8, /* ,7,4,15,15,2,15,5,4,4,5,6,8,12,13,10,8
           * ,7,4,15,15,2,15,5,4,4,5,6,8,12,13,10,8
           * ,7,4,15,15,2,15,5,4,4,5,6,8,12,13,10,8
           * ,7,4,15,15,2,15,5,4,4,5,6,8,12,13,10,8
           * ,7,4,15,15,2,15,5,4,4,5,6,8,12,13,10,8
           * ,7,4,15,15,2,15,5,4,4,5,6,8,12,13,10,8
           * ,7,4,15,15,2,15,5,4,4,5,6,8,12,13,10,8 */
    ];

    for &v in v_vec.iter().take(m.into()) {
        let r = Randomness::generate(rng);
        let v_scalar = SomeCurve::scalar_from_u64(v);
        let v_value = Value::<SomeCurve>::new(v_scalar);
        let com = keys.hide(&v_value, &r);
        randomness.push(r);
        commitments.push(com);
    }
    let v_vec_p = v_vec.clone();
    let gens_p = gens.clone();
    let randomness_p = randomness.clone();
    let mut transcript = RandomOracle::empty();
    group.bench_function("Prove", move |b| {
        b.iter(|| {
            prove(
                ProofVersion::Version1,
                &mut transcript,
                rng,
                n,
                m,
                &v_vec_p,
                &gens_p,
                &keys,
                &randomness_p,
            );
        })
    });

    let rng = &mut thread_rng();
    let mut transcript = RandomOracle::empty();
    let proof = prove(
        ProofVersion::Version1,
        &mut transcript,
        rng,
        n,
        m,
        &v_vec,
        &gens,
        &keys,
        &randomness,
    );
    let proof = proof.unwrap();

    group.bench_function("Verify Efficient", move |b| {
        b.iter(|| {
            let mut transcript = RandomOracle::empty();
            assert!(verify_efficient(
                ProofVersion::Version1,
                &mut transcript,
                n,
                &commitments,
                &proof,
                &gens,
                &keys
            )
            .is_ok());
        })
    });
}

#[allow(non_snake_case)]
fn compare_inner_product_proof<SomeCurve: Curve>(c: &mut Criterion) {
    let bench_group_name = format!(
        "Inner-Product Proof for {}",
        std::any::type_name::<SomeCurve>()
    );
    let mut group = c.benchmark_group(bench_group_name);

    // Testing with n = 4
    let rng = &mut thread_rng();
    let n = 32 * 16;
    let mut G_vec = vec![];
    let mut H_vec = vec![];
    let mut a_vec = vec![];
    let mut b_vec = vec![];
    let y = SomeCurve::generate_scalar(rng);
    for _ in 0..n {
        let g = SomeCurve::generate(rng);
        let h = SomeCurve::generate(rng);
        let a = SomeCurve::generate_scalar(rng);
        let b = SomeCurve::generate_scalar(rng);

        G_vec.push(g);
        H_vec.push(h);
        a_vec.push(a);
        b_vec.push(b);
    }

    let Q = SomeCurve::generate(rng);
    let H = H_vec.clone();
    let mut H_prime: Vec<SomeCurve> = Vec::with_capacity(n);
    let y_inv = y.inverse().unwrap();
    let mut H_prime_scalars: Vec<<SomeCurve as Curve>::Scalar> = Vec::with_capacity(n);
    let mut transcript = RandomOracle::empty();
    let G_vec_p = G_vec.clone();
    let H_vec_p = H_vec.clone();
    let a_vec_p = a_vec.clone();
    let b_vec_p = b_vec.clone();
    group.bench_function("Naive inner product proof", move |b| {
        b.iter(|| {
            let mut y_inv_i = <SomeCurve as Curve>::Scalar::one();
            for h in H.iter().take(n) {
                H_prime.push(h.mul_by_scalar(&y_inv_i));
                y_inv_i.mul_assign(&y_inv);
            }
            prove_inner_product(&mut transcript, &G_vec, &H_prime, &Q, &a_vec, &b_vec);
        })
    });
    let mut transcript = RandomOracle::empty();
    group.bench_function("Better inner product proof with scalars", move |b| {
        b.iter(|| {
            let mut y_inv_i = <SomeCurve as Curve>::Scalar::one();
            for _ in 0..n {
                H_prime_scalars.push(y_inv_i);
                y_inv_i.mul_assign(&y_inv);
            }
            prove_inner_product_with_scalars(
                &mut transcript,
                &G_vec_p,
                &H_vec_p,
                &H_prime_scalars,
                &Q,
                &a_vec_p,
                &b_vec_p,
            );
        })
    });
}

criterion_group!(
    name = benchmarks;
    config = Criterion::default().measurement_time(Duration::from_millis(1000)).sample_size(10);
    targets = prove_verify_benchmarks::<G1>, prove_verify_benchmarks::<RistrettoPoint>, compare_inner_product_proof::<G1>, compare_inner_product_proof::<RistrettoPoint>);
criterion_main!(benchmarks);<|MERGE_RESOLUTION|>--- conflicted
+++ resolved
@@ -15,16 +15,6 @@
     random_oracle::RandomOracle,
 };
 use criterion::Criterion;
-<<<<<<< HEAD
-use rand::*;
-use std::time::Duration;
-
-type SomeCurve = ArkGroup<G1Projective>;
-type SomeField = ArkField<Fr>;
-
-pub fn prove_verify_benchmarks(c: &mut Criterion) {
-    let mut group = c.benchmark_group("Range Proof");
-=======
 use curve25519_dalek::ristretto::RistrettoPoint;
 use pairing::bls12_381::G1;
 use rand::*;
@@ -33,7 +23,6 @@
 pub fn prove_verify_benchmarks<SomeCurve: Curve>(c: &mut Criterion) {
     let bench_group_name = "Range Proof for ".to_owned() + std::any::type_name::<SomeCurve>();
     let mut group = c.benchmark_group(bench_group_name);
->>>>>>> d0a76c70
 
     let rng = &mut thread_rng();
     let n: u8 = 32;
