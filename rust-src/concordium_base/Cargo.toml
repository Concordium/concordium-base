[package]
name = "concordium_base"
version = "1.2.0"
authors = ["Concordium AG <developers@concordium.com>"]
edition = "2021"
rust-version = "1.62"
license-file = "../../LICENSE"
include = ["src/", "data/", "benches/"]
readme = "./README.md"
description = "A library that defines common types and functionality that are needed by Concordium Rust projects."
repository = "https://github.com/Concordium/concordium-base"
homepage = "https://github.com/Concordium/concordium-base"

[dependencies]
ff = "0.5"
sha2 = "0.10"
sha3 = "0.10"
anyhow = "1.0"
rand_core = "=0.5"
serde = {version = "1.0", features = ["derive"]}
serde_json = "1.0"
libc = "0.2"
<<<<<<< HEAD
chrono = {version = "0.4", features = ["serde"]}
=======
chrono = "0.4.24" # the patch version is necessary since chrono adds new functionality in patch versions
>>>>>>> d7a0b90b
ed25519-dalek = "=1.0"
byteorder = "1.3"
hex = "0.4"
itertools = "0.10"
either = "1.6"
pairing = "0.15"
derive_more = "0.99"
thiserror = "1.0"
rand = "0.7"
num = "0.4"
group = "0.2"
curve25519-dalek = "3"
zeroize = "1.1"
# See https://github.com/serde-rs/json/issues/505 for the need to be careful.
rust_decimal = { version = "1.25", features = ["serde-float", "serde-arbitrary-precision"]}
num-bigint = "0.4"
num-traits = "0.2"
bs58 = { version = "0.4", features = ["check"] }
leb128 = "0.2"
rayon = "1.7"
subtle = "2.3"

# Dependencies needed by the encryption feature.
cbc = { version = "0.1.2", features = ["std"], optional = true }
aes = { version = "0.8", optional = true }
base64 = { version = "0.13", optional = true }
pbkdf2 = { version  = "0.11", optional = true }
hmac = { version  = "0.12", optional = true }
nom = "7.1.3"
uuid = { version = "1.3", features = ["v4", "rng", "std", "serde"] }

[lib]
crate-type = ["rlib", "staticlib", "cdylib"]

# Local dependencies
[dependencies.concordium-contracts-common]
version = "6.0"
path = "../../concordium-contracts-common/concordium-contracts-common"
features = ["derive-serde"]

# Local dependencies
[dependencies.concordium_base_derive]
version = "1"
path = "../concordium_base_derive"

[features]
default = []
ffi = []
internal-test-helpers = []
encryption = ["cbc", "aes", "base64", "pbkdf2", "hmac"]

[dev-dependencies]
criterion = "0.4"
rand = {version = "0.7", features = ["small_rng"]}

[[bench]]
name = "hash_bench"
harness = false

[[bench]]
name = "multiexp_bench"
harness = false

[[bench]]
name = "elgamal_benchmarks"
harness = false

[[bench]]
name = "encrypted_transfers_benchmarks"
harness = false

[[bench]]
name = "aggregate_signatures"
harness = false


[[bench]]
name = "bulletproofs"
harness = false

[[bench]]
name = "set_proof_bench"
harness = false

[[bench]]
name = "eddsa_benchmarks"
harness = false

[[bench]]
name = "verify_cdi"
harness = false
	
[[bench]]
name = "aggr_dlog_commit_point"
harness = false
	
[[bench]]
name = "compute_message"
harness = false
required-features = ["internal-test-helpers"]

[[bench]]
name = "commitment_to_share"
harness = false


[[bench]]
name = "serialization_benches"
harness = false

[package.metadata.docs.rs]
# Expose the `encryption` feature in documentation.
features = ["encryption"]<|MERGE_RESOLUTION|>--- conflicted
+++ resolved
@@ -20,11 +20,7 @@
 serde = {version = "1.0", features = ["derive"]}
 serde_json = "1.0"
 libc = "0.2"
-<<<<<<< HEAD
-chrono = {version = "0.4", features = ["serde"]}
-=======
-chrono = "0.4.24" # the patch version is necessary since chrono adds new functionality in patch versions
->>>>>>> d7a0b90b
+chrono = {version = "0.4.24", features = ["serde"]} # the patch version is necessary since chrono adds new functionality in patch versions
 ed25519-dalek = "=1.0"
 byteorder = "1.3"
 hex = "0.4"
