--- conflicted
+++ resolved
@@ -58,20 +58,6 @@
     Left (ErrorCall _) -> return Nothing
     Right dec -> return (Just (AccountAddress . FBS.fromByteString . toBytes $ dec))
 
-<<<<<<< HEAD
-=======
--- Public key of Anonimity Revoker (Elgamal)
-newtype AnonimityRevokerPublicKey = AR_PK ByteString
-    deriving(Eq)
-    deriving Show via ByteStringHex
-
--- Name of Identity Revoker
-newtype AnonimityRevokerIdentity  = AR_ID ByteString
-    deriving (Eq)
-    deriving Show via ByteStringHex
-    deriving Serialize via Short65K
-
->>>>>>> fc82e343
 -- Name of Identity Provider
 newtype IdentityProviderIdentity  = IP_ID ByteString
     deriving (Eq, Hashable)
@@ -211,23 +197,19 @@
     deriving(Show, Eq)
     deriving Serialize via Short65K
 
-<<<<<<< HEAD
+
 -- |Public key of an anonymity revoker.
 newtype AnonymityRevokerPublicKey = AnonymityRevokerPublicKey ElgamalPublicKey
     deriving(Eq, Show, Serialize)
 
-=======
 instance ToJSON ARName where
   toJSON v = toJSON $ show v
 
--- Data (serializes with `putByteString :: Bytestring -> Put`)
+
 instance FromJSON ARName where
   parseJSON v = do
     crid <- parseJSON v
-    case decode . fst . BS16.decode . Text.encodeUtf8 $ crid of
-      Left e  -> fail e
-      Right n -> return n
->>>>>>> fc82e343
+    ARName <$> Text.encodeUtf8 $ crid
 
 -- |Encryption of data with anonymity revoker's public key.
 newtype AREnc = AREnc ElgamalCipher
