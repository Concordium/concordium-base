--- conflicted
+++ resolved
@@ -5,12 +5,6 @@
 import           Data.ByteString    (ByteString)
 import qualified Data.ByteString.Lazy.Char8 as LC
 import           Data.ByteString.Builder(toLazyByteString, byteStringHex)
-<<<<<<< HEAD
-=======
-import           Data.Time
-import           Data.Word
-import           Data.Text(unpack)
->>>>>>> e9f4e446
 import qualified Data.FixedByteString as FBS
 import           Concordium.ID.Attributes
 import           Concordium.Crypto.SignatureScheme
@@ -23,6 +17,7 @@
 import Data.Base58String.Bitcoin
 import System.IO.Unsafe
 import Control.Exception
+import qualified Data.Text as Text
 
 accountAddressSize :: Int
 accountAddressSize = 21
@@ -43,7 +38,7 @@
 
 
 instance Show AccountAddress where
-  show = unpack . addressToBase58
+  show = Text.unpack . addressToBase58
      where addressToBase58 (AccountAddress x) = toText . fromBytes $ FBS.toByteString x
 
 -- |Decode an address encoded in base 58. This function is in the IO monad
