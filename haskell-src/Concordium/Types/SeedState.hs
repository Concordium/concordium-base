{-# LANGUAGE ConstraintKinds #-}
{-# LANGUAGE DataKinds #-}
{-# LANGUAGE DeriveGeneric #-}
{-# LANGUAGE GADTs #-}
<<<<<<< HEAD
{-# LANGUAGE KindSignatures #-}
=======
>>>>>>> a187b890
{-# LANGUAGE RankNTypes #-}
{-# LANGUAGE StandaloneKindSignatures #-}
{-# LANGUAGE TemplateHaskell #-}
{-# LANGUAGE TypeApplications #-}
{-# LANGUAGE TypeFamilies #-}
{-# LANGUAGE UndecidableInstances #-}

module Concordium.Types.SeedState where

import Data.Serialize
import Data.Singletons.TH
import Prelude.Singletons

import Concordium.Crypto.SHA256 (Hash)
import Concordium.Types
import Concordium.Types.Conditionally

<<<<<<< HEAD
=======
-- This splice generates 'SSeedStateVersion' (a singletonised version of 'SeedStateVersion'), as
-- well as the type families 'SeedStateVersionFor' and 'SupportsEpochLength', and the singletonised
-- 'sSeedStateVersionFor' and 'sSupportsEpochLength', from 'seedStateVersionFor' and
-- 'supportsEpochLength'.
>>>>>>> a187b890
$( singletons
    [d|
        data SeedStateVersion
            = SeedStateVersion0
            | SeedStateVersion1

        seedStateVersionFor :: ProtocolVersion -> SeedStateVersion
        seedStateVersionFor P1 = SeedStateVersion0
        seedStateVersionFor P2 = SeedStateVersion0
        seedStateVersionFor P3 = SeedStateVersion0
        seedStateVersionFor P4 = SeedStateVersion0
        seedStateVersionFor P5 = SeedStateVersion0
        seedStateVersionFor P6 = SeedStateVersion1

        supportsEpochLength :: SeedStateVersion -> Bool
        supportsEpochLength SeedStateVersion0 = True
        supportsEpochLength SeedStateVersion1 = False
        |]
 )

-- |Constraint on a type level 'SeedStateVersion' that can be used to get a
-- corresponding 'SSeedStateVersion'.
type IsSeedStateVersion (ssv :: SeedStateVersion) = SingI ssv

-- |Witness an 'IsSeedStateVersion' constraint using a 'SProtocolVersion'.
withIsSeedStateVersionFor :: SProtocolVersion pv -> (IsSeedStateVersion (SeedStateVersionFor pv) => a) -> a
withIsSeedStateVersionFor spv = withSingI (sSeedStateVersionFor spv)

-- |State for computing the leadership election nonce.
data SeedState (ssv :: SeedStateVersion) = SeedState
    { -- |Number of slots in an epoch. This is derived from genesis
      -- data and must not change.
      epochLength :: !(Conditionally (SupportsEpochLength ssv) EpochLength),
      -- |Current epoch
      epoch :: !Epoch,
      -- |Current leadership election nonce
      currentLeadershipElectionNonce :: !LeadershipElectionNonce,
      -- |The leadership election nonce updated with the block nonces
      -- of blocks in the first 2/3 of the current epoch.
      updatedNonce :: !Hash
    }
    deriving (Eq, Show)

<<<<<<< HEAD
putSeedState :: Putter (SeedState ssv)
putSeedState SeedState{..} = do
=======
-- |Serialize a 'SeedState'.
serializeSeedState :: Putter (SeedState ssv)
serializeSeedState SeedState{..} = do
>>>>>>> a187b890
    mapM_ put epochLength
    put epoch
    put currentLeadershipElectionNonce
    put updatedNonce

<<<<<<< HEAD
getSeedState :: SSeedStateVersion ssv -> Get (SeedState ssv)
getSeedState ssv = do
=======
-- |Deserialize a 'SeedState', given the seed state version.
deserializeSeedState :: SSeedStateVersion ssv -> Get (SeedState ssv)
deserializeSeedState ssv = do
>>>>>>> a187b890
    epochLength <- conditionallyA (sSupportsEpochLength ssv) get
    epoch <- get
    currentLeadershipElectionNonce <- get
    updatedNonce <- get
    return SeedState{..}

instance IsSeedStateVersion ssv => Serialize (SeedState ssv) where
<<<<<<< HEAD
    put = putSeedState
    get = getSeedState sing
=======
    put = serializeSeedState
    get = deserializeSeedState sing
>>>>>>> a187b890

-- |Instantiate a seed state: leadership election nonce should be random, epoch length should be long, but not too long...
initialSeedStateV0 :: LeadershipElectionNonce -> EpochLength -> SeedState 'SeedStateVersion0
initialSeedStateV0 nonce theEpochLength =
    SeedState
        { epoch = 0,
          epochLength = CTrue theEpochLength,
          currentLeadershipElectionNonce = nonce,
          updatedNonce = nonce
        }

<<<<<<< HEAD
-- |Instantiate a seed state: leadership election nonce should be random.
=======
-- |Instantiate a seed state for consensus version 1.
>>>>>>> a187b890
initialSeedStateV1 :: LeadershipElectionNonce -> SeedState 'SeedStateVersion1
initialSeedStateV1 nonce =
    SeedState
        { epoch = 0,
          epochLength = CFalse,
          currentLeadershipElectionNonce = nonce,
          updatedNonce = nonce
        }<|MERGE_RESOLUTION|>--- conflicted
+++ resolved
@@ -2,10 +2,7 @@
 {-# LANGUAGE DataKinds #-}
 {-# LANGUAGE DeriveGeneric #-}
 {-# LANGUAGE GADTs #-}
-<<<<<<< HEAD
 {-# LANGUAGE KindSignatures #-}
-=======
->>>>>>> a187b890
 {-# LANGUAGE RankNTypes #-}
 {-# LANGUAGE StandaloneKindSignatures #-}
 {-# LANGUAGE TemplateHaskell #-}
@@ -23,13 +20,10 @@
 import Concordium.Types
 import Concordium.Types.Conditionally
 
-<<<<<<< HEAD
-=======
 -- This splice generates 'SSeedStateVersion' (a singletonised version of 'SeedStateVersion'), as
 -- well as the type families 'SeedStateVersionFor' and 'SupportsEpochLength', and the singletonised
 -- 'sSeedStateVersionFor' and 'sSupportsEpochLength', from 'seedStateVersionFor' and
 -- 'supportsEpochLength'.
->>>>>>> a187b890
 $( singletons
     [d|
         data SeedStateVersion
@@ -73,27 +67,17 @@
     }
     deriving (Eq, Show)
 
-<<<<<<< HEAD
-putSeedState :: Putter (SeedState ssv)
-putSeedState SeedState{..} = do
-=======
 -- |Serialize a 'SeedState'.
 serializeSeedState :: Putter (SeedState ssv)
 serializeSeedState SeedState{..} = do
->>>>>>> a187b890
     mapM_ put epochLength
     put epoch
     put currentLeadershipElectionNonce
     put updatedNonce
 
-<<<<<<< HEAD
-getSeedState :: SSeedStateVersion ssv -> Get (SeedState ssv)
-getSeedState ssv = do
-=======
 -- |Deserialize a 'SeedState', given the seed state version.
 deserializeSeedState :: SSeedStateVersion ssv -> Get (SeedState ssv)
 deserializeSeedState ssv = do
->>>>>>> a187b890
     epochLength <- conditionallyA (sSupportsEpochLength ssv) get
     epoch <- get
     currentLeadershipElectionNonce <- get
@@ -101,13 +85,8 @@
     return SeedState{..}
 
 instance IsSeedStateVersion ssv => Serialize (SeedState ssv) where
-<<<<<<< HEAD
-    put = putSeedState
-    get = getSeedState sing
-=======
     put = serializeSeedState
     get = deserializeSeedState sing
->>>>>>> a187b890
 
 -- |Instantiate a seed state: leadership election nonce should be random, epoch length should be long, but not too long...
 initialSeedStateV0 :: LeadershipElectionNonce -> EpochLength -> SeedState 'SeedStateVersion0
@@ -119,11 +98,7 @@
           updatedNonce = nonce
         }
 
-<<<<<<< HEAD
--- |Instantiate a seed state: leadership election nonce should be random.
-=======
 -- |Instantiate a seed state for consensus version 1.
->>>>>>> a187b890
 initialSeedStateV1 :: LeadershipElectionNonce -> SeedState 'SeedStateVersion1
 initialSeedStateV1 nonce =
     SeedState
