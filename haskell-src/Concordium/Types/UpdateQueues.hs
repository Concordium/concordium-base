--- conflicted
+++ resolved
@@ -175,12 +175,7 @@
         where
             hsh :: HashableTo H.Hash a => a -> BS.ByteString
             hsh = H.hashToByteString . getHash
-<<<<<<< HEAD
-            hshMaybe :: HashableTo H.Hash e =>
-             UpdateQueueForCPV1 cpv e -> BS.ByteString
-=======
             hshMaybe :: HashableTo H.Hash e => UpdateQueueForCPV1 cpv e -> BS.ByteString
->>>>>>> d2b8cabe
             hshMaybe UpdateQueueForCPV1None = BS.empty
             hshMaybe (UpdateQueueForCPV1Some uq) = hsh uq
 
