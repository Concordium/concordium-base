--- conflicted
+++ resolved
@@ -1,3 +1,5 @@
+{-# LANGUAGE TupleSections #-}
+{-# LANGUAGE DefaultSignatures #-}
 {-# LANGUAGE TypeFamilies #-}
 {-# LANGUAGE DeriveFunctor #-}
 {-# LANGUAGE FunctionalDependencies #-}
@@ -17,6 +19,7 @@
 
 import GHC.Generics(Generic)
 
+import Data.Vector(Vector)
 import Data.Hashable(Hashable)
 import Data.HashMap.Strict(HashMap)
 import qualified Data.HashMap.Strict as Map
@@ -34,9 +37,11 @@
 import Concordium.Types
 import qualified Concordium.Types.Acorn.Core as Core
 
+import Data.Void(absurd)
+
 -- * Datatypes involved in typechecking, and any other operations involving types.
 
-type Type = Core.Type
+type Type = Core.Type 
 
 -- |Interface of a contract.
 data ContractInterface annot = ContractInterface
@@ -75,29 +80,10 @@
                  -- argument is the number of given parameters, the second the
                  -- expected number.
                    IncorrectNumberOfTypeParameters Int Int
-<<<<<<< HEAD
-                 -- |A type abstraction is applied to a term which is not a type.
-                 | TypeAbstractionNotAppliedToType (Core.Expr annot Core.ModuleRef)
-                 -- |A type appears where a term is expected.
-                 | TypeWhereTermExpected (Core.Type annot ModuleRef)
-                 -- |A term is applied which is neither of a function type, nor
-                 -- universal type. The first argument is the term to be
-                 -- applied, the second its type.
-                 | OnlyAbstractionsCanBeApplied (Core.Expr annot Core.ModuleRef) (Core.Type annot ModuleRef)
-                 -- |The type of an argument given to a function does not match
-                 -- the function's definition. The first argument is the actual
-                 -- type, the second the expected type.
-                 | UnexpectedArgumentType (Core.Type annot ModuleRef) (Core.Type annot ModuleRef)
-                 -- |The result type of a defined function (e.g. in a letrec)
-                 -- does not match the specified result type. The first argument
-                 -- is the actual type, the second the specified type.
-                 | ResultTypeNotAsSpecified (Core.Type annot ModuleRef) (Core.Type annot ModuleRef)
-=======
                  -- |In an application for terms, the given term cannot be applied to
                  -- an argument because the term (atom) is not of a function type
                  -- but of the given type.
                  | NotAFunctionType (Core.Type annot ModuleRef)
->>>>>>> 60f41812
                  -- |The type of the discriminee in a case expression is not
                  -- fully instantiated.
                  | NonFullyInstantiatedTypeAsCaseArgument -- NOTE: Could add name of declared datatype
@@ -123,6 +109,11 @@
                  -- |A more specific case of 'UnexpectedPatternType'. The constructor used in the
                  -- pattern is not a type constructor of the discriminee type.
                  | UnexpectedTypeConstructorInPattern (Core.CTorName Core.ModuleRef)
+                 -- |The number of type annotations given by a constructor pattern
+                 -- does not match the number of arguments of the corresponding constructor.
+                 -- The first argument is the number of given type annotations, the second
+                 -- the number of arguments the constructor has.
+                 | IncorrectNumberOfConstructorArgumentsInPattern Int Int
                  -- |A more specific case of 'UnexpectedPatternType'. A constructor pattern occurs
                  -- at a place where the discriminee has a base type.
                  | TypeConstructorWhereLiteralOrVariableExpected (Core.CTorName Core.ModuleRef)
@@ -235,12 +226,10 @@
                  -- |The public definition (explicit definition or datatype constructor)
                  -- with the given name has a private type.
                  | PublicDefinitionWithPrivateType Core.Name (Core.Type annot ModuleRef)
-                 -- |An expression to be type checked has not the type specified
+                 -- |A (sub)expression to be type checked has not the type specified
                  -- as the expected type. The first argument is the type encountered,
                  -- the second is the expected type.
                  | UnexpectedType (Core.Type annot ModuleRef) (Core.Type annot ModuleRef)
-<<<<<<< HEAD
-=======
                  -- |Type application failed or the resulting type is not the expected type.
                  -- The first argument is the type the list of types in the second argument
                  -- is to be applied to, the third argument the expected resulting type.
@@ -250,26 +239,27 @@
                  -- The first argument is the type of wrong shape which might not even
                  -- be a well-formed type.
                  | UnexpectedShapeOfType (Core.Type annot ModuleRef)
->>>>>>> 60f41812
 
 deriving instance Core.AnnotContext Eq annot => Eq (TypingError annot)
 deriving instance Core.AnnotContext Show annot => Show (TypingError annot)
 
 -- * Datatypes involved in execution of terms.
 
--- | The type of values used by the interpreter.
-data Value annot =
-             VClosure !(RTEnv annot) !(Expr annot) -- ^Functions evaluate to closures.
-             | VRecClosure !(RTEnv annot) !Int ![Expr annot] -- ^Recursive functions evaluate to recursive closures.
+-- | The type of values used by the interpreter. 
+data Value annot = 
+             VClosure !Int !(RTEnv annot) !(LinkedExpr annot) -- ^Functions evaluate to closures.
+             | VRecClosure !(RTEnv annot) !Int !(Vector (LinkedExpr annot)) -- ^Recursive functions evaluate to recursive closures.
              | VLiteral !Core.Literal    -- ^Base literals.
-             | VConstructor !Core.Name ![Value annot] -- ^Constructors applied to arguments.
-                                             -- FIXME: Should use sequence instead of list here as well since it is usually built by appending to the back.
-             | VInstance { vinstance_ls :: !(Value annot)
-                         , vinstance_caddr :: !ContractAddress
-                         , vinstance_implements :: !(ImplementsValue annot)
+             | VConstructor !Core.Name !(Seq.Seq (Value annot)) -- ^Constructors applied to arguments.
+             -- FIXME: Should use sequence instead of list here as well since it is usually built by appending to the back.
+             | VInstance { vinstance_ls :: !(Value annot) -- ^Local state of the instance.
+                         , vinstance_caddr :: !ContractAddress -- ^Address of the instance.
+                         , vinstance_implements :: !(LinkedImplementsValue annot) -- ^All constraints this instance implements.
                          }
   deriving(Show, Eq)
 
+putSeqLength :: S.Putter (Seq.Seq a)
+putSeqLength l = P.putWord32be (fromIntegral (Seq.length l))
 
 -- |The serialization instances for values are only for storable values.
 -- If you try to serialize with a value which is not storable the methods will fail.
@@ -278,7 +268,7 @@
 putStorable (VConstructor n vals) = do
   P.putWord8 1
   Core.putName n
-  Core.putLength vals
+  putSeqLength vals
   mapM_ putStorable vals
 putStorable _ = error "FATAL: Trying to serialize a non-storable value. This should not happen."
 
@@ -290,16 +280,19 @@
     1 -> do
       name <- Core.getName
       l <- Core.getLength
-      vals <- replicateM l getStorable
+      vals <- Seq.replicateM l getStorable
       return $ VConstructor name vals
     _ -> fail "Serialization failure. Unknown node."
 
-newtype RTEnv annot = RTEnv { localStack :: (Seq.Seq (Value annot)) }
+data RTEnv annot = RTEnv {
+  localStack :: !(Seq.Seq (Value annot)),
+  foreignStack :: !(Seq.Seq (Value annot))
+  }
   deriving(Show, Eq)
 
 {-# INLINE singletonLocalStack #-}
 singletonLocalStack :: Value annot -> RTEnv annot
-singletonLocalStack v = RTEnv { localStack = Seq.singleton v }
+singletonLocalStack v = RTEnv { localStack = Seq.singleton v, foreignStack = Seq.empty }
 
 {-# INLINE pushToStack #-}
 -- |NB: It is quite crucial that this method is strict in the value. If not then
@@ -308,12 +301,19 @@
 pushToStack :: RTEnv annot -> Value annot -> RTEnv annot
 pushToStack env !v = env { localStack = v Seq.<| localStack env }
 
+{-# INLINE pushToStackForeign #-}
+-- |NB: It is quite crucial that this method is strict in the value. If not then
+-- the interpreter can leak memory because a closure that is pushed onto the
+-- environment retains references to elements which are not longer reachable.
+pushToStackForeign :: RTEnv annot -> Value annot -> RTEnv annot
+pushToStackForeign env !v = env { foreignStack = v Seq.<| foreignStack env }
+
 {-# INLINE pushAllToStack #-}
 pushAllToStack :: RTEnv annot -> Seq.Seq (Value annot) -> RTEnv annot
-pushAllToStack env v = env { localStack = v Seq.>< localStack env }
+pushAllToStack env v = foldl pushToStack env v
 
 emptyStack :: RTEnv annot
-emptyStack = RTEnv Seq.empty
+emptyStack = RTEnv Seq.empty Seq.empty
 
 -- |NB: This method is unsafe and will raise an error if the stack is empty.
 {-# INLINE peekStack #-}
@@ -334,53 +334,69 @@
 peekStack''' env = localStack env `Seq.index` 3
 
 {-# INLINE peekStackK #-}
-peekStackK :: RTEnv annot -> Int -> Value annot
-peekStackK env k = localStack env `Seq.index` k
+peekStackK :: RTEnv annot -> Reference -> Value annot
+peekStackK env (Reference k) | k >= 0 = localStack env `Seq.index` k
+                             | otherwise = foreignStack env `Seq.index` (- k - 1)
 
 
 -- |Continuations of the CEK machine. These correspond to evaluation context in the on-paper presentation
 data Kont annot = Done  -- empty evaluation context
-          | EvalArg (Expr annot) (RTEnv annot) (Kont annot)  -- the context E[e -] (right to left evaluation)
-          | EvalFun (Value annot) (Kont annot)  -- the context E[- v] (right to left evaluation)
-          | EvalCase !(JumpTable annot) (RTEnv annot) (Kont annot) -- the context E[case - of pats]
-          | EvalLet (Expr annot) (RTEnv annot) (Kont annot) -- the context E[let x = - in e]
+          | EvalFun (Seq.Seq (Value annot)) (Kont annot)  -- the context E[- v1 v2 ... vn] (right to left evaluation)
+          | EvalLet (LinkedExpr annot) (RTEnv annot) (Kont annot) -- the context E[let x = - in e]
+          | EvalLetForeign (LinkedExpr annot) (RTEnv annot) (Kont annot) -- the context E[let x = - in e]
   deriving(Eq, Show)
 
--- this can be done more efficiently by splitting the map into two, one for constructors which should be named 0, 1, ... n
+-- this can be done more efficiently by splitting the map into two, one for constructors which should be named 0, 1, ... n-1
 -- and another one for literals
 -- but barring constant factors the complexity is the same (assuming HashMap has constant lookup)
-data JumpTable annot =
-  JumpTable { jumpTable :: !(HashMap (Either Core.Literal Core.Name) (Expr annot))
-            , defaultCase :: !(Maybe (Expr annot))}
-    deriving(Show, Eq, Functor)
-
-{-# INLINE jumpDefault #-}
-jumpDefault :: JumpTable annot -> Expr annot
+data JumpTable linked annot =
+  JumpTable { jumpTable :: !(HashMap (Either Core.Literal Core.Name) (Expr linked annot))
+            , defaultCase :: !(Maybe (Expr linked annot))}
+    deriving(Functor)
+
+deriving instance (v ~ linked (Expr linked annot), Show v, Show annot) => Show (JumpTable linked annot)
+deriving instance (v ~ linked (Expr linked annot), Eq v, Eq annot) => Eq (JumpTable linked annot)
+
+{-# INLINE jumpDefault #-}                                
+jumpDefault :: JumpTable linked annot -> Expr linked annot
 jumpDefault = fromJust . defaultCase
 
-{-# INLINE jumpCtor #-}
-jumpCtor :: Core.Name -> JumpTable annot -> Maybe (Expr annot)
+{-# INLINE jumpCtor #-}                                
+jumpCtor :: Core.Name -> JumpTable linked annot -> Maybe (Expr linked annot)
 jumpCtor n (JumpTable jt _) = Map.lookup (Right n) jt
 
-{-# INLINE jumpLit #-}
-jumpLit :: Core.Literal -> JumpTable annot -> Maybe (Expr annot)
+{-# INLINE jumpLit #-}                                
+jumpLit :: Core.Literal -> JumpTable linked annot -> Maybe (Expr linked annot)
 jumpLit n (JumpTable jt _) = Map.lookup (Left n) jt
 
+-- |Reference. Positive means reference to locally bound (let, pattern, lambda),
+-- negative means result bound with LetForeign (and off-by-one since we start with -1)
+newtype Reference = Reference Int
+    deriving(Eq, Show, Num, Ord, Enum, Real, Integral)
+
+data Atom =
+  Literal !Core.Literal
+  | BoundVar !Reference
+  deriving (Show, Eq)
+
 -- |Untyped terms with all external references replaced by links to other linked code.
-data Expr annot
-  =
-    Literal !Core.Literal
-  -- |Variables. Include constructors, imported definitions, but also bound variables.
-  | BoundVar !Core.BoundVar
-  -- |An anonymous function with type of its argument. We use the de-bruijn
-  -- representation of bound variables, hence no variable name.
-  | Lambda !(Expr annot)
-  | App !(Expr annot) !(Expr annot)
-  | Let !(Expr annot) !(Expr annot)
-  | LetRec ![Expr annot] !(Expr annot)
+data Expr linked annot =
+  -- |Variables, literals. Include constructors, imported definitions, but also bound variables.
+  Atom !Atom
+  -- |An anonymous function. We use the de-bruijn representation of bound
+  -- variables, hence no variable name. Moreover this lambda can capture
+  -- multiple variables at the same time which avoids allocation of intermediate
+  -- closures.
+  | Lambda !Int !(Expr linked annot)
+  | App !Reference !(Vector Atom)
+  | Let !(Expr linked annot) !(Expr linked annot)
+  -- |Binding of a top-level definition. Does not have to capture context since
+  -- top-level definitions don't capture any variables.
+  | LetForeign !Foreign !(linked (Expr linked annot)) !(Expr linked annot)
+  | LetRec !(Vector (Expr linked annot)) !(Expr linked annot)
   -- |Case expression, the list of alternatives should be non-empty. In bodies
   -- of branches we again use the De-Bruijn convention.
-  | Case !(Expr annot) !(JumpTable annot)
+  | Case !Atom !(JumpTable linked annot)
   -- |Read local state of another contract.
   | Read !Core.Name
   -- |Make a message to another contract (the message is then sent by the execution engine).
@@ -392,18 +408,18 @@
   -- |A primitive function. The first argument is the identifier (index in the
   -- @primitives@ table), the second is the arity of the function.
   | PrimFun !Int64
-  -- |Constructor.
+  -- |We need to tag constructors as special terms.
   | Constructor !Core.Name
   -- |Annotation to be used during debugging. Using the empty type as the annotation type
   -- will disable this node.
-  | Annotate !annot !(Expr annot)
-  deriving (Show, Eq, Generic, Functor)
+  | Annotate !annot !(Expr linked annot)
+  deriving (Generic, Functor)
+
+deriving instance (v ~ linked (Expr linked annot), Show v, Show annot) => Show (Expr linked annot)
+deriving instance (v ~ linked (Expr linked annot), Eq v, Eq annot) => Eq (Expr linked annot)
 
 -- |TODO: Manually define the serialize instance similar to how it is defined for Acorn expressions.
 
-<<<<<<< HEAD
--- t -> msgty of the contract
-=======
 data ImplementsValue linked annot = ImplementsValue
     {
     -- |The list of sender methods for a particular constraint this contract implements.
@@ -445,34 +461,15 @@
 type InitMethod = Expr
 type ReceiveMethod = Expr 
 
->>>>>>> 60f41812
 type SenderTy = Expr
--- just a state view function, stateTy of the contract -> specified type
 type GetterTy = Expr
 
--- |aliases for the types of init and update/receive methods.
-type InitType = Expr
-type UpdateType = Expr
-
-data ImplementsValue annot = ImplementsValue
+type LinkedInitMethod annot = LinkedExpr annot
+type LinkedReceiveMethod annot = LinkedExpr annot
+
+-- |A 'ContractValue' is what a contract evaluates to. It contains the code of the init and receive methods.
+data ContractValue linked annot = ContractValue
     {
-<<<<<<< HEAD
-    -- |The list of sender methods for a particular constraint this contract implements.
-    senderImpls :: !(Seq.Seq (SenderTy annot))
-    -- |The list of getter methods for a particular constraint this contract implements.
-    ,getterImpls :: !(Seq.Seq (GetterTy annot))
-    } deriving(Eq, Show, Functor)
-
--- |A 'ContractValue' is what a contract evaluates to. It contains the code of the init and receive methods in a ready-to-execute form.
-data ContractValue annot = ContractValue
-    { -- |The compiled initilization method.
-      initMethod :: !(InitType annot)
-    -- |The compiled receive method.
-    ,updateMethod :: !(UpdateType annot)
-    -- |A map of all the implemented constraints.
-    ,implements :: !(HashMap (Core.ModuleRef, Core.TyName) (ImplementsValue annot))
-    } deriving(Show, Generic, Functor)
-=======
       -- |The compiled initilization method.
       cvInitMethod :: !(InitMethod linked annot, Word64),
       -- |The compiled receive method.
@@ -486,18 +483,10 @@
 
 deriving instance (v ~ linked (Expr linked annot), Show v, Show annot) => Show (ContractValue linked annot)
 deriving instance (v ~ linked (Expr linked annot), Eq v, Eq annot) => Eq (ContractValue linked annot)
->>>>>>> 60f41812
 
 -- |A mapping of identifiers to values, e.g., definitions to values, and of contract identifiers to their
 -- respective initialization functions and receive functions.
 -- A module evalutes to a value of this type.
-<<<<<<< HEAD
-data ValueInterface annot = ValueInterface
-    {exportedDefsVals :: !(HashMap Core.Name (Expr annot)) -- exported definitions, e.g., the library
-    ,exportedDefsConts :: !(HashMap Core.TyName (ContractValue annot))  -- exported contracts with their init and update methods
-    }
-    deriving(Show, Functor)
-=======
 data ValueInterface linked annot = ValueInterface {
   -- |Compiled top-level definitions.
   -- Private and public (since at runtime a public definition might depend on the private one).
@@ -511,10 +500,9 @@
 
 type LinkedValueInterface = ValueInterface Linked
 type UnlinkedValueInterface = ValueInterface Unlinked
->>>>>>> 60f41812
 
 -- |Empty value interface
-emptyValueInterface :: ValueInterface annot
+emptyValueInterface :: ValueInterface linked annot
 emptyValueInterface = ValueInterface Map.empty Map.empty
 
 -- * Serialization instances for interfaces.
@@ -538,7 +526,7 @@
 getExportedTypes :: (Eq a, Hashable a, Eq c, Hashable c, S.Serialize a, S.Serialize b, S.Serialize c, S.Serialize d) => S.Get (HashMap a (b, HashMap c d))
 getExportedTypes = do
   Map.map (\(i, m) -> (i, Map.fromList m)) <$> getHashMap
-
+  
 
 instance S.Serialize (Interface annot) where
   put (Interface{..}) =
@@ -560,27 +548,42 @@
     exportedConstraints <- getHashMap
     return Interface{..}
 
+type AbsoluteConstraintRef = (Core.ModuleRef, Core.TyName)
 
 -- * Monads needed for various parts of the interpreter.
 -- The monads provide the context needed to lookup other modules or contract states.
 class Monad m => InterpreterMonad annot m | m -> annot where
-  getCurrentContractState :: ContractAddress -> m (Maybe (HashMap (Core.ModuleRef, Core.TyName) (ImplementsValue annot), Value annot))
+  -- |Try to look up the contract state at the given address. If a contract
+  -- exists then return the constraints it implements and its current local state.
+  getCurrentContractState :: ContractAddress -> m (Maybe (HashMap AbsoluteConstraintRef (LinkedImplementsValue annot), Value annot))
 
 class Monad m => LinkerMonad annot m | m -> annot where
-<<<<<<< HEAD
-  getExprInModule :: Core.ModuleRef -> Core.Name -> m (Maybe (Expr annot))
-=======
   getExprInModule :: Core.ModuleRef -> Core.Name -> m (Maybe (UnlinkedExpr annot, Word64))
 
   tryGetLinkedExpr :: Core.ModuleRef -> Core.Name -> m (Maybe (LinkedExprWithDeps annot))
 
   putLinkedExpr :: Core.ModuleRef -> Core.Name -> LinkedExprWithDeps annot -> m ()
->>>>>>> 60f41812
 
 class Monad m => TypecheckerMonad annot m | m -> annot where
   getExportedTermType :: Core.ModuleRef -> Core.Name -> m (Maybe (Type annot Core.ModuleRef))
   getExportedType :: Core.ModuleRef -> Core.TyName -> m (Maybe (Int, HashMap Core.Name [Type annot Core.ModuleRef]))
   getExportedConstraints :: Core.ModuleRef -> Core.TyName -> m (Maybe (Core.ConstraintDecl annot Core.ModuleRef))
+
+  -- |Only for logging. On chain all the domain types are void so these cannot be used.
+  logExprAnnot :: Core.ExprAnnot annot -> m ()
+  logPatternAnnot :: Core.PatternAnnot annot -> m ()
+  logTypeAnnot :: Core.TypeAnnot annot -> m ()
+
+  -- |Default instances for unannotated terms.
+  default logExprAnnot :: annot ~ Core.UA => Core.ExprAnnot annot -> m ()
+  logExprAnnot = absurd
+  {-# INLINE logExprAnnot #-}
+  default logPatternAnnot :: annot ~ Core.UA => Core.PatternAnnot annot -> m ()
+  logPatternAnnot = absurd
+  {-# INLINE logPatternAnnot #-}
+  default logTypeAnnot :: annot ~ Core.UA => Core.TypeAnnot annot -> m ()
+  logTypeAnnot = absurd
+  {-# INLINE logTypeAnnot #-}
 
 -- |The ability to retrieve static information, static meaning no local state of
 -- contracts, nor amounts. This is sufficient for typechecking and compiling
@@ -590,12 +593,13 @@
   getChainMetadata :: m ChainMetadata
 
   -- |Return a module interface needed for typechecking.
-  getModuleInterfaces :: Core.ModuleRef -> m (Maybe (Interface annot, ValueInterface (Core.ExprAnnot annot)))
+  getModuleInterfaces :: Core.ModuleRef -> m (Maybe (Interface annot, UnlinkedValueInterface (Core.ExprAnnot annot)))
 
   getInterface :: Core.ModuleRef -> m (Maybe (Interface annot))
   getInterface mref = do
-    mres <- getModuleInterfaces mref
-    return (fst <$> mres)
+    getModuleInterfaces mref >>= \case
+      Just (mres, _) -> return (Just mres)
+      Nothing -> return Nothing
 
 -- |Add safe exception handling to the environment monad.
 instance StaticEnvironmentMonad annot m => StaticEnvironmentMonad annot (ExceptT (TypingError annot) m) where
@@ -607,29 +611,24 @@
   getModuleInterfaces = lift . getModuleInterfaces
 
 
-instance StaticEnvironmentMonad annot m => TypecheckerMonad annot (ExceptT (TypingError annot) m) where
+-- |This can only be used with unannotated terms. It is therefore meant for on-chain use.
+-- For local use one should implement a custom instance of the typechecker monad which
+-- has custom behaviour for different (custom) annotations.
+instance (StaticEnvironmentMonad annot m, annot ~ Core.UA) => TypecheckerMonad annot (ExceptT (TypingError annot) m) where
   {-# INLINE getExportedTermType #-}
-  getExportedTermType mref n =
+  getExportedTermType mref n = 
     getInterface mref >>=
       \case Nothing -> throwError $ ModuleNotExists mref
             Just iface -> return $ Map.lookup n (exportedTerms iface)
 
   {-# INLINE getExportedType #-}
-  getExportedType mref n =
+  getExportedType mref n = 
     getInterface mref >>=
       \case Nothing -> throwError $ ModuleNotExists mref
             Just iface -> return $ Map.lookup n (exportedTypes iface)
 
   {-# INLINE getExportedConstraints #-}
-  getExportedConstraints mref n =
+  getExportedConstraints mref n = 
     getInterface mref >>=
       \case Nothing -> throwError $ ModuleNotExists mref
-            Just iface -> return $ Map.lookup n (exportedConstraints iface)
-
-
-instance (annot ~ Core.ExprAnnot tannot, StaticEnvironmentMonad tannot m) => LinkerMonad annot (MaybeT m) where
-  {-# INLINE getExprInModule #-}
-  getExprInModule mref n =
-    getModuleInterfaces mref >>=
-      \case Nothing -> return Nothing
-            Just (_, viface) -> return $ Map.lookup n (exportedDefsVals viface)+            Just iface -> return $ Map.lookup n (exportedConstraints iface)