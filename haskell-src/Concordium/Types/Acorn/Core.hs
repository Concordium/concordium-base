--- conflicted
+++ resolved
@@ -1,5 +1,7 @@
+{-# LANGUAGE DeriveDataTypeable #-}
 {-# LANGUAGE UndecidableInstances #-}
 {-# LANGUAGE StandaloneDeriving #-}
+{-# LANGUAGE LambdaCase #-}
 {-# LANGUAGE ConstraintKinds #-}
 {-# LANGUAGE TypeFamilies #-}
 {-# LANGUAGE RecordWildCards #-}
@@ -8,6 +10,7 @@
 {-# LANGUAGE DeriveFoldable #-}
 {-# LANGUAGE DeriveFunctor #-}
 {-# LANGUAGE FlexibleContexts #-}
+{-# LANGUAGE ScopedTypeVariables #-}
 {-# LANGUAGE GeneralizedNewtypeDeriving #-}
 {-# LANGUAGE DeriveGeneric #-}
 {-# OPTIONS_GHC -Wall #-}
@@ -16,6 +19,7 @@
 where
 
 import GHC.Types(Constraint)
+import Data.Data(Typeable, Data)
 import Data.Void
 
 import Data.ByteString.Char8(ByteString)
@@ -35,6 +39,7 @@
 
 import Data.Int
 import Data.Bits
+import qualified Data.Vector as Vec
 import Data.Word
 import qualified Concordium.Types.Acorn.NumericTypes as NumTys
 
@@ -46,6 +51,8 @@
 type family TypeAnnot a
 
 data UA -- used to express a term/pattern/type is unannotated
+  deriving(Data, Typeable)
+
 type instance ExprAnnot UA = Void
 type instance TypeAnnot UA = Void
 type instance PatternAnnot UA = Void
@@ -70,7 +77,7 @@
   | ByteStr32 !ByteString
   | CAddress !ContractAddress
   | AAddress !AccountAddress
-  deriving (Show, Eq, Generic)
+  deriving (Show, Eq, Generic, Typeable, Data)
 
 -- |Size of a literal in bytes used in computation of the size of linked terms
 literalSize :: Literal -> Word64
@@ -99,13 +106,13 @@
 -- and again, it is another thing to consider in the implementation, and thus we
 -- rather avoid it.
 newtype Name = Name Word32
-    deriving(Show, Eq, Generic, Hashable, Real, Integral, Enum, Ord, Num)
+    deriving(Show, Eq, Generic, Hashable, Real, Integral, Enum, Ord, Num, Typeable, Data)
 
 newtype BoundVar = BV Word32
-    deriving(Show, Eq, Generic, Hashable, Real, Integral, Enum, Ord, Num)
+    deriving(Show, Eq, Generic, Hashable, Real, Integral, Enum, Ord, Num, Typeable, Data)
 
 newtype BoundTyVar = BTV Word32
-    deriving(Show, Eq, Generic, Hashable, Real, Integral, Enum, Ord, Num)
+    deriving(Show, Eq, Generic, Hashable, Real, Integral, Enum, Ord, Num, Typeable, Data)
 
 data Variable boundvar name origin =
   -- |Variables bound by lambda abstractions.
@@ -114,16 +121,20 @@
   | LocalDef !name
   -- |Variables referring to imported definitions.
   | Imported !name !origin
-    deriving (Show, Eq, Generic, Functor, Foldable, Traversable)
+    deriving (Show, Eq, Generic, Functor, Foldable, Traversable, Typeable, Data)
 
 instance (Hashable a, Hashable b, Hashable c) => Hashable (Variable a b c)
 
+-- |Values needed to express let-normal form of expressions.
+data Atom origin =
+  Literal !Literal
+  | Var !(Variable BoundVar Name origin)
+  deriving (Eq, Show, Functor, Foldable, Traversable, Typeable, Data)
+
 data Expr annot origin
-  =
-  -- |Basic literals.
-    Literal !Literal
-  -- |Variables. Include constructors, imported definitions, but also bound variables.
-  | Atom !(Variable BoundVar Name origin)
+  = 
+  -- |Basic literals and variables.
+  Atom !(Atom origin)
   -- |An anonymous function with type of its argument. We use the de-bruijn
   -- representation of bound variables, hence no variable name.
   | Lambda !(Type annot origin) !(Expr annot origin)
@@ -131,26 +142,29 @@
   -- that type and term variables are different classes, so going under a type
   -- binder only increases De-Bruijn level of type variables.
   | TLambda !(Expr annot origin)
-  -- |Application of an expression, includes term and type applications.
-  | App !(Expr annot origin) !(Expr annot origin)
+  -- |Application of an expression to a list of atoms.
+  -- We use a list to be able to reduce the number of intermediate annotations needed.
+  | App !(Atom origin) ![Atom origin]
   -- |Local let binding, non-recursive (Let e e') is let e in e' (we use
   -- De-Bruijn convention here as well).
-  | Let !(Expr annot origin) !(Expr annot origin)
+  | Let !(Type annot origin) !(Expr annot origin) !(Expr annot origin)
   -- |Mutually recursive let. The list of binders can be empty. In the example
-  --
+  -- 
   -- @
   --    letrec [(tdom1, e1, tcod1), (tdom2, e2, tcod2)] ebody
   -- @
-  --
+  -- 
   --   * in expressions @e1@ and @e2@ DeBruijn index 0 refers to the local variable
   --     and indices 1 and 2 refer to the functions defined by @e2@ and @e1@ respectively
   --   * in expression @ebody@ DeBruijn index 0 refers to (the functions defined by) @e2@ and 1 to @e1@
   | LetRec ![(Type annot origin, Expr annot origin, Type annot origin)] !(Expr annot origin)
   -- |Case expression, the list of alternatives should be non-empty. In bodies
-  -- of branches we again use the De-Bruijn convention.
-  | Case !(Expr annot origin) ![(Pattern annot origin, Expr annot origin)]
-  -- |Types are also expressions (since we have explicit type application)
-  | Type !(Type annot origin)
+  -- of branches we again use the De-Bruijn convention. The type is the result type of all the branches.
+  | Case !(Atom origin) ![(Pattern annot origin, Expr annot origin)]
+  -- |Type application (instantiation of universally qualified term) with a list of types.
+  -- We use a list of types in order to reduce the need for typing annotations for intermediate applications.
+  -- The list can be empty, in which case the term is equivalent to the first one.
+  | TypeApp !(Atom origin) ![Type annot origin]
   -- |Free-form annotation. The field is strict so that setting annot=Data.Void
   -- we can disable this constructor.
   | EAnnot !(ExprAnnot annot) !(Expr annot origin)
@@ -158,34 +172,37 @@
 
 deriving instance (AnnotContext Eq annot, Eq origin) => Eq (Expr annot origin)
 deriving instance (AnnotContext Show annot, Show origin) => Show (Expr annot origin)
-
+deriving instance (AnnotContext Typeable annot, Data origin) => Typeable (Expr annot origin)
+deriving instance (AnnotContext Data annot, Data origin, Data annot) => Data (Expr annot origin)
 
 -- TODO: We could simply merge PCtor and PVar into one and just use variable for
 -- everything.
 
--- | We do not allow nested patterns since checking incompleteness is NP-hard,
+-- |We do not allow nested patterns since checking incompleteness is NP-hard,
 -- which we cannot allow for security reasons.
 data Pattern annot origin =
   -- |We do not need to give it a name because we are using De-Bruijn convention for bound variables.
   PVar
   -- |Fully instantiated constructor. Constructor can be either locally declared or imported.
-  | PCtor !(CTorName origin)
-  -- And finally we can match on literals.
+  | PCtor !(CTorName origin) ![Type annot origin]
+  -- |And finally we can match on literals.
   -- NB:FIXME:This will probably need to be narrowed since matching 128-byte
   -- strings is quite different than matching ints, and we probably do not want
   -- to allow matching on all literals.
-  | PLiteral !Literal                 -- Matching a literal.
+  | PLiteral !Literal
   | PAnnot !(PatternAnnot annot) !(Pattern annot origin)
   deriving (Generic, Functor, Foldable, Traversable)
 
 deriving instance (AnnotContext Eq annot, Eq origin) => Eq (Pattern annot origin)
 deriving instance (AnnotContext Show annot, Show origin) => Show (Pattern annot origin)
+deriving instance (AnnotContext Typeable annot, Data origin) => Typeable (Pattern annot origin)
+deriving instance (AnnotContext Data annot, Data origin, Data annot) => Data (Pattern annot origin)
 
 data CTorName origin = LocalCTor {ctorName :: !Name}
                      | ImportedCTor {ctorName :: !Name
                                     ,ctorOrigin :: !origin
                                     }
-  deriving (Eq, Show, Generic, Functor, Foldable, Traversable)
+  deriving (Eq, Show, Generic, Functor, Foldable, Traversable, Typeable, Data)
 
 instance Hashable origin => Hashable (CTorName origin)
 
@@ -200,9 +217,9 @@
            | TWord256
            | TByteString
            | TByteStr32
-           | TCAddress  -- contract address
+           | TCAddress  -- contract address 
            | TAAddress  -- account address
-    deriving (Show, Eq, Generic)
+    deriving (Show, Eq, Generic, Typeable, Data)
 
 -- |To be able to know whether a set of patterns is exhaustive we need to know how many inhabitants there are of a particular type.
 numInhab :: TBase -> Maybe Integer
@@ -213,17 +230,17 @@
 numInhab _ = Nothing -- infinity for the purposes of typechecking.
 
 
-instance Hashable TBase
+instance Hashable TBase 
 
 -- |Equivalent to Name, but separated for sanity checking.
 newtype TyName = TyName Word32
-    deriving(Show, Eq, Generic, Hashable, Real, Integral, Enum, Ord, Num)
+    deriving(Show, Eq, Generic, Hashable, Real, Integral, Enum, Ord, Num, Typeable, Data)
 
 data DataTyName origin = LocalDataTy {dataTyName :: !TyName}
                        | ImportedDataTy {dataTyName :: !TyName
                                         ,dataTyOrigin :: !origin
                                         }
-  deriving (Eq, Show, Generic, Functor, Foldable, Traversable)
+  deriving (Eq, Show, Generic, Functor, Foldable, Traversable, Typeable, Data)
 
 instance Hashable origin => Hashable (DataTyName origin)
 
@@ -245,6 +262,8 @@
   deriving (Generic, Functor, Foldable, Traversable)
 
 deriving instance (AnnotContext Show annot, Show origin) => Show (Type annot origin)
+deriving instance (AnnotContext Typeable annot) => Typeable (Type annot origin)
+deriving instance (AnnotContext Data annot, Data origin, Data annot) => Data (Type annot origin)
 
 -- |The Eq instance ignores annotations.
 instance Eq origin => Eq (Type annot origin) where
@@ -285,6 +304,9 @@
 
 deriving instance (AnnotContext Eq annot, Eq origin) => Eq (DataCon annot origin)
 deriving instance (AnnotContext Show annot, Show origin) => Show (DataCon annot origin)
+deriving instance (AnnotContext Typeable annot, Typeable v) => Typeable (DataCon annot v)
+deriving instance (AnnotContext Data annot, Data annot, Data v) => Data (DataCon annot v)
+
 
 -- | A datatype declaration is a name, plus the number of type parameters, plus
 -- a non-empty list of constructors.
@@ -299,20 +321,22 @@
 
 deriving instance (AnnotContext Eq annot, Eq origin) => Eq (DataType annot origin)
 deriving instance (AnnotContext Show annot, Show origin) => Show (DataType annot origin)
+deriving instance (AnnotContext Typeable annot, Typeable v) => Typeable (DataType annot v)
+deriving instance (AnnotContext Data annot, Data annot, Data v) => Data (DataType annot v)
 
 -- |The parameter v in 'Sender' and 'Getter' are going to be instantiated with
 -- Type in 'ConstraintDecl' and with 'Expr' in 'ConstraintImpl'.
-data Sender v = Sender {
+data Sender v = Sender { 
                        sName :: !Name
                        , sVal :: !v
                        }
-    deriving (Show, Eq, Generic, Functor, Foldable, Traversable)
+    deriving (Show, Eq, Generic, Functor, Foldable, Traversable, Typeable, Data)
 
 data Getter v = Getter {
                        gName :: !Name
                        , gVal :: !v
                        }
-    deriving (Show, Eq, Generic, Functor, Foldable, Traversable)
+    deriving (Show, Eq, Generic, Functor, Foldable, Traversable, Typeable, Data)
 
 data ConstraintDecl annot v
     = ConstraintDecl
@@ -322,22 +346,24 @@
       -- other contracts. They should be of type (and will be typechecked to be)
       -- Instance(n) -> t -> Amount -> Transaction where Instance(n) is the contraint
       -- type introduced by this declaration.
-      , senders   :: ![Sender (Type annot v)]
+      , senders   :: ![Sender (Type annot v)] 
       -- |Getters of a constraint are methods which can be used to access the state
       -- of any instance implementing this class. They should be of type (and will be
       -- typechecked to be) Instance(n) -> t where Instance(n) is the contraint
       -- type introduce by this declaration.
-      , getters   :: ![Getter (Type annot v)]
+      , getters   :: ![Getter (Type annot v)] 
       }
     deriving (Generic, Functor, Foldable, Traversable)
 
 deriving instance (AnnotContext Eq annot, Eq origin) => Eq (ConstraintDecl annot origin)
 deriving instance (AnnotContext Show annot, Show origin) => Show (ConstraintDecl annot origin)
+deriving instance (AnnotContext Typeable annot, Typeable v) => Typeable (ConstraintDecl annot v)
+deriving instance (AnnotContext Data annot, Data annot, Data v) => Data (ConstraintDecl annot v)
 
 -- |Canonical reference to a constraint.
 data ConstraintRef origin = ImportedCR {crName :: !TyName, crMod :: !origin}
                           | LocalCR { crName :: !TyName }
-  deriving(Show, Eq, Ord, Generic, Foldable, Functor, Traversable)
+  deriving(Show, Eq, Ord, Generic, Foldable, Functor, Traversable, Typeable, Data)
 
 instance Hashable a => Hashable (ConstraintRef a)
 
@@ -345,13 +371,15 @@
     = ConstraintImpl
       {
       constraintNameImpl :: ConstraintRef origin
-      , sendersImpl   :: ![Sender (Expr annot origin)]
-      , gettersImpl   :: ![Getter (Expr annot origin)]
+      , sendersImpl   :: ![Sender (Expr annot origin)] 
+      , gettersImpl   :: ![Getter (Expr annot origin)] 
       }
     deriving (Generic, Functor, Foldable, Traversable)
 
 deriving instance (AnnotContext Eq annot, Eq origin) => Eq (ConstraintImpl annot origin)
 deriving instance (AnnotContext Show annot, Show origin) => Show (ConstraintImpl annot origin)
+deriving instance (AnnotContext Typeable annot, Typeable origin) => Typeable (ConstraintImpl annot origin)
+deriving instance (AnnotContext Data annot, Data origin, Data annot) => Data (ConstraintImpl annot origin)
 
 -- |A contract has a name, an init method, and a receive method. The type of
 -- local state is inferred from the type of the init method, and the type of
@@ -368,6 +396,8 @@
 
 deriving instance (AnnotContext Eq annot, Eq origin) => Eq (Contract annot origin)
 deriving instance (AnnotContext Show annot, Show origin) => Show (Contract annot origin)
+deriving instance (AnnotContext Typeable annot, Typeable origin) => Typeable (Contract annot origin)
+deriving instance (AnnotContext Data annot, Data origin, Data annot) => Data (Contract annot origin)
 
 -- * Utility functions used during typechecking.
 
@@ -396,9 +426,9 @@
         go (TApp t1 t2) n = TApp t1 (map (flip go n) t2)
         go (TArr t1 t2) n = TArr (go t1 n) (go t2 n)
         go (TForall t1) n = TForall (go t1 (n+1))
-        -- FIXME: It is not clear that fromIntegral is always correct here. Documentation states it preserves representation, not sign.
-        go ta@(TVar v) n | fromIntegral v >= n && fromIntegral v - n < len = ts !! (fromIntegral v - n)
-                         | otherwise = liftFreeBy (fromIntegral n) ta
+        go ta@(TVar v) n | fromIntegral v >= n && fromIntegral v - n < len =
+                           liftFreeBy (fromIntegral n) (ts !! (fromIntegral v - n))
+                         | otherwise = ta -- in well-formed types this case only happen for bound variables ( v < n )
         go (TAnnot a ty) n = TAnnot a (go ty n)
 
 -- |'substTy' τ₁ τ₂ replaces the first free type variable (the one with the
@@ -436,8 +466,6 @@
                                | otherwise = ta
         liftTy l n (TAnnot a ty) = TAnnot a (liftTy l n ty)
 
-<<<<<<< HEAD
-=======
 -- |Given a list of types and a type of the shape ∀α₁⋯∀αₙ.τ, check
 -- whether applying τ to the list of types results in the goal type.
 -- This includes lifting in the to be applied types to avoid capturing as well as
@@ -583,7 +611,6 @@
             | otherwise = False
         go _ _ _ = False
 
->>>>>>> 60f41812
 -- |Lift all free variables by 1 (to be used when going under type lambda in typechecking terms).
 liftFree :: Type annot origin -> Type annot origin
 liftFree = liftFreeBy 1
@@ -609,21 +636,24 @@
 data Import = Import {iModule :: ModuleRef
                      ,iAs :: ModuleName
                      }
-  deriving(Show, Eq, Generic)
+  deriving(Show, Eq, Generic, Typeable, Data)
 
 data Definition annot origin = Definition {
   dVis :: !Visibility
   , dName :: !Name
+  , dType :: !(Type annot origin)
   , dExpr :: !(Expr annot origin)
   }
   deriving (Generic, Functor, Foldable, Traversable)
 
 deriving instance (AnnotContext Eq annot, Eq origin) => Eq (Definition annot origin)
 deriving instance (AnnotContext Show annot, Show origin) => Show (Definition annot origin)
+deriving instance (AnnotContext Typeable annot, Typeable origin) => Typeable (Definition annot origin)
+deriving instance (AnnotContext Data annot, Data origin, Data annot) => Data (Definition annot origin)
 
 -- |Name, but differentiated for sanity checking. But in practice there can never be a confusion between module names and term and type names.
 newtype ModuleName = ModuleName { moduleName :: Word32 }
-    deriving(Show, Eq, Ord, Enum, Generic, Hashable, Num, Real, Integral)
+    deriving(Show, Eq, Ord, Enum, Generic, Hashable, Num, Real, Integral, Typeable, Data)
 
 -- Version of the environment the contract is valid for. Should probably be something more structured than a word.
 type Version = Word32
@@ -631,7 +661,7 @@
 -- |This is the unit that can be deployed on the chain. The module should not be
 -- empty, so there should be either a non-empty list of constracts, constraints, or contracts.
 data Module annot =
-  Module {
+  Module { 
          mImports :: ![Import]
          , mDataTypes :: ![DataType annot ModuleName]
          , mConstraintDecls :: ![ConstraintDecl annot ModuleName]
@@ -647,17 +677,19 @@
 
 deriving instance (AnnotContext Eq annot) => Eq (Module annot)
 deriving instance (AnnotContext Show annot) => Show (Module annot)
+deriving instance (AnnotContext Typeable annot) => Typeable (Module annot)
+deriving instance (AnnotContext Data annot, Data annot) => Data (Module annot)
 
 -- |Visibility of a definition or type from within another module
 -- (only public definitions and types can be accessed from other modules).
 data Visibility = Public | Private
-  deriving (Show, Eq, Generic)
+  deriving (Show, Eq, Generic, Typeable, Data)
 
 -- |'Visibility' of a datatype's type and its constructors.
 data DataTyVisibility = None -- ^ Both type and constructors are private.
                       | OnlyType -- ^ Only the type is public, the constructors are private.
                       | All -- ^ Both type and constructors are public.
-  deriving(Show, Eq, Generic)
+  deriving(Show, Eq, Generic, Typeable, Data)
 
 -- plays the role of the prim module. Invalid otherwise.
 emptyModule :: Module annot
@@ -710,57 +742,73 @@
   get = getConstraintDecl
   put = putConstraintDecl
 
+putAtom :: S.Serialize origin => P.Putter (Atom origin)
+putAtom (Literal l) =
+  P.putWord8 0 <>
+  putLit l
+putAtom (Var at) =
+  case at of
+    BoundVar bv ->
+      P.putWord8 1 <>
+      putBoundVar bv
+    LocalDef l ->
+      P.putWord8 2 <>
+      putName l
+    Imported l orig ->
+      P.putWord8 3 <>
+      putName l <>
+      S.put orig
+
 putExpr :: S.Serialize origin => P.Putter (Expr annot origin)
-putExpr (Literal l) = do P.putWord8 10
-                         putLit l
-putExpr (Atom at) = case at of
-                        BoundVar bv -> do P.putWord8 0
-                                          putBoundVar bv
-                        LocalDef l -> do P.putWord8 1
-                                         putName l
-                        Imported l orig -> do P.putWord8 2
-                                              putName l
-                                              S.put orig
+putExpr (Atom a) =
+  P.putWord8 0 <>
+  putAtom a
 putExpr (EAnnot _ e) = putExpr e
-putExpr (Lambda ty body) = do
-  P.putWord8 3
-  putType ty
+putExpr (Lambda ty body) =
+  P.putWord8 1 <>
+  putType ty <>
   putExpr body
-putExpr (TLambda body) = do
-  P.putWord8 4
+putExpr (TLambda body) =
+  P.putWord8 2 <>
   putExpr body
-putExpr (App e1 e2) = do
-  P.putWord8 5
-  putExpr e1
+putExpr (App e1 e2) =
+  P.putWord8 3 <>
+  putAtom e1 <>
+  putLength e2 <>
+  mapM_ putAtom e2
+putExpr (Let ty e1 e2) =
+  P.putWord8 4 <>
+  putType ty <>
+  putExpr e1 <>
   putExpr e2
-putExpr (Let e1 e2) = do
-  P.putWord8 6
-  putExpr e1
-  putExpr e2
-putExpr (LetRec fs e) = do
-  P.putWord8 7
-  putLength fs
-  mapM_ (\(t, expr, t') -> putType t >> putExpr expr >> putType t') fs
+putExpr (LetRec fs e) =
+  P.putWord8 5 <>
+  putLength fs <>
+  mapM_ (\(t, expr, t') -> putType t >> putExpr expr >> putType t') fs <>
   putExpr e
-putExpr (Case e cases) = do
-  P.putWord8 8
-  putExpr e
-  putLength cases
+putExpr (Case e cases) =
+  P.putWord8 6 <>
+  putAtom e <>
+  putLength cases <>
   mapM_ (\(p, expr) -> putPat p >> putExpr expr) cases
-putExpr (Type ty) = do
-  P.putWord8 9
-  putType ty
+putExpr (TypeApp a tys) =
+  P.putWord8 7 <>
+  putAtom a <>
+  putLength tys <>
+  mapM_ putType tys
 
 putPat :: S.Serialize origin => P.Putter (Pattern annot origin)
-putPat PVar = do
-  P.putWord8 0
-putPat (PCtor ctor) = case ctor of
-                          LocalCTor cname -> do P.putWord8 1
-                                                putName cname
-                          ImportedCTor cname origin -> do
-                            P.putWord8 2
-                            putName cname
-                            S.put origin
+putPat PVar = P.putWord8 0
+putPat (PCtor ctor tys) =
+  let hd = case ctor of
+             LocalCTor cname ->
+                 P.putWord8 1 <>
+                 putName cname
+             ImportedCTor cname origin ->
+               P.putWord8 2 <>
+               putName cname <>
+               S.put origin
+  in hd <> putLength tys <> mapM_ putType tys
 
 putPat (PLiteral lit) = do
   P.putWord8 3
@@ -768,21 +816,22 @@
 putPat (PAnnot _ p) = putPat p -- NB: Annotation is ignored.
 
 putLit :: P.Putter Literal
-putLit l = case l of
-             Str bs -> do P.putWord8 0
-                          P.putWord32be (fromIntegral . BS.length $ bs)
-                          P.putByteString bs
-             Int32 i -> P.putWord8 1 *> P.putInt32be i
-             Int64 i -> P.putWord8 2 *> P.putInt64be i
-             Int128 i -> P.putWord8 3 *> putInt128be i
-             Int256 i -> P.putWord8 4 *> putInt256be i
-             Word32 i -> P.putWord8 5 *> P.putWord32be i
-             Word64 i -> P.putWord8 6 *> P.putWord64be i
-             Word128 i -> P.putWord8 7 *> putWord128be i
-             Word256 i -> P.putWord8 8 *> putWord256be i
-             ByteStr32 bs -> P.putWord8 9 *> P.putByteString bs
-             CAddress addr -> P.putWord8 10 *> putCAddress addr
-             AAddress addr -> P.putWord8 11 *> putAAddress addr
+putLit l =
+  case l of
+    Str bs -> do P.putWord8 0
+                 P.putWord32be (fromIntegral . BS.length $ bs)
+                 P.putByteString bs
+    Int32 i -> P.putWord8 1 <> P.putInt32be i
+    Int64 i -> P.putWord8 2 <> P.putInt64be i
+    Int128 i -> P.putWord8 3 <> putInt128be i
+    Int256 i -> P.putWord8 4 <> putInt256be i
+    Word32 i -> P.putWord8 5 <> P.putWord32be i
+    Word64 i -> P.putWord8 6 <> P.putWord64be i
+    Word128 i -> P.putWord8 7 <> putWord128be i
+    Word256 i -> P.putWord8 8 <> putWord256be i
+    ByteStr32 bs -> P.putWord8 9 <> P.putByteString bs
+    CAddress addr -> P.putWord8 10 <> putCAddress addr
+    AAddress addr -> P.putWord8 11 <> putAAddress addr
 
 putCAddress :: P.Putter ContractAddress
 putCAddress = S.put
@@ -801,17 +850,21 @@
 
 
 putType :: S.Serialize origin => P.Putter (Type annot origin)
-putType (TForall t) = do P.putWord8 0
-                         putType t
-putType (TArr t1 t2) = do P.putWord8 1
-                          putType t1
-                          putType t2
-putType (TVar at) = do P.putWord8 2
-                       putBoundTyVar at
-putType (TApp t1 t2) = do P.putWord8 3
-                          putDataTyName t1
-                          putLength t2
-                          mapM_ putType t2
+putType (TForall t) =
+  P.putWord8 0 <>
+  putType t
+putType (TArr t1 t2) =
+  P.putWord8 1 <>
+  putType t1 <>
+  putType t2
+putType (TVar at) =
+  P.putWord8 2 <>
+  putBoundTyVar at
+putType (TApp t1 t2) =
+  P.putWord8 3 <>
+  putDataTyName t1 <>
+  putLength t2 <>
+  mapM_ putType t2
 putType (TAnnot _ t) = putType t -- NB: annotation is ignored
 putType (TBase tbase) = case tbase of
   TInt32 -> P.putWord8 4
@@ -906,7 +959,7 @@
   putLength mConstraintDecls
   mapM_ putConstraintDecl mConstraintDecls
   putLength mDefs
-  mapM_ (\Definition{..} -> putName dName >> putVisibility dVis >> putExpr dExpr) mDefs
+  mapM_ (\Definition{..} -> putName dName <> putVisibility dVis <> putType dType <> putExpr dExpr) mDefs
   putLength mContracts
   mapM_ putContract mContracts
   P.putWord32be mVersion
@@ -975,8 +1028,8 @@
 getPat = do h <- G.getWord8
             case h of
               0 -> return $ PVar
-              1 -> PCtor . LocalCTor <$> getName
-              2 -> PCtor <$> liftM2 ImportedCTor getName S.get
+              1 -> PCtor . LocalCTor <$> getName <*> (getLength >>= flip replicateM getType)
+              2 -> PCtor <$> liftM2 ImportedCTor getName S.get <*> (getLength >>= flip replicateM getType)
               3 -> PLiteral <$> getLit
               _ -> fail "Not a valid pattern."
 
@@ -997,29 +1050,44 @@
               11 -> AAddress <$> getAAddress
               _ -> fail "Not a valid literal."
 
+getAtom :: S.Serialize origin => G.Get (Atom origin)
+getAtom = 
+  G.getWord8 >>= \case
+    0 -> Literal <$> getLit
+    1 -> Var . BoundVar <$> getBoundVar
+    2 -> Var . LocalDef <$> getName
+    3 -> Var <$> (Imported <$> getName <*> S.get)
+    _ -> fail "Not a valid atom."
+
 getExpr :: S.Serialize origin => G.Get (Expr annot origin)
 getExpr = do h <- G.getWord8
              case h of
-               10 -> Literal <$> getLit
-               0 -> Atom . BoundVar <$> getBoundVar
-               1 -> Atom . LocalDef <$> getName
-               2 -> Atom <$> liftM2 Imported getName S.get
-               3 -> liftM2 Lambda getType getExpr
-               4 -> TLambda <$> getExpr
-               5 -> liftM2 App getExpr getExpr
-               6 -> liftM2 Let getExpr getExpr
-               7 -> do l <- getLength
-                       tms <- replicateM l $ do tdom <- getType
-                                                expr <- getExpr
-                                                tcod <- getType
-                                                return (tdom, expr, tcod)
+               0 -> Atom <$> getAtom
+               1 -> Lambda <$> getType <*> getExpr
+               2 -> TLambda <$> getExpr
+               3 -> do
+                 atom <- getAtom
+                 l <- getLength
+                 atoms <- replicateM l getAtom 
+                 return $! App atom atoms
+               4 -> Let <$> getType <*> getExpr <*> getExpr
+               5 -> do l <- getLength
+                       tms <- replicateM l $ do
+                         tdom <- getType
+                         expr <- getExpr
+                         tcod <- getType
+                         return (tdom, expr, tcod)
                        body <- getExpr
                        return $ LetRec tms body
-               8 -> do e <- getExpr
+               6 -> do e <- getAtom
                        l <- getLength
                        cases <- replicateM l $ liftM2 (,) getPat getExpr
                        return $ Case e cases
-               9 -> Type <$> getType
+               7 -> do
+                 a <- getAtom
+                 l <- getLength
+                 tys <- replicateM l getType
+                 return $! TypeApp a tys
                _ -> fail "Not a valid expression."
 
 getConstraintRef :: G.Get (ConstraintRef ModuleName)
@@ -1046,7 +1114,7 @@
   lg <- getLength
   getters <- replicateM lg $ liftM2 Getter getName getType
   return $ ConstraintDecl{..}
-
+  
 getDataCons :: G.Get (DataCon annot ModuleName)
 getDataCons = do
   dcName <- getName
@@ -1089,6 +1157,7 @@
 getDefinition = do
   dName <- getName
   dVis <- getVisibility
+  dType <- getType
   dExpr <- getExpr
   return $ Definition{..}
 
@@ -1119,9 +1188,6 @@
 -- * Deriving module reference from serialization
 -- |Hash of a serialization of a module, encoded into base16
 moduleHash :: Module annot -> ModuleRef
-<<<<<<< HEAD
-moduleHash =  ModuleRef . SHA256.hash . P.runPut . putModule
-=======
 moduleHash = ModuleRef . SHA256.hash . P.runPut . putModule
 
 moduleHashWithSize :: Module annot -> (ModuleRef, Word64)
@@ -1129,7 +1195,6 @@
   let bs = P.runPut (putModule mod)
   in (ModuleRef (SHA256.hash bs), fromIntegral (BS.length bs))
 
->>>>>>> 60f41812
 
 --
 bit128ToPair :: Integer -> (Word64, Word64)
