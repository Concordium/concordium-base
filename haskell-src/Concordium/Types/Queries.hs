--- conflicted
+++ resolved
@@ -1001,34 +1001,6 @@
         { aBlockHeight :: !AbsoluteBlockHeight
         }
 
-<<<<<<< HEAD
--- |Input to queries which take an epoch as a parameter.
-data EpochRequest
-    = -- |Query by genesis index and epoch number.
-      SpecifiedEpoch
-        { -- |The genesis index to query at. The query is restricted to this genesis index, and
-          -- will not return results for other indices even if the epoch number is out of bounds.
-          erGenesisIndex :: !GenesisIndex,
-          -- |The epoch number to query at.
-          erEpoch :: !Epoch
-        }
-    | -- |Query the epoch of a specified block.
-      EpochOfBlock
-        { -- |The block whose epoch is to be used for the query.
-          erBlock :: !BlockHashInput
-        }
-
--- |Details of which baker won the lottery in a given round in consensus version 1.
-data WinningBaker = WinningBaker
-    { -- |The round number.
-      wbRound :: !Round,
-      -- |The baker that won the round.
-      wbWinner :: !BakerId,
-      -- |'True' if the baker produced a block in this round on the finalized chain, and
-      -- 'False' otherwise.
-      wbPresent :: !Bool
-    }
-=======
 -- |Information of a baker in a reward period.
 data BakerRewardPeriodInfo = BakerRewardPeriodInfo
     { -- |The baker id and public keys.
@@ -1056,4 +1028,30 @@
               "delegatedCapital" .= brpiDelegatedCapital,
               "isFinalizer" .= brpiIsFinalizer
             ]
->>>>>>> 6444b3dc
+
+-- |Input to queries which take an epoch as a parameter.
+data EpochRequest
+    = -- |Query by genesis index and epoch number.
+      SpecifiedEpoch
+        { -- |The genesis index to query at. The query is restricted to this genesis index, and
+          -- will not return results for other indices even if the epoch number is out of bounds.
+          erGenesisIndex :: !GenesisIndex,
+          -- |The epoch number to query at.
+          erEpoch :: !Epoch
+        }
+    | -- |Query the epoch of a specified block.
+      EpochOfBlock
+        { -- |The block whose epoch is to be used for the query.
+          erBlock :: !BlockHashInput
+        }
+
+-- |Details of which baker won the lottery in a given round in consensus version 1.
+data WinningBaker = WinningBaker
+    { -- |The round number.
+      wbRound :: !Round,
+      -- |The baker that won the round.
+      wbWinner :: !BakerId,
+      -- |'True' if the baker produced a block in this round on the finalized chain, and
+      -- 'False' otherwise.
+      wbPresent :: !Bool
+    }