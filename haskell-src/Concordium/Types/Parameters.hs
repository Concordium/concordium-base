--- conflicted
+++ resolved
@@ -353,11 +353,8 @@
     -- The minimum amount required to join the finalization committee
     -- is given by @total staked ccd / fcpFinalizerRelativeStakeThreshold@
     fcpFinalizerRelativeStakeThreshold,
-<<<<<<< HEAD
-=======
     -- |'FinalizationCommitteeParameters' wrapped in an 'OParam'
     -- supporting ''PTFinalizationCommitteeParameters'.
->>>>>>> 4466b354
     OFinalizationCommitteeParameters,
 
     -- * Authorizations version
