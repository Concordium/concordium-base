--- conflicted
+++ resolved
@@ -41,7 +41,7 @@
 
 -- |Construct a 'TransactionSignHash' from a 'TransactionHeader' and 'EncodedPayload'.
 transactionSignHashFromHeaderPayload :: TransactionHeader -> EncodedPayload -> TransactionSignHashV0
-transactionSignHashFromHeaderPayload btrHeader btrPayload = TransactionSignHashV0 $ H.hashLazy $ S.runPutLazy $ S.put btrHeader <> putPayload btrPayload
+transactionSignHashFromHeaderPayload btrHeader btrPayload = TransactionSignHashV0 $ H.hashLazy $ S.runPutLazy $ S.put btrHeader <> putEncodedPayload btrPayload
 
 -- |A signature is an association list of index of the key, and the actual signature.
 -- The index is relative to the account address, and the indices should be distinct.
@@ -163,28 +163,17 @@
     S.put btrHeader <>
     putEncodedPayload btrPayload
 
-<<<<<<< HEAD
   get = S.label "account transaction" $ do
     btrSignature <- S.label "signature" S.get
     ((btrHeader, btrPayload), bodyBytes) <- getWithBytes $ do
       btrHeader <- S.label "header" S.get
-      btrPayload <- S.label "payload" $ getPayload (thPayloadSize btrHeader)
+      btrPayload <- S.label "payload" $ getEncodedPayload (thPayloadSize btrHeader)
       return (btrHeader, btrPayload)
     let btrSignHash = transactionSignHashFromBytes bodyBytes
     return $! AccountTransaction{..}
 
 instance HashableTo TransactionHashV0 AccountTransaction where
   getHash = transactionHashFromBareBlockItem . NormalTransaction
-=======
-  get = do
-    btrSignature <- S.get
-    btrHeader <- S.get
-    btrPayload <- getEncodedPayload (thPayloadSize btrHeader)
-    return $! BareTransaction{..}
-
-instance HashableTo TransactionHashV0 BareTransaction where
-  getHash = transactionHashFromBareTransaction
->>>>>>> e3424720
   {-# INLINE getHash #-}
 
 instance HashableTo TransactionSignHashV0 AccountTransaction where
@@ -318,24 +307,7 @@
 putBareBlockItemV0 :: BareBlockItem -> S.Put
 putBareBlockItemV0 = S.put
 
-<<<<<<< HEAD
 -- * 'TransactionHash' functions
-=======
--- * 'TransactionSignHash' functions
-
--- |Construct a 'TransactionSignHash' from the serialized bytes of
--- a bare transaction's header and payload.
-transactionSignHashFromBareTransactionBytes :: BS.ByteString -> TransactionSignHashV0
-transactionSignHashFromBareTransactionBytes = TransactionSignHashV0 . H.hash
-
--- |Construct a 'TransactionSignHash' from a 'TransactionHeader' and 'EncodedPayload'.
-transactionSignHashFromHeaderPayload :: TransactionHeader -> EncodedPayload -> TransactionSignHashV0
-transactionSignHashFromHeaderPayload btrHeader btrPayload = TransactionSignHashV0 $ H.hashLazy $ S.runPutLazy $ S.put btrHeader <> putEncodedPayload btrPayload
-
--- |Construct a 'TransactionSignHash' from a 'BareTransaction'.
-transactionSignHashFromBareTransaction :: BareTransaction -> TransactionSignHashV0
-transactionSignHashFromBareTransaction BareTransaction{..} = transactionSignHashFromHeaderPayload btrHeader btrPayload
->>>>>>> e3424720
 
 -- |Construct a hash from a serialized block item.
 transactionHashFromBytes :: BS.ByteString -> TransactionHashV0
@@ -344,89 +316,9 @@
 transactionHashFromBareBlockItem :: BareBlockItem -> TransactionHashV0
 transactionHashFromBareBlockItem = transactionHashFromBytes . S.encode
 
-<<<<<<< HEAD
 
 -- * Serialization
 
-=======
--- |Construct a 'TransactionHash' for a regular transaction given
--- the transaction signature, and header and payload in serialized
--- form.
-transactionHashFromBareTransactionBytes ::
-  BS.ByteString
-  -- ^Serialized signature
-  -> BS.ByteString
-  -- ^Serialized header and payload
-  -> TransactionHashV0
-transactionHashFromBareTransactionBytes sigBytes txBytes = TransactionHashV0 $ H.hash $ BS.singleton 0 <> sigBytes <> txBytes
-
-transactionHashFromBareTransactionParts ::
-  TransactionSignature
-  -> TransactionHeader
-  -> EncodedPayload
-  -> TransactionHashV0
-transactionHashFromBareTransactionParts sig hdr payload
-    = TransactionHashV0 $ H.hashLazy $ S.runPutLazy $
-        S.putWord8 0 <> S.put sig <> S.put hdr <> putEncodedPayload payload
-
--- |Construct a 'TransactionHash' for a 'BareTransaction'.
-transactionHashFromBareTransaction :: BareTransaction -> TransactionHashV0
-transactionHashFromBareTransaction BareTransaction{..} = transactionHashFromBareTransactionParts btrSignature btrHeader btrPayload
-
--- |Construct a transaction hash for a 'CredentialDeploymentInformation'
--- given its serialized form.
-transactionHashFromCDIBytes ::
-  BS.ByteString
-  -- ^Serialized 'CredentialDeploymentInformation'
-  -> TransactionHashV0
-transactionHashFromCDIBytes bytes = TransactionHashV0 $ H.hash $ BS.singleton 1 <> bytes
-
--- |Construct a transaction hash for a 'CredentialDeploymentInformation'.
-transactionHashFromCDI :: CredentialDeploymentInformation -> TransactionHashV0
-transactionHashFromCDI = transactionHashFromCDIBytes . S.encode
-
--- * Serialization
-
--- |Deserialize a transaction, but don't check it's signature.
---
--- * @SPEC: <$DOCS/Transactions#serialization-format-transactions>
-getUnverifiedTransaction :: TransactionTime -> S.Get Transaction
-getUnverifiedTransaction wmdArrivalTime = do
-  (btrSignature, sigSize) <- S.lookAhead $! do
-    sigStart <- S.bytesRead
-    btrSignature <- S.get
-    sigEnd <- S.bytesRead
-    return (btrSignature, sigEnd - sigStart)
-  sigBytes <- S.getBytes sigSize
-  -- we use lookahead to deserialize the transaction without consuming the input.
-  -- after that we read the bytes we just deserialized for further processing.
-  (btrHeader, btrPayload, bodySize) <- S.lookAhead $! do
-    start <- S.bytesRead
-    trHeader <- S.get
-    trPayload <- getEncodedPayload (thPayloadSize trHeader)
-    end <- S.bytesRead
-    return (trHeader, trPayload, end - start)
-  txBytes <- S.getBytes bodySize
-  let wmdSignHash = transactionSignHashFromBareTransactionBytes txBytes
-  let wmdHash = transactionHashFromBareTransactionBytes sigBytes txBytes
-  let wmdSize = bodySize + sigSize
-  return WithMetadata{wmdData=BareTransaction{..},..}
-
--- |Deserialize a 'CredentialDeploymentWithMeta'.
-getCDWM :: TransactionTime -> S.Get CredentialDeploymentWithMeta
-getCDWM time = do
-    start <- S.bytesRead
-    (wmdData, end) <- S.lookAhead $ do
-      cdi <- S.get
-      end <- S.bytesRead
-      return (cdi, end)
-    let wmdSize = end - start
-    bytes <- S.getByteString wmdSize
-    let wmdHash = transactionHashFromCDIBytes bytes
-    let wmdSignHash = transactionSignHashForCDI wmdHash
-    return WithMetadata{wmdArrivalTime=time,..}
-
->>>>>>> e3424720
 -- |Try to parse a versioned block item, stripping the version, and
 -- reconstructing the block item metadata from the raw data.
 -- The parsing format is determined by the version.
@@ -468,22 +360,6 @@
 putVersionedBareBlockItemV0 :: BareBlockItem -> S.Put
 putVersionedBareBlockItemV0 bi = putVersion 0 <> putBareBlockItemV0 bi
 
-<<<<<<< HEAD
-=======
--- |Make a transaction out of minimal data needed.
--- This computes the derived fields, in particular the hash of the transaction.
-makeTransaction :: TransactionTime -> TransactionSignature -> TransactionHeader -> EncodedPayload -> Transaction
-makeTransaction wmdArrivalTime btrSignature btrHeader btrPayload =
-    let txBodyBytes = S.runPut $ S.put btrHeader <> putEncodedPayload btrPayload
-        -- transaction hash only refers to the body, not the signature of the transaction
-        wmdSignHash = transactionSignHashFromBareTransactionBytes txBodyBytes
-        sigBytes = S.encode btrSignature
-        wmdHash = transactionHashFromBareTransactionBytes sigBytes txBodyBytes
-        wmdSize = BS.length txBodyBytes + BS.length sigBytes
-        wmdData = BareTransaction{..}
-    in WithMetadata{..}
-
->>>>>>> e3424720
 -- |Sign a transaction with the given header and body, using the given keypair.
 -- This assumes that there is only one key on the account, and that is with index 0.
 --
