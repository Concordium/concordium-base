{-# LANGUAGE BangPatterns, DerivingStrategies, OverloadedStrings, ScopedTypeVariables, TemplateHaskell, StandaloneDeriving, DeriveTraversable, RankNTypes #-}
-- |Types for chain update instructions, together with basic validation functions.
-- For specification, see: https://concordium.gitlab.io/whitepapers/update-mechanism/main.pdf
--
-- The specification defines the following update types:
--
--   - authorization updates
--   - parameter updates
--   - protocol updates
--   - emergency updates
--
-- Authorization updates alter the set of keys used to authorize chain updates.
-- (Practically, they are a type of parameter update.)
--
-- Parameter updates update a chain parameter.
-- Currently provided parameters are:
--
--   - election difficulty
--   - Energy to Euro exchange rate
--   - GTU to Euro exchange rate
--   - address of the foundation account
--   - parameters for distribution of newly minted tokens
--   - parameters controlling the transaction fee distribution
--   - parameters controlling the GAS account
--
-- Each parameter has an independent update queue.
-- Sequence numbers for each different parameter are thus independent.
-- (Note, where two parameters are tightly coupled, such that one should
-- not be changed independently of the other, then they should be combined
-- as a single parameter.)
--
-- Protocol updates specify a new protocol version.
-- The implementation should stop the current chain when a protocol update takes effect.
-- If it supports the new protocol version, it should begin a new chain according to that protocol,
-- and based on the state when the update took effect.
-- (Currently, this is not implemented.)
--
-- Emergency updates are inherently outside the scope of the chain implementation itself.
-- The chain only records the keys authorized for emergency updates, but does
-- not support any kind of emergency update messages.
module Concordium.Types.Updates where

import qualified Data.Aeson as AE
import Data.Aeson.TH
import Data.Aeson.Types (FromJSON(..), ToJSON(..), (.:), withObject, object)
import Data.Maybe
import Data.ByteString (ByteString)
import qualified Data.ByteString as BS
import qualified Data.ByteString.Base16 as BS16
import Data.Hashable (Hashable)
import Data.Ix
import qualified Data.Map as Map
import Data.Serialize
import qualified Data.Set as Set
import Data.Text (Text, unpack)
import Data.Text.Encoding (encodeUtf8, decodeUtf8)
import qualified Data.Vector as Vec
import Data.Word
import Control.Monad
import Lens.Micro.Platform

import Concordium.Crypto.SignatureScheme
import qualified Concordium.Crypto.SHA256 as SHA256

import Concordium.Utils
import Concordium.Utils.Serialization
import Concordium.Types
import Concordium.Types.HashableTo
import Concordium.ID.AnonymityRevoker (ArInfo)
import Concordium.ID.IdentityProvider (IpInfo)

----------------
-- * Parameter updates
----------------

-- |The minting rate and the distribution of newly-minted GTU
-- among bakers, finalizers, and the foundation account.
-- It must be the case that
-- @_mdBakingReward + _mdFinalizationReward <= 1@.
-- The remaining amount is the platform development charge.
data MintDistribution = MintDistribution {
    -- |Mint rate per slot
    _mdMintPerSlot :: !MintRate,
    -- |BakingRewMintFrac: the fraction allocated to baker rewards
    _mdBakingReward :: !RewardFraction,
    -- |FinRewMintFrac: the fraction allocated to finalization rewards
    _mdFinalizationReward :: !RewardFraction
} deriving (Eq, Show)
makeClassy ''MintDistribution

instance ToJSON MintDistribution where
  toJSON MintDistribution{..} = object [
      "mintPerSlot" AE..= _mdMintPerSlot,
      "bakingReward" AE..= _mdBakingReward,
      "finalizationReward" AE..= _mdFinalizationReward
    ]
instance FromJSON MintDistribution where
  parseJSON = withObject "MintDistribution" $ \v -> do
    _mdMintPerSlot <- v .: "mintPerSlot"
    _mdBakingReward <- v .: "bakingReward"
    _mdFinalizationReward <- v .: "finalizationReward"
    unless (isJust (_mdBakingReward `addRewardFraction` _mdFinalizationReward)) $ fail "Reward fractions exceed 100%"
    return MintDistribution{..}

instance Serialize MintDistribution where
  put MintDistribution{..} = put _mdMintPerSlot >> put _mdBakingReward >> put _mdFinalizationReward
  get = do
    _mdMintPerSlot <- get
    _mdBakingReward <- get
    _mdFinalizationReward <- get
    unless (isJust (_mdBakingReward `addRewardFraction` _mdFinalizationReward)) $ fail "Reward fractions exceed 100%"
    return MintDistribution{..}

instance HashableTo SHA256.Hash MintDistribution where
  getHash = SHA256.hash . encode

instance Monad m => MHashableTo m SHA256.Hash MintDistribution

-- |The distribution of block transaction fees among the block
-- baker, the GAS account, and the foundation account.  It
-- must be the case that @_tfdBaker + _tfdGASAccount <= 1@.
-- The remaining amount is the TransChargeFrac (paid to the
-- foundation account).
data TransactionFeeDistribution = TransactionFeeDistribution {
    -- |BakerTransFrac: the fraction allocated to the baker
    _tfdBaker :: !RewardFraction,
    -- |The fraction allocated to the GAS account
    _tfdGASAccount :: !RewardFraction
} deriving (Eq, Show)
makeClassy ''TransactionFeeDistribution

instance ToJSON TransactionFeeDistribution where
  toJSON TransactionFeeDistribution{..} = object [
      "baker" AE..= _tfdBaker,
      "gasAccount" AE..= _tfdGASAccount
    ]
instance FromJSON TransactionFeeDistribution where
  parseJSON = withObject "TransactionFeeDistribution" $ \v -> do
    _tfdBaker <- v .: "baker"
    _tfdGASAccount <- v .: "gasAccount"
    unless (isJust (_tfdBaker `addRewardFraction` _tfdGASAccount)) $ fail "Transaction fee fractions exceed 100%"
    return TransactionFeeDistribution{..}

instance Serialize TransactionFeeDistribution where
  put TransactionFeeDistribution{..} = put _tfdBaker >> put _tfdGASAccount
  get = do
    _tfdBaker <- get
    _tfdGASAccount <- get
    unless (isJust (_tfdBaker `addRewardFraction` _tfdGASAccount)) $ fail "Transaction fee fractions exceed 100%"
    return TransactionFeeDistribution{..}

instance HashableTo SHA256.Hash TransactionFeeDistribution where
  getHash = SHA256.hash . encode

instance Monad m => MHashableTo m SHA256.Hash TransactionFeeDistribution

data GASRewards = GASRewards {
  -- |BakerPrevTransFrac: fraction paid to baker
  _gasBaker :: !RewardFraction,
  -- |FeeAddFinalisationProof: fraction paid for including a
  -- finalization proof in a block.
  _gasFinalizationProof :: !RewardFraction,
  -- |FeeAccountCreation: fraction paid for including each
  -- account creation transaction in a block.
  _gasAccountCreation :: !RewardFraction,
  -- |FeeUpdate: fraction paid for including an update
  -- transaction in a block.
  _gasChainUpdate :: !RewardFraction
} deriving (Eq, Show)
makeClassy ''GASRewards

$(deriveJSON AE.defaultOptions{AE.fieldLabelModifier = firstLower . drop 4} ''GASRewards)

instance Serialize GASRewards where
  put GASRewards{..} = do
    put _gasBaker
    put _gasFinalizationProof
    put _gasAccountCreation
    put _gasChainUpdate
  get = do
    _gasBaker <- get
    _gasFinalizationProof <- get
    _gasAccountCreation <- get
    _gasChainUpdate <- get
    return GASRewards{..}

instance HashableTo SHA256.Hash GASRewards where
  getHash = SHA256.hash . encode

instance Monad m => MHashableTo m SHA256.Hash GASRewards

-- |Parameters affecting rewards.
-- It must be that @rpBakingRewMintFrac + rpFinRewMintFrac < 1@
data RewardParameters = RewardParameters {
    -- |Distribution of newly-minted GTUs.
    _rpMintDistribution :: !MintDistribution,
    -- |Distribution of transaction fees.
    _rpTransactionFeeDistribution :: !TransactionFeeDistribution,
    -- |Rewards paid from the GAS account.
    _rpGASRewards :: !GASRewards
} deriving (Eq, Show)
makeClassy ''RewardParameters

instance HasMintDistribution RewardParameters where
  mintDistribution = rpMintDistribution

instance HasTransactionFeeDistribution RewardParameters where
  transactionFeeDistribution = rpTransactionFeeDistribution

instance HasGASRewards RewardParameters where
  gASRewards = rpGASRewards

$(deriveJSON AE.defaultOptions{AE.fieldLabelModifier = firstLower . drop 3} ''RewardParameters)

instance Serialize RewardParameters where
  put RewardParameters{..} = do
    put _rpMintDistribution
    put _rpTransactionFeeDistribution
    put _rpGASRewards
  get = do
    _rpMintDistribution <- get
    _rpTransactionFeeDistribution <- get
    _rpGASRewards <- get
    return RewardParameters{..}

--------------------
-- * Update Keys Types
--------------------

-- |Key type for update authorization.
type UpdatePublicKey = VerifyKey

-- |Index of a key in an 'Authorizations'.
type UpdateKeyIndex = Word16

-- |A wrapper over Word16 to ensure on Serialize.get and Aeson.parseJSON that it
-- is not zero and it doesn't exceed the max value.
newtype UpdateKeysThreshold = UpdateKeysThreshold { uktTheThreshold :: Word16 }
 deriving (Show, Eq, Enum, Num, Real, Ord, Integral, AE.ToJSON, AE.FromJSON)

instance Serialize UpdateKeysThreshold where
  put = putWord16be . uktTheThreshold
  get = do
    r <- getWord16be
    when (r == 0) $ fail "UpdateKeysThreshold cannot be 0."
    return (UpdateKeysThreshold r)


--------------------
-- * Authorizations updates (Level 2 keys)
--------------------

-- |Access structure for level 2 update authorization.
data AccessStructure = AccessStructure {
        -- |Public keys
        accessPublicKeys :: !(Set.Set UpdateKeyIndex),
        -- |Number of keys required to authorize an update
        accessThreshold :: !UpdateKeysThreshold
    }
    deriving (Eq, Show)

instance Serialize AccessStructure where
    put AccessStructure{..} = do
        putWord16be (fromIntegral (Set.size accessPublicKeys))
        mapM_ putWord16be (Set.toAscList accessPublicKeys)
        put accessThreshold
    get = do
        keyCount <- getWord16be
        accessPublicKeys <- getSafeSizedSetOf keyCount getWord16be
        accessThreshold <- get
        when (accessThreshold > fromIntegral keyCount || accessThreshold < 1) $ fail "Invalid threshold"
        return AccessStructure{..}

-- |The set of keys authorized for chain updates, together with
-- access structures determining which keys are authorized for
-- which update types. This is the payload of an update to authorization.
data Authorizations = Authorizations {
        asKeys :: !(Vec.Vector UpdatePublicKey),
        -- |New emergency keys
        asEmergency :: !AccessStructure,
        -- |New protocol update keys
        asProtocol :: !AccessStructure,
        -- |Parameter keys: election difficulty
        asParamElectionDifficulty :: !AccessStructure,
        -- |Parameter keys: Euro:NRG
        asParamEuroPerEnergy :: !AccessStructure,
        -- |Parameter keys: microGTU:Euro
        asParamMicroGTUPerEuro :: !AccessStructure,
        -- |Parameter keys: foundation account
        asParamFoundationAccount :: !AccessStructure,
        -- |Parameter keys: mint distribution
        asParamMintDistribution :: !AccessStructure,
        -- |Parameter keys: transaction fee distribution
        asParamTransactionFeeDistribution :: !AccessStructure,
        -- |Parameter keys: GAS rewards
        asParamGASRewards :: !AccessStructure,
        -- |Parameter keys: Baker Minimum Threshold
        asBakerStakeThreshold :: !AccessStructure,
        -- |Parameter keys: ArIdentity and ArInfo
        asAddAnonymityRevoker :: !AccessStructure,
        -- |Parameter keys: IdentityProviderIdentity and IpInfo
        asAddIdentityProvider :: !AccessStructure
    }
    deriving (Eq, Show)

instance Serialize Authorizations where
    put Authorizations{..} = do
        putWord16be (fromIntegral (Vec.length asKeys))
        mapM_ put asKeys
        put asEmergency
        put asProtocol
        put asParamElectionDifficulty
        put asParamEuroPerEnergy
        put asParamMicroGTUPerEuro
        put asParamFoundationAccount
        put asParamMintDistribution
        put asParamTransactionFeeDistribution
        put asParamGASRewards
        put asBakerStakeThreshold
        put asAddAnonymityRevoker
        put asAddIdentityProvider
    get = label "deserialization update authorizations" $ do
        keyCount <- getWord16be
        asKeys <- Vec.replicateM (fromIntegral keyCount) get
        let getChecked = do
                r <- get
                case Set.lookupMax (accessPublicKeys r) of
                    Just v
                        | v < keyCount -> return r
                        | otherwise -> fail "invalid key index"
                    Nothing -> return r
        asEmergency <- getChecked
        asProtocol <- getChecked
        asParamElectionDifficulty <- getChecked
        asParamEuroPerEnergy <- getChecked
        asParamMicroGTUPerEuro <- getChecked
        asParamFoundationAccount <- getChecked
        asParamMintDistribution <- getChecked
        asParamTransactionFeeDistribution <- getChecked
        asParamGASRewards <- getChecked
        asBakerStakeThreshold <- getChecked
        asAddAnonymityRevoker <- getChecked
        asAddIdentityProvider <- getChecked
        return Authorizations{..}

instance HashableTo SHA256.Hash Authorizations where
    getHash a = SHA256.hash $ "Authorizations" <> encode a

instance Monad m => MHashableTo m SHA256.Hash Authorizations

instance AE.FromJSON Authorizations where
    parseJSON = AE.withObject "Authorizations" $ \v -> do
        asKeys <- Vec.fromList <$> v .: "keys"
        let
            parseAS x = v .: x >>= AE.withObject (unpack x) (\o -> do
                accessPublicKeys :: Set.Set UpdateKeyIndex <- o .: "authorizedKeys"
                accessThreshold <- o .: "threshold"
                when (accessThreshold > fromIntegral (Set.size accessPublicKeys) || accessThreshold < 1) $ fail "Invalid threshold"
                case Set.lookupMax accessPublicKeys of
                    Just maxKeyIndex
                        | fromIntegral maxKeyIndex >= Vec.length asKeys -> fail "invalid key index"
                    _ -> return AccessStructure{..}
                )
        asEmergency <- parseAS "emergency"
        asProtocol <- parseAS "protocol"
        asParamElectionDifficulty <- parseAS "electionDifficulty"
        asParamEuroPerEnergy <- parseAS "euroPerEnergy"
        asParamMicroGTUPerEuro <- parseAS "microGTUPerEuro"
        asParamFoundationAccount <- parseAS "foundationAccount"
        asParamMintDistribution <- parseAS "mintDistribution"
        asParamTransactionFeeDistribution <- parseAS "transactionFeeDistribution"
        asParamGASRewards <- parseAS "paramGASRewards"
        asBakerStakeThreshold <- parseAS "bakerStakeThreshold"
        asAddAnonymityRevoker <- parseAS "addAnonymityRevoker"
        asAddIdentityProvider <- parseAS "addIdentityProvider"
        return Authorizations{..}

instance AE.ToJSON Authorizations where
    toJSON Authorizations{..} = AE.object [
                "keys" AE..= Vec.toList asKeys,
                "emergency" AE..= t asEmergency,
                "protocol" AE..= t asProtocol,
                "electionDifficulty" AE..= t asParamElectionDifficulty,
                "euroPerEnergy" AE..= t asParamEuroPerEnergy,
                "microGTUPerEuro" AE..= t asParamMicroGTUPerEuro,
                "foundationAccount" AE..= t asParamFoundationAccount,
                "mintDistribution" AE..= t asParamMintDistribution,
                "transactionFeeDistribution" AE..= t asParamTransactionFeeDistribution,
                "paramGASRewards" AE..= t asParamGASRewards,
                "bakerStakeThreshold" AE..= t asBakerStakeThreshold,
                "addAnonymityRevoker" AE..= t asAddAnonymityRevoker,
                "addIdentityProvider" AE..= t asAddIdentityProvider
            ]
        where
            t AccessStructure{..} = AE.object [
                    "authorizedKeys" AE..= accessPublicKeys,
                    "threshold" AE..= accessThreshold
                ]

-----------------
-- * Higher Level keys (Root and Level 1 keys)
-----------------

data RootKeysKind
data Level1KeysKind

-- |This data structure will be used for all the updates that update Root or
-- level 1 keys, and to store the authorized keys for those operations. The phantom
-- type has to be either RootKeysKind or Level1KeysKind.
data HigherLevelKeys keyKind = HigherLevelKeys {
  hlkKeys :: !(Vec.Vector UpdatePublicKey),
  hlkThreshold :: !UpdateKeysThreshold
  } deriving (Eq, Show)

instance Serialize (HigherLevelKeys a) where
  put HigherLevelKeys{..} = do
    putWord16be (fromIntegral (Vec.length hlkKeys))
    mapM_ put hlkKeys
    put hlkThreshold
  get = do
    keyCount <- getWord16be
    hlkKeys <- Vec.replicateM (fromIntegral keyCount) get
    hlkThreshold <- get
    when (hlkThreshold > fromIntegral keyCount || hlkThreshold < 1) $ fail "Invalid threshold"
    return HigherLevelKeys{..}

instance AE.FromJSON (HigherLevelKeys a) where
  parseJSON = AE.withObject "HigherLevelKeys" $ \v -> do
    hlkKeys <- Vec.fromList <$> v .: "keys"
    hlkThreshold <- (v .: "threshold")
    when (hlkThreshold > fromIntegral (Vec.length hlkKeys) || hlkThreshold < 1) $ fail "Invalid threshold"
    return HigherLevelKeys{..}

instance AE.ToJSON (HigherLevelKeys a) where
  toJSON HigherLevelKeys{..} = AE.object [
    "keys" AE..= Vec.toList hlkKeys,
    "threshold" AE..= hlkThreshold
    ]

instance HashableTo SHA256.Hash (HigherLevelKeys a) where
  getHash = SHA256.hash . encode

instance Monad m => MHashableTo m SHA256.Hash (HigherLevelKeys a) where

--------------------
-- * Root update
--------------------

-- |Root updates are the highest kind of updates. They can update every other
-- set of keys, even themselves. They can only be performed by Root level keys.
data RootUpdate =
  RootKeysRootUpdate {
    rkruKeys :: !(HigherLevelKeys RootKeysKind)
  }
  -- ^Update the root keys
  | Level1KeysRootUpdate {
    l1kruKeys :: !(HigherLevelKeys Level1KeysKind)
  }
  -- ^Update the Level 1 keys
  | Level2KeysRootUpdate {
    l2kruAuthorizations :: !Authorizations
  }
  -- ^Update the level 2 keys
  deriving (Eq, Show)

instance Serialize RootUpdate where
  put RootKeysRootUpdate{..} = do
    putWord8 0
    put rkruKeys
  put Level1KeysRootUpdate{..} = do
    putWord8 1
    put l1kruKeys
  put Level2KeysRootUpdate{..} = do
    putWord8 2
    put l2kruAuthorizations
  get = label "RootUpdate" $ do
    variant <- getWord8
    case variant of
      0 -> RootKeysRootUpdate <$> get
      1 -> Level1KeysRootUpdate <$> get
      2 -> Level2KeysRootUpdate <$> get
      _ -> fail $ "Unknown variant: " ++ show variant

instance AE.FromJSON RootUpdate where
  parseJSON = AE.withObject "RootUpdate" $ \o -> do
    variant :: Text <- o .: "typeOfUpdate"
    case variant of
         "rootKeysUpdate" -> RootKeysRootUpdate <$> o .: "updatePayload"
         "level1KeysUpdate" -> Level1KeysRootUpdate <$> o .: "updatePayload"
         "level2KeysUpdate" -> Level2KeysRootUpdate <$> o .: "updatePayload"
         _ -> fail $ "Unknown variant: " ++ show variant

instance AE.ToJSON RootUpdate where
  toJSON RootKeysRootUpdate{..} =
    AE.object [ "typeOfUpdate" AE..= ("rootKeysUpdate" :: Text),
                "updatePayload" AE..= rkruKeys
              ]
  toJSON Level1KeysRootUpdate{..} =
    AE.object [ "typeOfUpdate" AE..= ("level1KeysUpdate" :: Text),
                "updatePayload" AE..= l1kruKeys
              ]
  toJSON Level2KeysRootUpdate{..} =
    AE.object [ "typeOfUpdate" AE..= ("level2KeysUpdate" :: Text),
                "updatePayload" AE..= l2kruAuthorizations
              ]

--------------------
-- * Level 1 updates
--------------------

-- |Level 1 updates are the intermediate update kind. They can update themselves
-- or level 2 keys. They can only be performed by Level 1 keys.
data Level1Update =
  Level1KeysLevel1Update {
    l1kl1uKeys :: !(HigherLevelKeys Level1KeysKind)
  }
  | Level2KeysLevel1Update {
    l2kl1uAuthorizations :: !Authorizations
  }
  deriving (Eq, Show)

instance Serialize Level1Update where
  put Level1KeysLevel1Update{..} = do
    putWord8 0
    put l1kl1uKeys
  put Level2KeysLevel1Update{..} = do
    putWord8 1
    put l2kl1uAuthorizations
  get = label "Level1Update" $ do
    variant <- getWord8
    case variant of
      0 -> Level1KeysLevel1Update <$> get
      1 -> Level2KeysLevel1Update <$> get
      _ -> fail $ "Unknown variant: " ++ show variant

instance AE.FromJSON Level1Update where
  parseJSON = AE.withObject "Level1Update" $ \o -> do
    variant :: Text <- o .: "typeOfUpdate"
    case variant of
      "level1KeysUpdate" -> Level1KeysLevel1Update <$> o .: "updatePayload"
      "level2KeysUpdate" -> Level2KeysLevel1Update <$> o .: "updatePayload"
      _ -> fail $ "Unknown variant: " ++ show variant

instance AE.ToJSON Level1Update where
  toJSON Level1KeysLevel1Update{..} =
    AE.object [ "typeOfUpdate" AE..= ("level1KeysUpdate" :: Text),
                "updatePayload" AE..= l1kl1uKeys
              ]
  toJSON Level2KeysLevel1Update{..} =
    AE.object [ "typeOfUpdate" AE..= ("level2KeysUpdate" :: Text),
                "updatePayload" AE..= l2kl1uAuthorizations
              ]

----------------------
-- * Protocol updates
----------------------

-- |Payload of a protocol update.
data ProtocolUpdate = ProtocolUpdate {
        -- |A brief message about the update
        puMessage :: !Text,
        -- |A URL of a document describing the update
        puSpecificationURL :: !Text,
        -- |SHA256 hash of the specification document
        puSpecificationHash :: !SHA256.Hash,
        -- |Auxiliary data whose interpretation is defined by the new specification
        puSpecificationAuxiliaryData :: !ByteString
    }
    deriving (Eq, Show)

-- |The serialization of a protocol update payload is as follows:
--
--      1. Length of the rest of the payload (Word64)
--      2. UTF-8 encoded textual description: length (Word64) + text (Bytes(length))
--      3. UTF-8 encoded URL of description document: length (Word64) + text (Bytes(length))
--      4. SHA-256 hash of description document
--      5. Uninterpreted bytes for the rest of the payload
instance Serialize ProtocolUpdate where
    put ProtocolUpdate{..} = putNested putLength $ do
            putUtf8 puMessage
            putUtf8 puSpecificationURL
            put puSpecificationHash
            putByteString puSpecificationAuxiliaryData
    get = label "deserializing a protocol update payload" $ do
        len <- getLength
        isolate len $ do
            puMessage <- getUtf8
            puSpecificationURL <- getUtf8
            puSpecificationHash <- get
            puSpecificationAuxiliaryData <- getByteString =<< remaining
            return ProtocolUpdate{..}

instance HashableTo SHA256.Hash ProtocolUpdate where
    getHash pu = SHA256.hash $ "ProtocolUpdate" <> encode pu

instance Monad m => MHashableTo m SHA256.Hash ProtocolUpdate

instance AE.ToJSON ProtocolUpdate where
    toJSON ProtocolUpdate{..} = AE.object [
            "message" AE..= puMessage,
            "specificationURL" AE..= puSpecificationURL,
            "specificationHash" AE..= puSpecificationHash,
            "specificationAuxiliaryData" AE..= decodeUtf8 (BS16.encode puSpecificationAuxiliaryData)
        ]

instance AE.FromJSON ProtocolUpdate where
    parseJSON = AE.withObject "ProtocolUpdate" $ \v -> do
            puMessage <- v AE..: "message"
            puSpecificationURL <- v AE..: "specificationURL"
            puSpecificationHash <- v AE..: "specificationHash"
            (puSpecificationAuxiliaryData, garbage) <- BS16.decode . encodeUtf8 <$> v AE..: "specificationAuxiliaryData"
            unless (BS.null garbage) $ fail "Unable to parse \"specificationAuxiliaryData\" as Base-16"
            return ProtocolUpdate{..}

-------------------------
-- * Keys collection
-------------------------

-- |A data structure that holds a complete set of update keys. It will be stored
-- in the BlockState.
data UpdateKeysCollection = UpdateKeysCollection {
  rootKeys :: !(HigherLevelKeys RootKeysKind),
  level1Keys :: !(HigherLevelKeys Level1KeysKind),
  level2Keys :: !Authorizations
  } deriving (Eq, Show)

instance Serialize UpdateKeysCollection where
  put UpdateKeysCollection{..} = do
    put rootKeys
    put level1Keys
    put level2Keys
  get = UpdateKeysCollection <$> get <*> get <*> get

instance HashableTo SHA256.Hash UpdateKeysCollection where
  getHash = SHA256.hash . encode

instance Monad m => MHashableTo m SHA256.Hash UpdateKeysCollection where

instance AE.FromJSON UpdateKeysCollection where
  parseJSON = AE.withObject "UpdateKeysCollection" $ \v -> do
    rootKeys <- v .: "rootKeys"
    level1Keys <- v .: "level1Keys"
    level2Keys <- v .: "level2Keys"
    return UpdateKeysCollection{..}

instance AE.ToJSON UpdateKeysCollection where
  toJSON UpdateKeysCollection{..} = AE.object [
    "rootKeys" AE..= rootKeys,
    "level1Keys" AE..= level1Keys,
    "level2Keys" AE..= level2Keys
    ]

-------------------------
-- * Update Instructions
-------------------------

-- |Types of updates to the chain. Used to disambiguate to which queue of updates should the value be pushed.
-- NB: This does not match exactly the update payload. Some update payloads can enqueue in different update queues.
data UpdateType
    = UpdateProtocol
    -- ^Update the chain protocol
    | UpdateElectionDifficulty
    -- ^Update the election difficulty
    | UpdateEuroPerEnergy
    -- ^Update the euro per energy exchange rate
    | UpdateMicroGTUPerEuro
    -- ^Update the microGTU per euro exchange rate
    | UpdateFoundationAccount
    -- ^Update the address of the foundation account
    | UpdateMintDistribution
    -- ^Update the distribution of newly minted GTU
    | UpdateTransactionFeeDistribution
    -- ^Update the distribution of transaction fees
    | UpdateGASRewards
    -- ^Update the GAS rewards
    | UpdateBakerStakeThreshold
    -- ^Minimum amount to register as a baker
    | UpdateRootKeys
    -- ^Update the root keys with the root keys
<<<<<<< HEAD
    | UpdateLevel1KeysWithRootKeys
    -- ^Update the level 1 keys with the root keys
    | UpdateLevel2KeysWithRootKeys
    -- ^Update the level 2 keys with the root keys
    | UpdateLevel1KeysWithLevel1Keys
    -- ^Update the level 1 keys with the level 1 keys
    | UpdateLevel2KeysWithLevel1Keys
    -- ^Update the level 2 keys with the level 1 keys
    | UpdateAddAnonymityRevoker
    -- ^Add new anonymity revoker
    | UpdateAddIdentityProvider
    -- ^Add new identity provider
=======
    | UpdateLevel1Keys
    -- ^Update the level 1 keys
    | UpdateLevel2Keys
>>>>>>> 8e47eaf2
    deriving (Eq, Ord, Show, Ix, Bounded, Enum)

-- The JSON instance will encode all values as strings, lower-casing the first
-- character, so, e.g., `toJSON UpdateProtocol = String "updateProtocol"`.
$(deriveJSON defaultOptions{
    constructorTagModifier = firstLower,
    allNullaryToStringTag = True
    }
    ''UpdateType)

instance Serialize UpdateType where
    put UpdateProtocol = putWord8 1
    put UpdateElectionDifficulty = putWord8 2
    put UpdateEuroPerEnergy = putWord8 3
    put UpdateMicroGTUPerEuro = putWord8 4
    put UpdateFoundationAccount = putWord8 5
    put UpdateMintDistribution = putWord8 6
    put UpdateTransactionFeeDistribution = putWord8 7
    put UpdateGASRewards = putWord8 8
    put UpdateBakerStakeThreshold = putWord8 9
<<<<<<< HEAD
    put UpdateRootKeysWithRootKeys = putWord8 10
    put UpdateLevel1KeysWithRootKeys = putWord8 11
    put UpdateLevel2KeysWithRootKeys = putWord8 12
    put UpdateLevel1KeysWithLevel1Keys = putWord8 13
    put UpdateLevel2KeysWithLevel1Keys = putWord8 14
    put UpdateAddAnonymityRevoker = putWord8 15
    put UpdateAddIdentityProvider = putWord8 16
=======
    put UpdateRootKeys = putWord8 10
    put UpdateLevel1Keys = putWord8 11
    put UpdateLevel2Keys = putWord8 12
>>>>>>> 8e47eaf2
    get = getWord8 >>= \case
        1 -> return UpdateProtocol
        2 -> return UpdateElectionDifficulty
        3 -> return UpdateEuroPerEnergy
        4 -> return UpdateMicroGTUPerEuro
        5 -> return UpdateFoundationAccount
        6 -> return UpdateMintDistribution
        7 -> return UpdateTransactionFeeDistribution
        8 -> return UpdateGASRewards
        9 -> return UpdateBakerStakeThreshold
<<<<<<< HEAD
        10 -> return UpdateRootKeysWithRootKeys
        11 -> return UpdateLevel1KeysWithRootKeys
        12 -> return UpdateLevel2KeysWithRootKeys
        13 -> return UpdateLevel1KeysWithLevel1Keys
        14 -> return UpdateLevel2KeysWithLevel1Keys
        15 -> return UpdateAddAnonymityRevoker
        16 -> return UpdateAddIdentityProvider
=======
        10 -> return UpdateRootKeys
        11 -> return UpdateLevel1Keys
        12 -> return UpdateLevel2Keys
>>>>>>> 8e47eaf2
        n -> fail $ "invalid update type: " ++ show n

-- |Sequence number for updates of a given type.
type UpdateSequenceNumber = Nonce

-- |Lowest 'UpdateSequenceNumber'.
minUpdateSequenceNumber :: UpdateSequenceNumber
minUpdateSequenceNumber = minNonce

--------------------
-- * Update Header
--------------------

-- |The header for an update instruction, consisting of the
-- sequence number, effective time, expiry time (timeout),
-- and payload size. This structure is the same for all
-- update payload types.
data UpdateHeader = UpdateHeader {
        updateSeqNumber :: !UpdateSequenceNumber,
        updateEffectiveTime :: !TransactionTime,
        updateTimeout :: !TransactionExpiryTime,
        updatePayloadSize :: !PayloadSize
    }
    deriving (Eq, Show)

instance Serialize UpdateHeader where
    put UpdateHeader{..} = do
        put updateSeqNumber
        put updateEffectiveTime
        put updateTimeout
        put updatePayloadSize
    get = do
        updateSeqNumber <- get
        updateEffectiveTime <- get
        updateTimeout <- get
        updatePayloadSize <- get
        return UpdateHeader{..}

--------------------
-- * Update Payload
--------------------

-- |The payload of an update instruction.
data UpdatePayload
    = ProtocolUpdatePayload !ProtocolUpdate
    -- ^Update the protocol
    | ElectionDifficultyUpdatePayload !ElectionDifficulty
    -- ^Update the election difficulty parameter
    | EuroPerEnergyUpdatePayload !ExchangeRate
    -- ^Update the euro-per-energy parameter
    | MicroGTUPerEuroUpdatePayload !ExchangeRate
    -- ^Update the microGTU-per-euro parameter
    | FoundationAccountUpdatePayload !AccountAddress
    -- ^Update the address of the foundation account
    | MintDistributionUpdatePayload !MintDistribution
    -- ^Update the distribution of newly minted GTU
    | TransactionFeeDistributionUpdatePayload !TransactionFeeDistribution
    -- ^Update the distribution of transaction fees
    | GASRewardsUpdatePayload !GASRewards
    -- ^Update the GAS rewards
    | BakerStakeThresholdUpdatePayload !Amount
    -- ^Update the minimum amount to register as a baker
    | RootUpdatePayload !RootUpdate
    -- ^Root level updates
    | Level1UpdatePayload !Level1Update
    -- ^Level 1 update
    | AddAnonymityRevokerUpdatePayload !ArInfo
    | AddIdentityProviderUpdatePayload !IpInfo
    deriving (Eq, Show)

instance Serialize UpdatePayload where
<<<<<<< HEAD
    put (ProtocolUpdatePayload u) = put UpdateProtocol >> put u
    put (ElectionDifficultyUpdatePayload u) = put UpdateElectionDifficulty >> put u
    put (EuroPerEnergyUpdatePayload u) = put UpdateEuroPerEnergy >> put u
    put (MicroGTUPerEuroUpdatePayload u) = put UpdateMicroGTUPerEuro >> put u
    put (FoundationAccountUpdatePayload u) = put UpdateFoundationAccount >> put u
    put (MintDistributionUpdatePayload u) = put UpdateMintDistribution >> put u
    put (TransactionFeeDistributionUpdatePayload u) = put UpdateTransactionFeeDistribution >> put u
    put (GASRewardsUpdatePayload u) = put UpdateGASRewards >> put u
    put (BakerStakeThresholdUpdatePayload u) = put UpdateBakerStakeThreshold >> put u
    put (RootUpdatePayload u) = do
      case u of
        RootKeysRootUpdate _ -> put UpdateRootKeysWithRootKeys
        Level1KeysRootUpdate _ -> put UpdateLevel1KeysWithRootKeys
        Level2KeysRootUpdate _ -> put UpdateLevel2KeysWithRootKeys
      put u
    put (Level1UpdatePayload u) = do
      case u of
        Level1KeysLevel1Update _ -> put UpdateLevel1KeysWithLevel1Keys
        Level2KeysLevel1Update _ -> put UpdateLevel2KeysWithLevel1Keys
      put u
    put (AddAnonymityRevokerUpdatePayload u) = put UpdateAddAnonymityRevoker >> put u
    put (AddIdentityProviderUpdatePayload u) = put UpdateAddIdentityProvider >> put u
    get = get >>= \case
            UpdateProtocol -> ProtocolUpdatePayload <$> get
            UpdateElectionDifficulty -> ElectionDifficultyUpdatePayload <$> get
            UpdateEuroPerEnergy -> EuroPerEnergyUpdatePayload <$> get
            UpdateMicroGTUPerEuro -> MicroGTUPerEuroUpdatePayload <$> get
            UpdateFoundationAccount -> FoundationAccountUpdatePayload <$> get
            UpdateMintDistribution -> MintDistributionUpdatePayload <$> get
            UpdateTransactionFeeDistribution -> TransactionFeeDistributionUpdatePayload <$> get
            UpdateGASRewards -> GASRewardsUpdatePayload <$> get
            UpdateBakerStakeThreshold -> BakerStakeThresholdUpdatePayload <$> get
            UpdateRootKeysWithRootKeys -> RootUpdatePayload <$> get
            UpdateLevel1KeysWithRootKeys -> RootUpdatePayload <$> get
            UpdateLevel2KeysWithRootKeys -> RootUpdatePayload <$> get
            UpdateLevel1KeysWithLevel1Keys -> Level1UpdatePayload <$> get
            UpdateLevel2KeysWithLevel1Keys -> Level1UpdatePayload <$> get
            UpdateAddAnonymityRevoker -> AddAnonymityRevokerUpdatePayload <$> get
            UpdateAddIdentityProvider -> AddIdentityProviderUpdatePayload <$> get

=======
    put (ProtocolUpdatePayload u) = putWord8 1 >> put u
    put (ElectionDifficultyUpdatePayload u) = putWord8 2 >> put u
    put (EuroPerEnergyUpdatePayload u) = putWord8 3 >> put u
    put (MicroGTUPerEuroUpdatePayload u) = putWord8 4 >> put u
    put (FoundationAccountUpdatePayload u) = putWord8 5 >> put u
    put (MintDistributionUpdatePayload u) = putWord8 6 >> put u
    put (TransactionFeeDistributionUpdatePayload u) = putWord8 7 >> put u
    put (GASRewardsUpdatePayload u) = putWord8 8 >> put u
    put (BakerStakeThresholdUpdatePayload u) = putWord8 9 >> put u
    put (RootUpdatePayload u) = putWord8 10 >> put u
    put (Level1UpdatePayload u) = putWord8 11 >> put u
    get = getWord8 >>= \case
            1 -> ProtocolUpdatePayload <$> get
            2 -> ElectionDifficultyUpdatePayload <$> get
            3 -> EuroPerEnergyUpdatePayload <$> get
            4 -> MicroGTUPerEuroUpdatePayload <$> get
            5 -> FoundationAccountUpdatePayload <$> get
            6 -> MintDistributionUpdatePayload <$> get
            7 -> TransactionFeeDistributionUpdatePayload <$> get
            8 -> GASRewardsUpdatePayload <$> get
            9 -> BakerStakeThresholdUpdatePayload <$> get
            10 -> RootUpdatePayload <$> get
            11 -> Level1UpdatePayload <$> get
            x -> fail $ "Unknown update payload kind: " ++ show x
>>>>>>> 8e47eaf2

$(deriveJSON defaultOptions{
    constructorTagModifier = firstLower . reverse . drop (length ("UpdatePayload" :: String)) . reverse,
    sumEncoding = TaggedObject {tagFieldName = "updateType", contentsFieldName = "update"}
    }
    ''UpdatePayload)

-- |Determine the 'UpdateType' associated with an 'UpdatePayload'.
updateType :: UpdatePayload -> UpdateType
updateType ProtocolUpdatePayload{} = UpdateProtocol
updateType ElectionDifficultyUpdatePayload{} = UpdateElectionDifficulty
updateType EuroPerEnergyUpdatePayload{} = UpdateEuroPerEnergy
updateType MicroGTUPerEuroUpdatePayload{} = UpdateMicroGTUPerEuro
updateType FoundationAccountUpdatePayload{} = UpdateFoundationAccount
updateType MintDistributionUpdatePayload{} = UpdateMintDistribution
updateType TransactionFeeDistributionUpdatePayload{} = UpdateTransactionFeeDistribution
updateType GASRewardsUpdatePayload{} = UpdateGASRewards
updateType BakerStakeThresholdUpdatePayload{} = UpdateBakerStakeThreshold
<<<<<<< HEAD
updateType (RootUpdatePayload RootKeysRootUpdate{}) = UpdateRootKeysWithRootKeys
updateType (RootUpdatePayload Level1KeysRootUpdate{}) = UpdateLevel1KeysWithRootKeys
updateType (RootUpdatePayload Level2KeysRootUpdate{}) = UpdateLevel2KeysWithRootKeys
updateType (Level1UpdatePayload Level1KeysLevel1Update{}) = UpdateLevel1KeysWithLevel1Keys
updateType (Level1UpdatePayload Level2KeysLevel1Update{}) = UpdateLevel2KeysWithLevel1Keys
updateType AddAnonymityRevokerUpdatePayload{} = UpdateAddAnonymityRevoker
updateType AddIdentityProviderUpdatePayload{} = UpdateAddIdentityProvider
=======
updateType (RootUpdatePayload RootKeysRootUpdate{}) = UpdateRootKeys
updateType (RootUpdatePayload Level1KeysRootUpdate{}) = UpdateLevel1Keys
updateType (RootUpdatePayload Level2KeysRootUpdate{}) = UpdateLevel2Keys
updateType (Level1UpdatePayload Level1KeysLevel1Update{}) = UpdateLevel1Keys
updateType (Level1UpdatePayload Level2KeysLevel1Update{}) = UpdateLevel2Keys
>>>>>>> 8e47eaf2

-- |Extract the relevant set of key indices and threshold authorized for the given update instruction.
extractKeysIndices :: UpdatePayload -> UpdateKeysCollection -> (Set.Set UpdateKeyIndex, UpdateKeysThreshold)
extractKeysIndices p =
  case p of
    ProtocolUpdatePayload{} -> f asProtocol
    ElectionDifficultyUpdatePayload{} -> f asParamElectionDifficulty
    EuroPerEnergyUpdatePayload{} -> f asParamEuroPerEnergy
    MicroGTUPerEuroUpdatePayload{} -> f asParamMicroGTUPerEuro
    FoundationAccountUpdatePayload{} -> f asParamFoundationAccount
    MintDistributionUpdatePayload{} -> f asParamMintDistribution
    TransactionFeeDistributionUpdatePayload{} -> f asParamTransactionFeeDistribution
    GASRewardsUpdatePayload{} -> f asParamGASRewards
    BakerStakeThresholdUpdatePayload{} -> f asBakerStakeThreshold
    RootUpdatePayload{} -> g rootKeys
    Level1UpdatePayload{} -> g level1Keys
    AddAnonymityRevokerUpdatePayload{} -> f asAddAnonymityRevoker
    AddIdentityProviderUpdatePayload{} -> f asAddIdentityProvider
  where f v = (\AccessStructure{..} -> (accessPublicKeys, accessThreshold)) . v . level2Keys
        g v = (\HigherLevelKeys{..} -> (Set.fromList $ [0..(fromIntegral $ Vec.length hlkKeys) - 1], hlkThreshold)) . v

-- |Extract the vector of public keys that are authorized for this kind of update. Note
-- that for a level 2 update it will return the whole set of level 2 keys.
extractPubKeys :: UpdatePayload -> UpdateKeysCollection -> Vec.Vector UpdatePublicKey
extractPubKeys p =
  case p of
    RootUpdatePayload{} -> hlkKeys . rootKeys
    Level1UpdatePayload{} -> hlkKeys . level1Keys
    _ -> asKeys . level2Keys

-- |Check that an access structure authorizes the given key set, this means particularly
-- that all the keys are authorized and the number of keys is above the threshold.
checkEnoughKeys ::
  -- |Set of known key indices.
  (Set.Set UpdateKeyIndex, UpdateKeysThreshold) ->
  -- |Set of key indices that signed the update.
  Set.Set UpdateKeyIndex ->
  Bool
checkEnoughKeys (knownIndices, thr) ks =
  let numOfAuthorizedKeysReceived = Set.size (ks `Set.intersection` knownIndices) in
    numOfAuthorizedKeysReceived >= fromIntegral thr
    && numOfAuthorizedKeysReceived == Set.size ks

--------------------
-- * Signatures
--------------------

-- |Hash of an update instruction, as used for signing.
newtype UpdateInstructionSignHashV0 = UpdateInstructionSignHashV0 {v0UpdateInstructionSignHash :: SHA256.Hash}
  deriving newtype (Eq, Ord, Show, Serialize, AE.ToJSON, AE.FromJSON, AE.FromJSONKey, AE.ToJSONKey, Read, Hashable)

-- |Alias for 'UpdateInstructionSignHashV0'.
type UpdateInstructionSignHash = UpdateInstructionSignHashV0

-- |Construct an 'UpdateInstructionSignHash' from the serialized header and payload of
-- an update instruction.
makeUpdateInstructionSignHash ::
    ByteString
    -- ^Serialized update instruction header and payload
    -> UpdateInstructionSignHash
makeUpdateInstructionSignHash body = UpdateInstructionSignHashV0 (SHA256.hash body)

-- |Signatures on an update instruction.
-- The serialization of 'UpdateInstructionSignatures' is uniquely determined.
-- It can't be empty and in that case will be rejected when parsing.
newtype UpdateInstructionSignatures = UpdateInstructionSignatures {
  signatures :: Map.Map UpdateKeyIndex Signature
  } deriving newtype (Eq, Show)

instance Serialize UpdateInstructionSignatures where
    put (UpdateInstructionSignatures m) = do
        putWord16be (fromIntegral (Map.size m))
        putSafeSizedMapOf put put m
    get = do
        sz <- getWord16be
        when (sz == 0) $ fail "signatures must not be empty"
        UpdateInstructionSignatures <$> getSafeSizedMapOf sz get get

-- |Check that a hash is correctly signed by the keys specified by the map indices.
checkCorrectSignatures ::
  UpdateInstructionSignHash ->
  Vec.Vector UpdatePublicKey ->
  UpdateInstructionSignatures ->
  Bool
checkCorrectSignatures signHash keyVec UpdateInstructionSignatures{..} =
  all checkSig $ Map.toList signatures
  where checkSig (i, sig) = case keyVec Vec.!? fromIntegral i of
                              Nothing -> False
                              Just verKey -> verify verKey (encode signHash) sig

--------------------
-- * Update instruction
--------------------

-- |An update instruction.
-- The header must have the correct length of the payload, and the
-- sign hash must be correctly computed (in the appropriate context).
data UpdateInstruction = UpdateInstruction {
        uiHeader :: !UpdateHeader,
        uiPayload :: !UpdatePayload,
        uiSignHash :: !UpdateInstructionSignHashV0,
        uiSignatures :: !UpdateInstructionSignatures
    }
    deriving (Eq, Show)

instance Serialize UpdateInstruction where
    get = do
        ((uiHeader, uiPayload), body) <- getWithBytes $ do
            uiHeader <- get
            uiPayload <- isolate (fromIntegral (updatePayloadSize uiHeader)) get
            return (uiHeader, uiPayload)
        let uiSignHash = makeUpdateInstructionSignHash body
        uiSignatures <- get
        return UpdateInstruction{..}
    put UpdateInstruction{..} = do
        put uiHeader
        put uiPayload
        put uiSignatures

--------------------------------------
-- * Constructing Update Instructions
--------------------------------------

-- |An update instruction without signatures and payload length.
-- This is used for constructing an update instruction.
data RawUpdateInstruction = RawUpdateInstruction {
        ruiSeqNumber :: UpdateSequenceNumber,
        ruiEffectiveTime :: TransactionTime,
        ruiTimeout :: TransactionTime,
        ruiPayload :: UpdatePayload
    } deriving (Eq, Show)

$(deriveJSON defaultOptions{fieldLabelModifier = firstLower . drop 3} ''RawUpdateInstruction)

-- |Serialize a 'RawUpdateInstruction'; used for signing.
putRawUpdateInstruction :: Putter RawUpdateInstruction
putRawUpdateInstruction RawUpdateInstruction{..} = do
        put ruiSeqNumber
        put ruiEffectiveTime
        put ruiTimeout
        putNested putPayloadSize (put ruiPayload)
    where
        putPayloadSize l = put (fromIntegral l :: PayloadSize)

-- |Produce a signature for an update instruction with the given 'UpdateInstructionSignHash'
-- using the supplied keys.
signUpdateInstruction ::
  -- |The hash to sign.
  UpdateInstructionSignHash ->
  -- |The map of keys to use for signing.
  Map.Map UpdateKeyIndex KeyPair ->
  UpdateInstructionSignatures
signUpdateInstruction sh =
  UpdateInstructionSignatures . fmap (\kp -> sign kp (encode sh))

-- |Make an 'UpdateInstruction' by signing a 'RawUpdateInstruction' with the given keys.
makeUpdateInstruction ::
  -- |The raw update instruction
  RawUpdateInstruction ->
  -- |The keys to be used to sign this instruction.
  Map.Map UpdateKeyIndex KeyPair ->
  UpdateInstruction
makeUpdateInstruction rui@RawUpdateInstruction{..} keys = UpdateInstruction {
            uiHeader = UpdateHeader {
                    updateSeqNumber = ruiSeqNumber,
                    updateEffectiveTime = ruiEffectiveTime,
                    updateTimeout = ruiTimeout,
                    updatePayloadSize = fromIntegral (BS.length (encode ruiPayload))
                },
            uiPayload = ruiPayload,
            ..
        }
    where
      uiSignHash = makeUpdateInstructionSignHash (runPut $ putRawUpdateInstruction rui)
      uiSignatures = signUpdateInstruction uiSignHash keys

----------------
-- * Validation
----------------

-- |Check if an update is authorized by the given 'UpdateKeysCollection'.
-- That is, it must have signatures from at least the required threshold of
-- those authorized to perform the given update, and all signatures must be
-- valid and authorized.
checkAuthorizedUpdate
    :: UpdateKeysCollection
    -- ^Current authorizations
    -> UpdateInstruction
    -- ^Instruction to verify
    -> Bool
checkAuthorizedUpdate ukc UpdateInstruction{uiSignatures=u@UpdateInstructionSignatures{..},..} =
      -- check number of authorized keys is above threshold
      checkEnoughKeys (extractKeysIndices uiPayload ukc) (Map.keysSet signatures)
      -- check signatures validate
      && checkCorrectSignatures uiSignHash (extractPubKeys uiPayload ukc) u<|MERGE_RESOLUTION|>--- conflicted
+++ resolved
@@ -675,26 +675,15 @@
     -- ^Update the GAS rewards
     | UpdateBakerStakeThreshold
     -- ^Minimum amount to register as a baker
-    | UpdateRootKeys
-    -- ^Update the root keys with the root keys
-<<<<<<< HEAD
-    | UpdateLevel1KeysWithRootKeys
-    -- ^Update the level 1 keys with the root keys
-    | UpdateLevel2KeysWithRootKeys
-    -- ^Update the level 2 keys with the root keys
-    | UpdateLevel1KeysWithLevel1Keys
-    -- ^Update the level 1 keys with the level 1 keys
-    | UpdateLevel2KeysWithLevel1Keys
-    -- ^Update the level 2 keys with the level 1 keys
     | UpdateAddAnonymityRevoker
     -- ^Add new anonymity revoker
     | UpdateAddIdentityProvider
     -- ^Add new identity provider
-=======
+    | UpdateRootKeys
+    -- ^Update the root keys with the root keys
     | UpdateLevel1Keys
     -- ^Update the level 1 keys
     | UpdateLevel2Keys
->>>>>>> 8e47eaf2
     deriving (Eq, Ord, Show, Ix, Bounded, Enum)
 
 -- The JSON instance will encode all values as strings, lower-casing the first
@@ -715,19 +704,11 @@
     put UpdateTransactionFeeDistribution = putWord8 7
     put UpdateGASRewards = putWord8 8
     put UpdateBakerStakeThreshold = putWord8 9
-<<<<<<< HEAD
-    put UpdateRootKeysWithRootKeys = putWord8 10
-    put UpdateLevel1KeysWithRootKeys = putWord8 11
-    put UpdateLevel2KeysWithRootKeys = putWord8 12
-    put UpdateLevel1KeysWithLevel1Keys = putWord8 13
-    put UpdateLevel2KeysWithLevel1Keys = putWord8 14
-    put UpdateAddAnonymityRevoker = putWord8 15
-    put UpdateAddIdentityProvider = putWord8 16
-=======
-    put UpdateRootKeys = putWord8 10
-    put UpdateLevel1Keys = putWord8 11
-    put UpdateLevel2Keys = putWord8 12
->>>>>>> 8e47eaf2
+    put UpdateAddAnonymityRevoker = putWord8 10
+    put UpdateAddIdentityProvider = putWord8 11
+    put UpdateRootKeys = putWord8 12
+    put UpdateLevel1Keys = putWord8 13
+    put UpdateLevel2Keys = putWord8 14
     get = getWord8 >>= \case
         1 -> return UpdateProtocol
         2 -> return UpdateElectionDifficulty
@@ -738,19 +719,11 @@
         7 -> return UpdateTransactionFeeDistribution
         8 -> return UpdateGASRewards
         9 -> return UpdateBakerStakeThreshold
-<<<<<<< HEAD
-        10 -> return UpdateRootKeysWithRootKeys
-        11 -> return UpdateLevel1KeysWithRootKeys
-        12 -> return UpdateLevel2KeysWithRootKeys
-        13 -> return UpdateLevel1KeysWithLevel1Keys
-        14 -> return UpdateLevel2KeysWithLevel1Keys
-        15 -> return UpdateAddAnonymityRevoker
-        16 -> return UpdateAddIdentityProvider
-=======
-        10 -> return UpdateRootKeys
-        11 -> return UpdateLevel1Keys
-        12 -> return UpdateLevel2Keys
->>>>>>> 8e47eaf2
+        10 -> return UpdateAddAnonymityRevoker
+        11 -> return UpdateAddIdentityProvider
+        12 -> return UpdateRootKeys
+        13 -> return UpdateLevel1Keys
+        14 -> return UpdateLevel2Keys
         n -> fail $ "invalid update type: " ++ show n
 
 -- |Sequence number for updates of a given type.
@@ -822,48 +795,6 @@
     deriving (Eq, Show)
 
 instance Serialize UpdatePayload where
-<<<<<<< HEAD
-    put (ProtocolUpdatePayload u) = put UpdateProtocol >> put u
-    put (ElectionDifficultyUpdatePayload u) = put UpdateElectionDifficulty >> put u
-    put (EuroPerEnergyUpdatePayload u) = put UpdateEuroPerEnergy >> put u
-    put (MicroGTUPerEuroUpdatePayload u) = put UpdateMicroGTUPerEuro >> put u
-    put (FoundationAccountUpdatePayload u) = put UpdateFoundationAccount >> put u
-    put (MintDistributionUpdatePayload u) = put UpdateMintDistribution >> put u
-    put (TransactionFeeDistributionUpdatePayload u) = put UpdateTransactionFeeDistribution >> put u
-    put (GASRewardsUpdatePayload u) = put UpdateGASRewards >> put u
-    put (BakerStakeThresholdUpdatePayload u) = put UpdateBakerStakeThreshold >> put u
-    put (RootUpdatePayload u) = do
-      case u of
-        RootKeysRootUpdate _ -> put UpdateRootKeysWithRootKeys
-        Level1KeysRootUpdate _ -> put UpdateLevel1KeysWithRootKeys
-        Level2KeysRootUpdate _ -> put UpdateLevel2KeysWithRootKeys
-      put u
-    put (Level1UpdatePayload u) = do
-      case u of
-        Level1KeysLevel1Update _ -> put UpdateLevel1KeysWithLevel1Keys
-        Level2KeysLevel1Update _ -> put UpdateLevel2KeysWithLevel1Keys
-      put u
-    put (AddAnonymityRevokerUpdatePayload u) = put UpdateAddAnonymityRevoker >> put u
-    put (AddIdentityProviderUpdatePayload u) = put UpdateAddIdentityProvider >> put u
-    get = get >>= \case
-            UpdateProtocol -> ProtocolUpdatePayload <$> get
-            UpdateElectionDifficulty -> ElectionDifficultyUpdatePayload <$> get
-            UpdateEuroPerEnergy -> EuroPerEnergyUpdatePayload <$> get
-            UpdateMicroGTUPerEuro -> MicroGTUPerEuroUpdatePayload <$> get
-            UpdateFoundationAccount -> FoundationAccountUpdatePayload <$> get
-            UpdateMintDistribution -> MintDistributionUpdatePayload <$> get
-            UpdateTransactionFeeDistribution -> TransactionFeeDistributionUpdatePayload <$> get
-            UpdateGASRewards -> GASRewardsUpdatePayload <$> get
-            UpdateBakerStakeThreshold -> BakerStakeThresholdUpdatePayload <$> get
-            UpdateRootKeysWithRootKeys -> RootUpdatePayload <$> get
-            UpdateLevel1KeysWithRootKeys -> RootUpdatePayload <$> get
-            UpdateLevel2KeysWithRootKeys -> RootUpdatePayload <$> get
-            UpdateLevel1KeysWithLevel1Keys -> Level1UpdatePayload <$> get
-            UpdateLevel2KeysWithLevel1Keys -> Level1UpdatePayload <$> get
-            UpdateAddAnonymityRevoker -> AddAnonymityRevokerUpdatePayload <$> get
-            UpdateAddIdentityProvider -> AddIdentityProviderUpdatePayload <$> get
-
-=======
     put (ProtocolUpdatePayload u) = putWord8 1 >> put u
     put (ElectionDifficultyUpdatePayload u) = putWord8 2 >> put u
     put (EuroPerEnergyUpdatePayload u) = putWord8 3 >> put u
@@ -873,8 +804,10 @@
     put (TransactionFeeDistributionUpdatePayload u) = putWord8 7 >> put u
     put (GASRewardsUpdatePayload u) = putWord8 8 >> put u
     put (BakerStakeThresholdUpdatePayload u) = putWord8 9 >> put u
-    put (RootUpdatePayload u) = putWord8 10 >> put u
-    put (Level1UpdatePayload u) = putWord8 11 >> put u
+    put (AddAnonymityRevokerUpdatePayload u) = putWord8 10>> put u
+    put (AddIdentityProviderUpdatePayload u) = putWord8 11 >> put u
+    put (RootUpdatePayload u) = putWord8 12 >> put u
+    put (Level1UpdatePayload u) = putWord8 13 >> put u
     get = getWord8 >>= \case
             1 -> ProtocolUpdatePayload <$> get
             2 -> ElectionDifficultyUpdatePayload <$> get
@@ -885,10 +818,11 @@
             7 -> TransactionFeeDistributionUpdatePayload <$> get
             8 -> GASRewardsUpdatePayload <$> get
             9 -> BakerStakeThresholdUpdatePayload <$> get
-            10 -> RootUpdatePayload <$> get
-            11 -> Level1UpdatePayload <$> get
+            10 -> AddAnonymityRevokerUpdatePayload <$> get
+            11 -> AddIdentityProviderUpdatePayload <$> get
+            12 -> RootUpdatePayload <$> get
+            13 -> Level1UpdatePayload <$> get
             x -> fail $ "Unknown update payload kind: " ++ show x
->>>>>>> 8e47eaf2
 
 $(deriveJSON defaultOptions{
     constructorTagModifier = firstLower . reverse . drop (length ("UpdatePayload" :: String)) . reverse,
@@ -907,21 +841,13 @@
 updateType TransactionFeeDistributionUpdatePayload{} = UpdateTransactionFeeDistribution
 updateType GASRewardsUpdatePayload{} = UpdateGASRewards
 updateType BakerStakeThresholdUpdatePayload{} = UpdateBakerStakeThreshold
-<<<<<<< HEAD
-updateType (RootUpdatePayload RootKeysRootUpdate{}) = UpdateRootKeysWithRootKeys
-updateType (RootUpdatePayload Level1KeysRootUpdate{}) = UpdateLevel1KeysWithRootKeys
-updateType (RootUpdatePayload Level2KeysRootUpdate{}) = UpdateLevel2KeysWithRootKeys
-updateType (Level1UpdatePayload Level1KeysLevel1Update{}) = UpdateLevel1KeysWithLevel1Keys
-updateType (Level1UpdatePayload Level2KeysLevel1Update{}) = UpdateLevel2KeysWithLevel1Keys
 updateType AddAnonymityRevokerUpdatePayload{} = UpdateAddAnonymityRevoker
 updateType AddIdentityProviderUpdatePayload{} = UpdateAddIdentityProvider
-=======
 updateType (RootUpdatePayload RootKeysRootUpdate{}) = UpdateRootKeys
 updateType (RootUpdatePayload Level1KeysRootUpdate{}) = UpdateLevel1Keys
 updateType (RootUpdatePayload Level2KeysRootUpdate{}) = UpdateLevel2Keys
 updateType (Level1UpdatePayload Level1KeysLevel1Update{}) = UpdateLevel1Keys
 updateType (Level1UpdatePayload Level2KeysLevel1Update{}) = UpdateLevel2Keys
->>>>>>> 8e47eaf2
 
 -- |Extract the relevant set of key indices and threshold authorized for the given update instruction.
 extractKeysIndices :: UpdatePayload -> UpdateKeysCollection -> (Set.Set UpdateKeyIndex, UpdateKeysThreshold)
