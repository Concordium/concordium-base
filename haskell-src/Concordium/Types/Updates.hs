{-# LANGUAGE BangPatterns, DerivingStrategies, OverloadedStrings, ScopedTypeVariables, TemplateHaskell, StandaloneDeriving, DeriveTraversable, RankNTypes, DataKinds, KindSignatures, TypeFamilies, GADTs, TypeApplications #-}
-- |Types for chain update instructions, together with basic validation functions.
-- For specification, see: https://concordium.gitlab.io/whitepapers/update-mechanism/main.pdf
--
-- The specification defines the following update types:
--
--   - authorization updates
--   - parameter updates
--   - protocol updates
--   - emergency updates
--
-- Authorization updates alter the set of keys used to authorize chain updates.
-- (Practically, they are a type of parameter update.)
--
-- Parameter updates update a chain parameter.
-- Currently provided parameters are:
--
--   - election difficulty
--   - Energy to Euro exchange rate
--   - GTU to Euro exchange rate
--   - address of the foundation account
--   - parameters for distribution of newly minted tokens
--   - parameters controlling the transaction fee distribution
--   - parameters controlling the GAS account
--
-- Each parameter has an independent update queue.
-- Sequence numbers for each different parameter are thus independent.
-- (Note, where two parameters are tightly coupled, such that one should
-- not be changed independently of the other, then they should be combined
-- as a single parameter.)
--
-- Protocol updates specify a new protocol version.
-- The implementation should stop the current chain when a protocol update takes effect.
-- If it supports the new protocol version, it should begin a new chain according to that protocol,
-- and based on the state when the update took effect.
-- (Currently, this is not implemented.)
--
-- Emergency updates are inherently outside the scope of the chain implementation itself.
-- The chain only records the keys authorized for emergency updates, but does
-- not support any kind of emergency update messages.
module Concordium.Types.Updates where

import qualified Data.Aeson as AE
import qualified Data.Aeson.Types as AE
import Data.Aeson.Types
    ( (.:), FromJSON(..), ToJSON(..))
import Data.Aeson.TH
import Data.ByteString (ByteString)
import qualified Data.ByteString as BS
import qualified Data.ByteString.Base16 as BS16
import Data.Hashable (Hashable)
import Data.Ix
import qualified Data.Map as Map
import Data.Serialize
import qualified Data.Set as Set
import Data.Text (Text, unpack)
import Data.Text.Encoding (encodeUtf8, decodeUtf8)
import qualified Data.Vector as Vec
import Data.Word
import Control.Monad

import Concordium.Crypto.SignatureScheme
import qualified Concordium.Crypto.SHA256 as SHA256

import Concordium.Utils
import Concordium.Utils.Serialization
import Concordium.Types
import Concordium.Types.HashableTo
import Concordium.Types.Parameters
import Concordium.ID.AnonymityRevoker (ArInfo)
import Concordium.ID.IdentityProvider (IpInfo)

----------------
-- * Parameter updates
----------------

--------------------
-- * Update Keys Types
--------------------

-- |Key type for update authorization.
type UpdatePublicKey = VerifyKey

-- |Index of a key in an 'Authorizations'.
type UpdateKeyIndex = Word16

-- |A wrapper over Word16 to ensure on Serialize.get and Aeson.parseJSON that it
-- is not zero and it doesn't exceed the max value.
newtype UpdateKeysThreshold = UpdateKeysThreshold { uktTheThreshold :: Word16 }
 deriving newtype (Show, Eq, Enum, Num, Real, Ord, Integral, AE.ToJSON, AE.FromJSON)

instance Serialize UpdateKeysThreshold where
  put = putWord16be . uktTheThreshold
  get = do
    r <- getWord16be
    when (r == 0) $ fail "UpdateKeysThreshold cannot be 0."
    return (UpdateKeysThreshold r)


--------------------
-- * Authorizations updates (Level 2 keys)
--------------------

-- |Access structure for level 2 update authorization.
data AccessStructure = AccessStructure {
        -- |Public keys
        accessPublicKeys :: !(Set.Set UpdateKeyIndex),
        -- |Number of keys required to authorize an update
        accessThreshold :: !UpdateKeysThreshold
    }
    deriving (Eq, Show)

instance Serialize AccessStructure where
    put AccessStructure{..} = do
        putWord16be (fromIntegral (Set.size accessPublicKeys))
        mapM_ putWord16be (Set.toAscList accessPublicKeys)
        put accessThreshold
    get = do
        keyCount <- getWord16be
        accessPublicKeys <- getSafeSizedSetOf keyCount getWord16be
        accessThreshold <- get
        when (accessThreshold > fromIntegral keyCount || accessThreshold < 1) $ fail "Invalid threshold"
        return AccessStructure{..}

type AccessStructureForCPV1 cpv = JustForCPV1 cpv AccessStructure

-- |The set of keys authorized for chain updates, together with
-- access structures determining which keys are authorized for
-- which update types. This is the payload of an update to authorization.
data Authorizations cpv = Authorizations {
        asKeys :: !(Vec.Vector UpdatePublicKey),
        -- |New emergency keys
        asEmergency :: !AccessStructure,
        -- |New protocol update keys
        asProtocol :: !AccessStructure,
        -- |Parameter keys: election difficulty
        asParamElectionDifficulty :: !AccessStructure,
        -- |Parameter keys: Euro:NRG
        asParamEuroPerEnergy :: !AccessStructure,
        -- |Parameter keys: microGTU:Euro
        asParamMicroGTUPerEuro :: !AccessStructure,
        -- |Parameter keys: foundation account
        asParamFoundationAccount :: !AccessStructure,
        -- |Parameter keys: mint distribution
        asParamMintDistribution :: !AccessStructure,
        -- |Parameter keys: transaction fee distribution
        asParamTransactionFeeDistribution :: !AccessStructure,
        -- |Parameter keys: GAS rewards
        asParamGASRewards :: !AccessStructure,
        -- |Parameter keys: Baker Minimum Threshold
        asBakerStakeThreshold :: !AccessStructure,
        -- |Parameter keys: ArIdentity and ArInfo
        asAddAnonymityRevoker :: !AccessStructure,
        -- |Parameter keys: IdentityProviderIdentity and IpInfo
        asAddIdentityProvider :: !AccessStructure,
        -- |Parameter keys: Cooldown periods for pool owners and delegators
        asCooldownParameters :: !(AccessStructureForCPV1 cpv),
        -- |Parameter keys: Length of reward period / payday
        asTimeParameters :: !(AccessStructureForCPV1 cpv)
    }

deriving instance Eq (Authorizations cpv)
deriving instance Show (Authorizations cpv)

putAuthorizations :: IsChainParametersVersion cpv => Putter (Authorizations cpv)
putAuthorizations Authorizations{..} = do
        putWord16be (fromIntegral (Vec.length asKeys))
        mapM_ put asKeys
        put asEmergency
        put asProtocol
        put asParamElectionDifficulty
        put asParamEuroPerEnergy
        put asParamMicroGTUPerEuro
        put asParamFoundationAccount
        put asParamMintDistribution
        put asParamTransactionFeeDistribution
        put asParamGASRewards
        put asBakerStakeThreshold
        put asAddAnonymityRevoker
        put asAddIdentityProvider
        put asCooldownParameters
        put asTimeParameters

getAuthorizations :: forall cpv. IsChainParametersVersion cpv => Get (Authorizations cpv)
getAuthorizations = label "deserialization update authorizations" $ do
        keyCount <- getWord16be
        asKeys <- Vec.replicateM (fromIntegral keyCount) get
        let getChecked = do
                r <- get
                case Set.lookupMax (accessPublicKeys r) of
                    Just v
                        | v < keyCount -> return r
                        | otherwise -> fail "invalid key index"
                    Nothing -> return r
        asEmergency <- getChecked
        asProtocol <- getChecked
        asParamElectionDifficulty <- getChecked
        asParamEuroPerEnergy <- getChecked
        asParamMicroGTUPerEuro <- getChecked
        asParamFoundationAccount <- getChecked
        asParamMintDistribution <- getChecked
        asParamTransactionFeeDistribution <- getChecked
        asParamGASRewards <- getChecked
        asBakerStakeThreshold <- getChecked
        asAddAnonymityRevoker <- getChecked
        asAddIdentityProvider <- getChecked
        (asCooldownParameters, asTimeParameters) <- case chainParametersVersion @cpv of
          SCPV0 -> return (NothingForCPV1, NothingForCPV1)
          SCPV1 -> do
            cp <- getChecked
            tp <- getChecked
            return (JustForCPV1 cp, JustForCPV1 tp)
        return Authorizations{..}

instance IsChainParametersVersion cpv => Serialize (Authorizations cpv) where
  put = putAuthorizations
  get = getAuthorizations

instance IsChainParametersVersion cpv => HashableTo SHA256.Hash (Authorizations cpv) where
    getHash a = SHA256.hash $ "Authorizations" <> runPut (putAuthorizations a)

instance (Monad m, IsChainParametersVersion cpv) => MHashableTo m SHA256.Hash (Authorizations cpv)

parseAuthorizationsJSON :: forall cpv. IsChainParametersVersion cpv => AE.Value -> AE.Parser (Authorizations cpv)
parseAuthorizationsJSON = AE.withObject "Authorizations" $ \v -> do
        asKeys <- Vec.fromList <$> v .: "keys"
        let
            parseAS x = v .: x >>= AE.withObject (unpack x) (\o -> do
                accessPublicKeys :: Set.Set UpdateKeyIndex <- o .: "authorizedKeys"
                accessThreshold <- o .: "threshold"
                when (accessThreshold > fromIntegral (Set.size accessPublicKeys) || accessThreshold < 1) $ fail "Invalid threshold"
                case Set.lookupMax accessPublicKeys of
                    Just maxKeyIndex
                        | fromIntegral maxKeyIndex >= Vec.length asKeys -> fail "invalid key index"
                    _ -> return AccessStructure{..}
                )
        asEmergency <- parseAS "emergency"
        asProtocol <- parseAS "protocol"
        asParamElectionDifficulty <- parseAS "electionDifficulty"
        asParamEuroPerEnergy <- parseAS "euroPerEnergy"
        asParamMicroGTUPerEuro <- parseAS "microGTUPerEuro"
        asParamFoundationAccount <- parseAS "foundationAccount"
        asParamMintDistribution <- parseAS "mintDistribution"
        asParamTransactionFeeDistribution <- parseAS "transactionFeeDistribution"
        asParamGASRewards <- parseAS "paramGASRewards"
        asBakerStakeThreshold <- parseAS "bakerStakeThreshold"
        asAddAnonymityRevoker <- parseAS "addAnonymityRevoker"
        asAddIdentityProvider <- parseAS "addIdentityProvider"
        (asCooldownParameters, asTimeParameters) <- case chainParametersVersion @cpv of
          SCPV0 -> return (NothingForCPV1, NothingForCPV1)
          SCPV1 -> do
            cp <- parseAS "cooldownParameters"
            tp <- parseAS "timeParameters"
            return (JustForCPV1 cp, JustForCPV1 tp)
        return Authorizations{..}

instance IsChainParametersVersion cpv => AE.FromJSON (Authorizations cpv) where
    parseJSON = parseAuthorizationsJSON

instance AE.ToJSON (Authorizations cpv) where
    toJSON Authorizations{..} = AE.object ([
                "keys" AE..= Vec.toList asKeys,
                "emergency" AE..= t asEmergency,
                "protocol" AE..= t asProtocol,
                "electionDifficulty" AE..= t asParamElectionDifficulty,
                "euroPerEnergy" AE..= t asParamEuroPerEnergy,
                "microGTUPerEuro" AE..= t asParamMicroGTUPerEuro,
                "foundationAccount" AE..= t asParamFoundationAccount,
                "mintDistribution" AE..= t asParamMintDistribution,
                "transactionFeeDistribution" AE..= t asParamTransactionFeeDistribution,
                "paramGASRewards" AE..= t asParamGASRewards,
                "bakerStakeThreshold" AE..= t asBakerStakeThreshold,
                "addAnonymityRevoker" AE..= t asAddAnonymityRevoker,
                "addIdentityProvider" AE..= t asAddIdentityProvider
            ] ++ cooldownParameters ++ timeParameters)
        where
            t AccessStructure{..} = AE.object [
                    "authorizedKeys" AE..= accessPublicKeys,
                    "threshold" AE..= accessThreshold
                ]
            cooldownParameters = case asCooldownParameters of
                  NothingForCPV1 -> []
                  JustForCPV1 as -> ["cooldownParameters" AE..= t as]
            timeParameters = case asTimeParameters of
                  NothingForCPV1 -> []
                  JustForCPV1 as -> ["timeParameters" AE..= t as]

-----------------
-- * Higher Level keys (Root and Level 1 keys)
-----------------

data RootKeysKind
data Level1KeysKind

-- |This data structure will be used for all the updates that update Root or
-- level 1 keys, and to store the authorized keys for those operations. The phantom
-- type has to be either RootKeysKind or Level1KeysKind.
data HigherLevelKeys keyKind = HigherLevelKeys {
  hlkKeys :: !(Vec.Vector UpdatePublicKey),
  hlkThreshold :: !UpdateKeysThreshold
  } deriving (Eq, Show)

instance Serialize (HigherLevelKeys a) where
  put HigherLevelKeys{..} = do
    putWord16be (fromIntegral (Vec.length hlkKeys))
    mapM_ put hlkKeys
    put hlkThreshold
  get = do
    keyCount <- getWord16be
    hlkKeys <- Vec.replicateM (fromIntegral keyCount) get
    hlkThreshold <- get
    when (hlkThreshold > fromIntegral keyCount || hlkThreshold < 1) $ fail "Invalid threshold"
    return HigherLevelKeys{..}

instance AE.FromJSON (HigherLevelKeys a) where
  parseJSON = AE.withObject "HigherLevelKeys" $ \v -> do
    hlkKeys <- Vec.fromList <$> v .: "keys"
    hlkThreshold <- (v .: "threshold")
    when (hlkThreshold > fromIntegral (Vec.length hlkKeys) || hlkThreshold < 1) $ fail "Invalid threshold"
    return HigherLevelKeys{..}

instance AE.ToJSON (HigherLevelKeys a) where
  toJSON HigherLevelKeys{..} = AE.object [
    "keys" AE..= Vec.toList hlkKeys,
    "threshold" AE..= hlkThreshold
    ]

instance HashableTo SHA256.Hash (HigherLevelKeys a) where
  getHash = SHA256.hash . encode

instance Monad m => MHashableTo m SHA256.Hash (HigherLevelKeys a) where

--------------------
-- * Root update
--------------------

-- |Root updates are the highest kind of updates. They can update every other
-- set of keys, even themselves. They can only be performed by Root level keys.
data RootUpdate =
  RootKeysRootUpdate {
    rkruKeys :: !(HigherLevelKeys RootKeysKind)
  }
  -- ^Update the root keys
  | Level1KeysRootUpdate {
    l1kruKeys :: !(HigherLevelKeys Level1KeysKind)
  }
  -- ^Update the Level 1 keys
  | Level2KeysRootUpdate {
    l2kruAuthorizations :: !(Authorizations 'ChainParametersV0)
  }
  -- ^Update the Level 2 keys in chain parameters version 0
  | Level2KeysRootUpdateV1 {
    l2kruAuthorizationsV1 :: !(Authorizations 'ChainParametersV1)
  }
  -- ^Update the level 2 keys in chain parameters version 1
  deriving (Eq, Show)

putRootUpdate :: Putter RootUpdate
putRootUpdate RootKeysRootUpdate{..} = do
    putWord8 0
    put rkruKeys
putRootUpdate Level1KeysRootUpdate{..} = do
  putWord8 1
  put l1kruKeys
putRootUpdate Level2KeysRootUpdate{..} = do
  putWord8 2
  putAuthorizations l2kruAuthorizations
putRootUpdate Level2KeysRootUpdateV1{..} = do
  putWord8 3
  putAuthorizations l2kruAuthorizationsV1

getRootUpdate :: SChainParametersVersion cpv -> Get RootUpdate
getRootUpdate scpv = label "RootUpdate" $ do
  variant <- getWord8
  case variant of
    0 -> RootKeysRootUpdate <$> get
    1 -> Level1KeysRootUpdate <$> get
    2 | isCPV ChainParametersV0 -> Level2KeysRootUpdate <$> getAuthorizations
    3 | isCPV ChainParametersV1 -> Level2KeysRootUpdateV1 <$> getAuthorizations
    _ -> fail $ "Unknown variant: " ++ show variant
    where
      isCPV cpv = cpv == demoteChainParameterVersion scpv

instance AE.FromJSON RootUpdate where
  parseJSON = AE.withObject "RootUpdate" $ \o -> do
    variant :: Text <- o .: "typeOfUpdate"
    case variant of
         "rootKeysUpdate" -> RootKeysRootUpdate <$> o .: "updatePayload"
         "level1KeysUpdate" -> Level1KeysRootUpdate <$> o .: "updatePayload"
         "level2KeysUpdate" -> Level2KeysRootUpdate <$> o .: "updatePayload"
         "level2KeysUpdateV1" -> Level2KeysRootUpdateV1 <$> o .: "updatePayload"
         _ -> fail $ "Unknown variant: " ++ show variant

instance AE.ToJSON RootUpdate where
  toJSON RootKeysRootUpdate{..} =
    AE.object [ "typeOfUpdate" AE..= ("rootKeysUpdate" :: Text),
                "updatePayload" AE..= rkruKeys
              ]
  toJSON Level1KeysRootUpdate{..} =
    AE.object [ "typeOfUpdate" AE..= ("level1KeysUpdate" :: Text),
                "updatePayload" AE..= l1kruKeys
              ]
  toJSON Level2KeysRootUpdate{..} =
    AE.object [ "typeOfUpdate" AE..= ("level2KeysUpdate" :: Text),
                "updatePayload" AE..= l2kruAuthorizations
              ]
  toJSON Level2KeysRootUpdateV1{..} =
    AE.object [ "typeOfUpdate" AE..= ("level2KeysUpdateV1" :: Text),
                "updatePayload" AE..= l2kruAuthorizationsV1
              ]

--------------------
-- * Level 1 updates
--------------------

-- |Level 1 updates are the intermediate update kind. They can update themselves
-- or level 2 keys. They can only be performed by Level 1 keys.
data Level1Update =
  Level1KeysLevel1Update {
    l1kl1uKeys :: !(HigherLevelKeys Level1KeysKind)
  }
  | Level2KeysLevel1Update {
    l2kl1uAuthorizations :: !(Authorizations 'ChainParametersV0)
  }
  | Level2KeysLevel1UpdateV1 {
    l2kl1uAuthorizationsV1 :: !(Authorizations 'ChainParametersV1)
  }

deriving instance Eq Level1Update
deriving instance Show Level1Update

putLevel1Update :: Putter Level1Update
putLevel1Update Level1KeysLevel1Update{..} = do
  putWord8 0
  put l1kl1uKeys
putLevel1Update Level2KeysLevel1Update{..} = do
  putWord8 1
  putAuthorizations l2kl1uAuthorizations
putLevel1Update Level2KeysLevel1UpdateV1{..} = do
  putWord8 2
  putAuthorizations l2kl1uAuthorizationsV1

getLevel1Update :: SChainParametersVersion scpv -> Get Level1Update
getLevel1Update scpv = label "Level1Update" $ do
    variant <- getWord8
    case variant of
      0 -> Level1KeysLevel1Update <$> get
      1| isCPV ChainParametersV0 -> Level2KeysLevel1Update <$> getAuthorizations
      2| isCPV ChainParametersV1 -> Level2KeysLevel1UpdateV1 <$> getAuthorizations
      _ -> fail $ "Unknown variant: " ++ show variant
      where
        isCPV cpv = cpv == demoteChainParameterVersion scpv

instance AE.FromJSON Level1Update where
  parseJSON = AE.withObject "Level1Update" $ \o -> do
    variant :: Text <- o .: "typeOfUpdate"
    case variant of
      "level1KeysUpdate" -> Level1KeysLevel1Update <$> o .: "updatePayload"
      "level2KeysUpdate" -> Level2KeysLevel1Update <$> o .: "updatePayload"
      "level2KeysUpdateV1" -> Level2KeysLevel1UpdateV1 <$> o .: "updatePayload"
      _ -> fail $ "Unknown variant: " ++ show variant

instance AE.ToJSON Level1Update where
  toJSON Level1KeysLevel1Update{..} =
    AE.object [ "typeOfUpdate" AE..= ("level1KeysUpdate" :: Text),
                "updatePayload" AE..= l1kl1uKeys
              ]
  toJSON Level2KeysLevel1Update{..} =
    AE.object [ "typeOfUpdate" AE..= ("level2KeysUpdate" :: Text),
                "updatePayload" AE..= l2kl1uAuthorizations
              ]
  toJSON Level2KeysLevel1UpdateV1{..} =
    AE.object [ "typeOfUpdate" AE..= ("level2KeysUpdateV1" :: Text),
                "updatePayload" AE..= l2kl1uAuthorizationsV1
              ]

----------------------
-- * Protocol updates
----------------------

-- |Payload of a protocol update.
data ProtocolUpdate = ProtocolUpdate {
        -- |A brief message about the update
        puMessage :: !Text,
        -- |A URL of a document describing the update
        puSpecificationURL :: !Text,
        -- |SHA256 hash of the specification document
        puSpecificationHash :: !SHA256.Hash,
        -- |Auxiliary data whose interpretation is defined by the new specification
        puSpecificationAuxiliaryData :: !ByteString
    }
    deriving (Eq, Show)

-- |The serialization of a protocol update payload is as follows:
--
--      1. Length of the rest of the payload (Word64)
--      2. UTF-8 encoded textual description: length (Word64) + text (Bytes(length))
--      3. UTF-8 encoded URL of description document: length (Word64) + text (Bytes(length))
--      4. SHA-256 hash of description document
--      5. Uninterpreted bytes for the rest of the payload
instance Serialize ProtocolUpdate where
    put ProtocolUpdate{..} = putNested putLength $ do
            putUtf8 puMessage
            putUtf8 puSpecificationURL
            put puSpecificationHash
            putByteString puSpecificationAuxiliaryData
    get = label "deserializing a protocol update payload" $ do
        len <- getLength
        isolate len $ do
            puMessage <- getUtf8
            puSpecificationURL <- getUtf8
            puSpecificationHash <- get
            puSpecificationAuxiliaryData <- getByteString =<< remaining
            return ProtocolUpdate{..}

instance HashableTo SHA256.Hash ProtocolUpdate where
    getHash pu = SHA256.hash $ "ProtocolUpdate" <> encode pu

instance Monad m => MHashableTo m SHA256.Hash ProtocolUpdate

instance AE.ToJSON ProtocolUpdate where
    toJSON ProtocolUpdate{..} = AE.object [
            "message" AE..= puMessage,
            "specificationURL" AE..= puSpecificationURL,
            "specificationHash" AE..= puSpecificationHash,
            "specificationAuxiliaryData" AE..= decodeUtf8 (BS16.encode puSpecificationAuxiliaryData)
        ]

instance AE.FromJSON ProtocolUpdate where
    parseJSON = AE.withObject "ProtocolUpdate" $ \v -> do
            puMessage <- v AE..: "message"
            puSpecificationURL <- v AE..: "specificationURL"
            puSpecificationHash <- v AE..: "specificationHash"
            (puSpecificationAuxiliaryData, garbage) <- BS16.decode . encodeUtf8 <$> v AE..: "specificationAuxiliaryData"
            unless (BS.null garbage) $ fail "Unable to parse \"specificationAuxiliaryData\" as Base-16"
            return ProtocolUpdate{..}

-------------------------
-- * Keys collection
-------------------------

-- |A data structure that holds a complete set of update keys. It will be stored
-- in the BlockState.
data UpdateKeysCollection cpv = UpdateKeysCollection {
  rootKeys :: !(HigherLevelKeys RootKeysKind),
  level1Keys :: !(HigherLevelKeys Level1KeysKind),
  level2Keys :: !(Authorizations cpv)
  } deriving (Eq, Show)

putUpdateKeysCollection :: IsChainParametersVersion cpv => Putter (UpdateKeysCollection cpv)
putUpdateKeysCollection UpdateKeysCollection{..} = do
  put rootKeys
  put level1Keys
  putAuthorizations level2Keys

<<<<<<< HEAD
getUpdateKeysCollection :: IsChainParametersVersion cpv => Get (UpdateKeysCollection cpv)
getUpdateKeysCollection = UpdateKeysCollection <$> get <*> get <*> getAuthorizations

instance IsChainParametersVersion cpv => Serialize (UpdateKeysCollection cpv) where
  put = putUpdateKeysCollection
  get = getUpdateKeysCollection

instance IsChainParametersVersion cpv => HashableTo SHA256.Hash (UpdateKeysCollection cpv) where
  getHash = SHA256.hash . runPut . putUpdateKeysCollection
=======
-- |SHA256 hashing instance for `UpdateKeysCollection`
-- Security considerations: It is crucial to use a cryptographic secure hash instance for `UpdateKeysCollection`.
-- The caller must be able to use the resulting hash in security critical application code.
-- Currently the computed hash is used to short circuit the signature verification check of transactions. 
instance HashableTo SHA256.Hash UpdateKeysCollection where
  getHash = SHA256.hash . encode

-- |Check that the update keys collection matches the given SHA256 hash.
-- Note. See above for more information.
matchesUpdateKeysCollection :: UpdateKeysCollection -> SHA256.Hash -> Bool
matchesUpdateKeysCollection ukc h = getHash ukc == h  

instance Monad m => MHashableTo m SHA256.Hash UpdateKeysCollection where
>>>>>>> eae29f2a

instance (Monad m, IsChainParametersVersion cpv) => MHashableTo m SHA256.Hash (UpdateKeysCollection cpv)

instance IsChainParametersVersion cpv => AE.FromJSON (UpdateKeysCollection cpv) where
  parseJSON = AE.withObject "UpdateKeysCollection" $ \v -> do
    rootKeys <- v .: "rootKeys"
    level1Keys <- v .: "level1Keys"
    level2Keys <- v .: "level2Keys"
    return UpdateKeysCollection{..}

instance AE.ToJSON (UpdateKeysCollection cpv) where
  toJSON UpdateKeysCollection{..} = AE.object [
    "rootKeys" AE..= rootKeys,
    "level1Keys" AE..= level1Keys,
    "level2Keys" AE..= level2Keys
    ]

-------------------------
-- * Update Instructions
-------------------------

-- |Types of updates to the chain. Used to disambiguate to which queue of updates should the value be pushed.
-- NB: This does not match exactly the update payload. Some update payloads can enqueue in different update queues.
data UpdateType
    = UpdateProtocol
    -- ^Update the chain protocol
    | UpdateElectionDifficulty
    -- ^Update the election difficulty
    | UpdateEuroPerEnergy
    -- ^Update the euro per energy exchange rate
    | UpdateMicroGTUPerEuro
    -- ^Update the microGTU per euro exchange rate
    | UpdateFoundationAccount
    -- ^Update the address of the foundation account
    | UpdateMintDistribution
    -- ^Update the distribution of newly minted GTU
    | UpdateTransactionFeeDistribution
    -- ^Update the distribution of transaction fees
    | UpdateGASRewards
    -- ^Update the GAS rewards
    | UpdatePoolParameters
    -- ^Update for pool parameters (previously baker stake threshold).
    | UpdateAddAnonymityRevoker
    -- ^Add new anonymity revoker
    | UpdateAddIdentityProvider
    -- ^Add new identity provider
    | UpdateRootKeys
    -- ^Update the root keys with the root keys
    | UpdateLevel1Keys
    -- ^Update the level 1 keys
    | UpdateLevel2Keys
    -- ^Update the level 2 keys
    | UpdateCooldownParameters
    -- ^Update for cooldown parameters, but not used by chain parameter version 0
    | UpdateTimeParameters
    -- ^Update for time parameters, but not used by chain parameter version 0
    deriving (Eq, Ord, Show, Ix, Bounded, Enum)

-- The JSON instance will encode all values as strings, lower-casing the first
-- character, so, e.g., `toJSON UpdateProtocol = String "updateProtocol"`.
$(deriveJSON defaultOptions{
    constructorTagModifier = firstLower,
    allNullaryToStringTag = True
    }
    ''UpdateType)

instance Serialize UpdateType where
    put UpdateProtocol = putWord8 1
    put UpdateElectionDifficulty = putWord8 2
    put UpdateEuroPerEnergy = putWord8 3
    put UpdateMicroGTUPerEuro = putWord8 4
    put UpdateFoundationAccount = putWord8 5
    put UpdateMintDistribution = putWord8 6
    put UpdateTransactionFeeDistribution = putWord8 7
    put UpdateGASRewards = putWord8 8
    put UpdatePoolParameters = putWord8 9
    put UpdateRootKeys = putWord8 10
    put UpdateLevel1Keys = putWord8 11
    put UpdateLevel2Keys = putWord8 12
    put UpdateAddAnonymityRevoker = putWord8 13
    put UpdateAddIdentityProvider = putWord8 14
    put UpdateCooldownParameters = putWord8 15
    put UpdateTimeParameters = putWord8 16
    get = getWord8 >>= \case
        1 -> return UpdateProtocol
        2 -> return UpdateElectionDifficulty
        3 -> return UpdateEuroPerEnergy
        4 -> return UpdateMicroGTUPerEuro
        5 -> return UpdateFoundationAccount
        6 -> return UpdateMintDistribution
        7 -> return UpdateTransactionFeeDistribution
        8 -> return UpdateGASRewards
        9 -> return UpdatePoolParameters
        10 -> return UpdateRootKeys
        11 -> return UpdateLevel1Keys
        12 -> return UpdateLevel2Keys
        13 -> return UpdateAddAnonymityRevoker
        14 -> return UpdateAddIdentityProvider
        15 -> return UpdateCooldownParameters
        16 -> return UpdateTimeParameters
        n -> fail $ "invalid update type: " ++ show n

-- |Sequence number for updates of a given type.
type UpdateSequenceNumber = Nonce

-- |Lowest 'UpdateSequenceNumber'.
minUpdateSequenceNumber :: UpdateSequenceNumber
minUpdateSequenceNumber = minNonce

--------------------
-- * Update Header
--------------------

-- |The header for an update instruction, consisting of the
-- sequence number, effective time, expiry time (timeout),
-- and payload size. This structure is the same for all
-- update payload types.
data UpdateHeader = UpdateHeader {
        updateSeqNumber :: !UpdateSequenceNumber,
        updateEffectiveTime :: !TransactionTime,
        updateTimeout :: !TransactionExpiryTime,
        updatePayloadSize :: !PayloadSize
    }
    deriving (Eq, Show)

instance Serialize UpdateHeader where
    put UpdateHeader{..} = do
        put updateSeqNumber
        put updateEffectiveTime
        put updateTimeout
        put updatePayloadSize
    get = do
        updateSeqNumber <- get
        updateEffectiveTime <- get
        updateTimeout <- get
        updatePayloadSize <- get
        return UpdateHeader{..}

--------------------
-- * Update Payload
--------------------

-- |The payload of an update instruction.
data UpdatePayload
    = ProtocolUpdatePayload !ProtocolUpdate
    -- ^Update the protocol
    | ElectionDifficultyUpdatePayload !ElectionDifficulty
    -- ^Update the election difficulty parameter
    | EuroPerEnergyUpdatePayload !ExchangeRate
    -- ^Update the euro-per-energy parameter
    | MicroGTUPerEuroUpdatePayload !ExchangeRate
    -- ^Update the microGTU-per-euro parameter
    | FoundationAccountUpdatePayload !AccountAddress
    -- ^Update the address of the foundation account
    | MintDistributionUpdatePayload !(MintDistribution 'ChainParametersV0)
    -- ^Update the distribution of newly minted GTU in chain parameters version 0
    | TransactionFeeDistributionUpdatePayload !TransactionFeeDistribution
    -- ^Update the distribution of transaction fees
    | GASRewardsUpdatePayload !GASRewards
    -- ^Update the GAS rewards
    | BakerStakeThresholdUpdatePayload !(PoolParameters 'ChainParametersV0)
    -- ^Update the minimum amount to register as a baker with chain parameter version 0
    | RootUpdatePayload !RootUpdate
    -- ^Root level updates for chain parameters version 1
    | Level1UpdatePayload !Level1Update
    -- ^Level 1 update for chain parameters version 1
    | AddAnonymityRevokerUpdatePayload !ArInfo
    | AddIdentityProviderUpdatePayload !IpInfo
    | CooldownParametersCPV1UpdatePayload !(CooldownParameters 'ChainParametersV1)
    -- ^Cooldown parameters with chain parameter version 1
    | PoolParametersCPV1UpdatePayload !(PoolParameters 'ChainParametersV1)
    -- ^Pool parameters with chain parameter version 1
    | TimeParametersCPV1UpdatePayload !(TimeParameters 'ChainParametersV1)
    -- ^Time parameters with chain parameter version 1
    | MintDistributionCPV1UpdatePayload !(MintDistribution 'ChainParametersV1)
    -- ^Update the distribution of newly minted GTU in chain parameters version 1
    deriving (Eq, Show)


putUpdatePayload :: Putter UpdatePayload
putUpdatePayload (ProtocolUpdatePayload u) = putWord8 1 >> put u
putUpdatePayload (ElectionDifficultyUpdatePayload u) = putWord8 2 >> put u
putUpdatePayload (EuroPerEnergyUpdatePayload u) = putWord8 3 >> put u
putUpdatePayload (MicroGTUPerEuroUpdatePayload u) = putWord8 4 >> put u
putUpdatePayload (FoundationAccountUpdatePayload u) = putWord8 5 >> put u
putUpdatePayload (MintDistributionUpdatePayload u) = putWord8 6 >> put u
putUpdatePayload (TransactionFeeDistributionUpdatePayload u) = putWord8 7 >> put u
putUpdatePayload (GASRewardsUpdatePayload u) = putWord8 8 >> put u
putUpdatePayload (BakerStakeThresholdUpdatePayload u) = putWord8 9 >> putPoolParameters u
putUpdatePayload (RootUpdatePayload u) = putWord8 10 >> putRootUpdate u
putUpdatePayload (Level1UpdatePayload u) = putWord8 11 >> putLevel1Update u
putUpdatePayload (AddAnonymityRevokerUpdatePayload u) = putWord8 12 >> put u
putUpdatePayload (AddIdentityProviderUpdatePayload u) = putWord8 13 >> put u
putUpdatePayload (CooldownParametersCPV1UpdatePayload u) = putWord8 14 >> putCooldownParameters u
putUpdatePayload (PoolParametersCPV1UpdatePayload u) = putWord8 15 >> putPoolParameters u
putUpdatePayload (TimeParametersCPV1UpdatePayload u) = putWord8 16 >> putTimeParameters u
putUpdatePayload (MintDistributionCPV1UpdatePayload u) = putWord8 17 >> put u

getUpdatePayload :: SProtocolVersion pv -> Get UpdatePayload
getUpdatePayload spv = 
  getWord8 >>= \case
    1 -> ProtocolUpdatePayload <$> get
    2 -> ElectionDifficultyUpdatePayload <$> get
    3 -> EuroPerEnergyUpdatePayload <$> get
    4 -> MicroGTUPerEuroUpdatePayload <$> get
    5 -> FoundationAccountUpdatePayload <$> get
    6 | isCPV ChainParametersV0 -> MintDistributionUpdatePayload <$> get
    7 -> TransactionFeeDistributionUpdatePayload <$> get
    8 -> GASRewardsUpdatePayload <$> get
    9 | isCPV ChainParametersV0 -> BakerStakeThresholdUpdatePayload <$> getPoolParameters 
    10 -> RootUpdatePayload <$> getRootUpdate scpv
    11 -> Level1UpdatePayload <$> getLevel1Update scpv
    12 -> AddAnonymityRevokerUpdatePayload <$> get
    13 -> AddIdentityProviderUpdatePayload <$> get
    14 | isCPV ChainParametersV1 -> CooldownParametersCPV1UpdatePayload <$> getCooldownParameters
    15 | isCPV ChainParametersV1 -> PoolParametersCPV1UpdatePayload <$> getPoolParameters
    16 | isCPV ChainParametersV1 -> TimeParametersCPV1UpdatePayload <$> getTimeParameters
    17 | isCPV ChainParametersV1 -> MintDistributionCPV1UpdatePayload <$> get
    x -> fail $ "Unknown update payload kind: " ++ show x
    where
      isCPV cpv = cpv == demoteChainParameterVersion scpv
      scpv = chainParametersVersionFor spv


$(deriveJSON defaultOptions{
    constructorTagModifier = firstLower . reverse . drop (length ("UpdatePayload" :: String)) . reverse,
    sumEncoding = TaggedObject {tagFieldName = "updateType", contentsFieldName = "update"}
    }
    ''UpdatePayload)

-- |Determine the 'UpdateType' associated with an 'UpdatePayload'.
updateType :: UpdatePayload -> UpdateType
updateType ProtocolUpdatePayload{} = UpdateProtocol
updateType ElectionDifficultyUpdatePayload{} = UpdateElectionDifficulty
updateType EuroPerEnergyUpdatePayload{} = UpdateEuroPerEnergy
updateType MicroGTUPerEuroUpdatePayload{} = UpdateMicroGTUPerEuro
updateType FoundationAccountUpdatePayload{} = UpdateFoundationAccount
updateType MintDistributionUpdatePayload{} = UpdateMintDistribution
updateType TransactionFeeDistributionUpdatePayload{} = UpdateTransactionFeeDistribution
updateType GASRewardsUpdatePayload{} = UpdateGASRewards
updateType BakerStakeThresholdUpdatePayload{} = UpdatePoolParameters
updateType AddAnonymityRevokerUpdatePayload{} = UpdateAddAnonymityRevoker
updateType AddIdentityProviderUpdatePayload{} = UpdateAddIdentityProvider
updateType CooldownParametersCPV1UpdatePayload{} = UpdateCooldownParameters
updateType PoolParametersCPV1UpdatePayload{} = UpdatePoolParameters
updateType TimeParametersCPV1UpdatePayload{} = UpdateTimeParameters
updateType MintDistributionCPV1UpdatePayload{} = UpdateMintDistribution
updateType (RootUpdatePayload RootKeysRootUpdate{}) = UpdateRootKeys
updateType (RootUpdatePayload Level1KeysRootUpdate{}) = UpdateLevel1Keys
updateType (RootUpdatePayload Level2KeysRootUpdate{}) = UpdateLevel2Keys
updateType (RootUpdatePayload Level2KeysRootUpdateV1{}) = UpdateLevel2Keys
updateType (Level1UpdatePayload Level1KeysLevel1Update{}) = UpdateLevel1Keys
updateType (Level1UpdatePayload Level2KeysLevel1Update{}) = UpdateLevel2Keys
updateType (Level1UpdatePayload Level2KeysLevel1UpdateV1{}) = UpdateLevel2Keys

-- |Extract the relevant set of key indices and threshold authorized for the given update instruction.
extractKeysIndices :: UpdatePayload -> UpdateKeysCollection cpv -> (Set.Set UpdateKeyIndex, UpdateKeysThreshold)
extractKeysIndices p =
  case p of
    ProtocolUpdatePayload{} -> f asProtocol
    ElectionDifficultyUpdatePayload{} -> f asParamElectionDifficulty
    EuroPerEnergyUpdatePayload{} -> f asParamEuroPerEnergy
    MicroGTUPerEuroUpdatePayload{} -> f asParamMicroGTUPerEuro
    FoundationAccountUpdatePayload{} -> f asParamFoundationAccount
    MintDistributionUpdatePayload{} -> f asParamMintDistribution
    MintDistributionCPV1UpdatePayload{} -> f asParamMintDistribution
    TransactionFeeDistributionUpdatePayload{} -> f asParamTransactionFeeDistribution
    GASRewardsUpdatePayload{} -> f asParamGASRewards
    BakerStakeThresholdUpdatePayload{} -> f asBakerStakeThreshold
    RootUpdatePayload{} -> g rootKeys
    Level1UpdatePayload{} -> g level1Keys
    AddAnonymityRevokerUpdatePayload{} -> f asAddAnonymityRevoker
    AddIdentityProviderUpdatePayload{} -> f asAddIdentityProvider
    CooldownParametersCPV1UpdatePayload{} -> f' asCooldownParameters
    PoolParametersCPV1UpdatePayload{} -> f asBakerStakeThreshold
    TimeParametersCPV1UpdatePayload{} -> f' asTimeParameters
  where f v = (\AccessStructure{..} -> (accessPublicKeys, accessThreshold)) . v . level2Keys
        f' v = h . v . level2Keys
        g v = (\HigherLevelKeys{..} -> (Set.fromList $ [0..(fromIntegral $ Vec.length hlkKeys) - 1], hlkThreshold)) . v
        h :: AccessStructureForCPV1 cpv -> (Set.Set UpdateKeyIndex, UpdateKeysThreshold)
        h (JustForCPV1 AccessStructure{..}) = (accessPublicKeys, accessThreshold)
        h NothingForCPV1 = (Set.empty, 1)
          -- The latter case happens if the UpdateKeysCollection is used with chain parameter version 0 but the update payload is
          -- is a cooldown paramater update or a time parameter update, which only exists in chain parameter version 1.
          -- Therefore, the empty set with threshold 1 is returned so that checkEnoughKeys will return false in this case.

-- |Extract the vector of public keys that are authorized for this kind of update. Note
-- that for a level 2 update it will return the whole set of level 2 keys.
extractPubKeys :: UpdatePayload -> UpdateKeysCollection cpv -> Vec.Vector UpdatePublicKey
extractPubKeys p =
  case p of
    RootUpdatePayload{} -> hlkKeys . rootKeys
    Level1UpdatePayload{} -> hlkKeys . level1Keys
    _ -> asKeys . level2Keys

-- |Check that an access structure authorizes the given key set, this means particularly
-- that all the keys are authorized and the number of keys is above the threshold.
checkEnoughKeys ::
  -- |Set of known key indices.
  (Set.Set UpdateKeyIndex, UpdateKeysThreshold) ->
  -- |Set of key indices that signed the update.
  Set.Set UpdateKeyIndex ->
  Bool
checkEnoughKeys (knownIndices, thr) ks =
  let numOfAuthorizedKeysReceived = Set.size (ks `Set.intersection` knownIndices) in
    numOfAuthorizedKeysReceived >= fromIntegral thr
    && numOfAuthorizedKeysReceived == Set.size ks

--------------------
-- * Signatures
--------------------

-- |Hash of an update instruction, as used for signing.
newtype UpdateInstructionSignHashV0 = UpdateInstructionSignHashV0 {v0UpdateInstructionSignHash :: SHA256.Hash}
  deriving newtype (Eq, Ord, Show, Serialize, AE.ToJSON, AE.FromJSON, AE.FromJSONKey, AE.ToJSONKey, Read, Hashable)

-- |Alias for 'UpdateInstructionSignHashV0'.
type UpdateInstructionSignHash = UpdateInstructionSignHashV0

-- |Construct an 'UpdateInstructionSignHash' from the serialized header and payload of
-- an update instruction.
makeUpdateInstructionSignHash ::
    ByteString
    -- ^Serialized update instruction header and payload
    -> UpdateInstructionSignHash
makeUpdateInstructionSignHash body = UpdateInstructionSignHashV0 (SHA256.hash body)

-- |Signatures on an update instruction.
-- The serialization of 'UpdateInstructionSignatures' is uniquely determined.
-- It can't be empty and in that case will be rejected when parsing.
newtype UpdateInstructionSignatures = UpdateInstructionSignatures {
  signatures :: Map.Map UpdateKeyIndex Signature
  } deriving newtype (Eq, Show)

instance Serialize UpdateInstructionSignatures where
    put (UpdateInstructionSignatures m) = do
        putWord16be (fromIntegral (Map.size m))
        putSafeSizedMapOf put put m
    get = do
        sz <- getWord16be
        when (sz == 0) $ fail "signatures must not be empty"
        UpdateInstructionSignatures <$> getSafeSizedMapOf sz get get

-- |Check that a hash is correctly signed by the keys specified by the map indices.
checkCorrectSignatures ::
  UpdateInstructionSignHash ->
  Vec.Vector UpdatePublicKey ->
  UpdateInstructionSignatures ->
  Bool
checkCorrectSignatures signHash keyVec UpdateInstructionSignatures{..} =
  all checkSig $ Map.toList signatures
  where checkSig (i, sig) = case keyVec Vec.!? fromIntegral i of
                              Nothing -> False
                              Just verKey -> verify verKey (encode signHash) sig

--------------------
-- * Update instruction
--------------------

-- |An update instruction.
-- The header must have the correct length of the payload, and the
-- sign hash must be correctly computed (in the appropriate context).
data UpdateInstruction = UpdateInstruction {
        uiHeader :: !UpdateHeader,
        uiPayload :: !UpdatePayload,
        uiSignHash :: !UpdateInstructionSignHashV0,
        uiSignatures :: !UpdateInstructionSignatures
    }
    deriving (Eq, Show)


getUpdateInstruction :: SProtocolVersion pv -> Get UpdateInstruction
getUpdateInstruction spv = do
        ((uiHeader, uiPayload), body) <- getWithBytes $ do
            uiHeader <- get
            uiPayload <- isolate (fromIntegral (updatePayloadSize uiHeader)) $ getUpdatePayload spv
            return (uiHeader, uiPayload)
        let uiSignHash = makeUpdateInstructionSignHash body
        uiSignatures <- get
        return UpdateInstruction{..}

putUpdateInstruction :: Putter UpdateInstruction
putUpdateInstruction UpdateInstruction{..} = do
  put uiHeader
  putUpdatePayload uiPayload
  put uiSignatures

--------------------------------------
-- * Constructing Update Instructions
--------------------------------------

-- |An update instruction without signatures and payload length.
-- This is used for constructing an update instruction.
data RawUpdateInstruction = RawUpdateInstruction {
        ruiSeqNumber :: UpdateSequenceNumber,
        ruiEffectiveTime :: TransactionTime,
        ruiTimeout :: TransactionTime,
        ruiPayload :: UpdatePayload
    } deriving (Eq, Show)

$(deriveJSON defaultOptions{fieldLabelModifier = firstLower . drop 3} ''RawUpdateInstruction)

-- |Serialize a 'RawUpdateInstruction'; used for signing.
putRawUpdateInstruction :: Putter RawUpdateInstruction
putRawUpdateInstruction RawUpdateInstruction{..} = do
        put ruiSeqNumber
        put ruiEffectiveTime
        put ruiTimeout
        putNested putPayloadSize (putUpdatePayload ruiPayload)
    where
        putPayloadSize l = put (fromIntegral l :: PayloadSize)

-- |Produce a signature for an update instruction with the given 'UpdateInstructionSignHash'
-- using the supplied keys.
signUpdateInstruction ::
  -- |The hash to sign.
  UpdateInstructionSignHash ->
  -- |The map of keys to use for signing.
  Map.Map UpdateKeyIndex KeyPair ->
  UpdateInstructionSignatures
signUpdateInstruction sh =
  UpdateInstructionSignatures . fmap (\kp -> sign kp (encode sh))

-- |Make an 'UpdateInstruction' by signing a 'RawUpdateInstruction' with the given keys.
makeUpdateInstruction ::
  -- |The raw update instruction
  RawUpdateInstruction ->
  -- |The keys to be used to sign this instruction.
  Map.Map UpdateKeyIndex KeyPair ->
  UpdateInstruction
makeUpdateInstruction rui@RawUpdateInstruction{..} keys = UpdateInstruction {
            uiHeader = UpdateHeader {
                    updateSeqNumber = ruiSeqNumber,
                    updateEffectiveTime = ruiEffectiveTime,
                    updateTimeout = ruiTimeout,
                    updatePayloadSize = fromIntegral (BS.length (runPut $ putUpdatePayload ruiPayload))
                },
            uiPayload = ruiPayload,
            ..
        }
    where
      uiSignHash = makeUpdateInstructionSignHash (runPut $ putRawUpdateInstruction rui)
      uiSignatures = signUpdateInstruction uiSignHash keys

----------------
-- * Validation
----------------

-- |Check if an update is authorized by the given 'UpdateKeysCollection'.
-- That is, it must have signatures from at least the required threshold of
-- those authorized to perform the given update, and all signatures must be
-- valid and authorized.
checkAuthorizedUpdate
    :: UpdateKeysCollection cpv
    -- ^Current authorizations
    -> UpdateInstruction
    -- ^Instruction to verify
    -> Bool
checkAuthorizedUpdate ukc UpdateInstruction{uiSignatures=u@UpdateInstructionSignatures{..},..} =
      -- check number of authorized keys is above threshold
      checkEnoughKeys (extractKeysIndices uiPayload ukc) (Map.keysSet signatures)
      -- check signatures validate
      && checkCorrectSignatures uiSignHash (extractPubKeys uiPayload ukc) u<|MERGE_RESOLUTION|>--- conflicted
+++ resolved
@@ -549,11 +549,10 @@
 
 putUpdateKeysCollection :: IsChainParametersVersion cpv => Putter (UpdateKeysCollection cpv)
 putUpdateKeysCollection UpdateKeysCollection{..} = do
-  put rootKeys
-  put level1Keys
-  putAuthorizations level2Keys
-
-<<<<<<< HEAD
+    put rootKeys
+    put level1Keys
+    putAuthorizations level2Keys
+
 getUpdateKeysCollection :: IsChainParametersVersion cpv => Get (UpdateKeysCollection cpv)
 getUpdateKeysCollection = UpdateKeysCollection <$> get <*> get <*> getAuthorizations
 
@@ -561,23 +560,17 @@
   put = putUpdateKeysCollection
   get = getUpdateKeysCollection
 
-instance IsChainParametersVersion cpv => HashableTo SHA256.Hash (UpdateKeysCollection cpv) where
-  getHash = SHA256.hash . runPut . putUpdateKeysCollection
-=======
 -- |SHA256 hashing instance for `UpdateKeysCollection`
 -- Security considerations: It is crucial to use a cryptographic secure hash instance for `UpdateKeysCollection`.
 -- The caller must be able to use the resulting hash in security critical application code.
 -- Currently the computed hash is used to short circuit the signature verification check of transactions. 
-instance HashableTo SHA256.Hash UpdateKeysCollection where
-  getHash = SHA256.hash . encode
+instance IsChainParametersVersion cpv => HashableTo SHA256.Hash (UpdateKeysCollection cpv) where
+  getHash = SHA256.hash . runPut . putUpdateKeysCollection
 
 -- |Check that the update keys collection matches the given SHA256 hash.
 -- Note. See above for more information.
-matchesUpdateKeysCollection :: UpdateKeysCollection -> SHA256.Hash -> Bool
+matchesUpdateKeysCollection :: IsChainParametersVersion cpv => UpdateKeysCollection cpv -> SHA256.Hash -> Bool
 matchesUpdateKeysCollection ukc h = getHash ukc == h  
-
-instance Monad m => MHashableTo m SHA256.Hash UpdateKeysCollection where
->>>>>>> eae29f2a
 
 instance (Monad m, IsChainParametersVersion cpv) => MHashableTo m SHA256.Hash (UpdateKeysCollection cpv)
 
