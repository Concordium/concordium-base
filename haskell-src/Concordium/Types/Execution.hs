{-# LANGUAGE RecordWildCards #-}
{-# LANGUAGE LambdaCase #-}
{-# LANGUAGE FlexibleInstances #-}
{-# LANGUAGE TypeSynonymInstances #-}
{-# LANGUAGE PatternSynonyms #-}
{-# LANGUAGE DeriveGeneric #-}
module Concordium.Types.Execution where

import Prelude hiding(fail)

import Control.Monad.Reader

import qualified Data.Serialize.Put as P
import qualified Data.Serialize.Get as G
import qualified Data.Serialize as S
import qualified Data.ByteString as BS
import qualified Data.ByteString.Short as BSS
import Data.Void
import GHC.Generics

import qualified Concordium.Types.Acorn.Core as Core
import Concordium.Types
import Concordium.Types.Acorn.Interfaces
import qualified Concordium.ID.Types as IDTypes
import Concordium.Crypto.Proofs

type NoAnnot = Void

-- |These are the messages that are generated as parts of contract execution.
data InternalMessage annot = TSend !ContractAddress !Amount !(Value annot) | TSimpleTransfer !Address !Amount
    deriving(Show)

type Proof = BS.ByteString

-- |The transaction payload. Defines the supported kinds of transactions.
data Payload = 
  -- |Put module on the chain.
  DeployModule {
    -- |Module source.
    dmMod :: !(Core.Module Core.UA)
    }
  -- |Initialize a new contract instance.
  | InitContract {
      -- |Initial amount on the contract's account.
      icAmount :: !Amount,
      -- |Reference of the module (on-chain) in which the contract exist.
      icModRef :: !Core.ModuleRef,
      -- |Name of the contract (relative to the module) to initialize.
      icContractName :: !Core.TyName,
      -- |Parameter to the init method. Relative to the module (as if it were a term at the end of the module).
      icParam :: !(Core.Expr Core.UA Core.ModuleName)
      }
  -- |Update an existing contract instance.
  | Update {
      -- |Amount to call the receive method with.
      uAmount :: !Amount,
      -- |The address of the contract to invoke.
      uAddress :: !ContractAddress,
      -- |Message to invoke the receive method with.
      uMessage :: !(Core.Expr Core.UA Core.ModuleName)
      }
  -- |Simple transfer from an account to either a contract or an account.
  | Transfer {
      -- |Recepient.
      tToAddress :: !Address,
      -- |Amount to transfer.
      tAmount :: !Amount
      }
  -- |Deploy credentials, creating a new account if one does not yet exist.
  | DeployCredential {
      -- |The credentials to deploy.
      dcCredential :: !IDTypes.CredentialDeploymentInformation
      }
  -- |Deploy an encryption key to an existing account.
  | DeployEncryptionKey {
      -- |The encryption key to deploy.
      dekKey :: !IDTypes.AccountEncryptionKey
      }
  -- |Add a new baker with fresh id.
  | AddBaker {
      -- NOTE: The baker id should probably be generated automatically.
      -- we do not wish to recycle baker ids. If we allowed that then
      -- potentially when bakers are removed dishonest bakers might try to
      -- claim their ids and thus abuse the system.
      -- |Public key to verify the baker has won the election.
      abElectionVerifyKey :: !BakerElectionVerifyKey,
      -- |Public key to verify block signatures signed by the baker.
      abSignatureVerifyKey :: !BakerSignVerifyKey,
      -- |Address of the account the baker wants to be rewarded to.
      abAccount :: !AccountAddress,
      -- |Proof that the baker owns the private key corresponding to the
      -- signature verification key.
      abProofSig :: !Dlog25519Proof,
      -- |Proof that the baker owns the private key corresponding to the
      -- election verification key.
      abProofElection :: !Dlog25519Proof,
      -- |Proof that the baker owns the privte key corresponding to the reward
      -- account public key. This is needed at least for beta where we want to
      -- control who can become a baker and thus cannot allow users to send
      -- create their own bakers.
      -- TODO: We could also alternatively just require a signature from one of the
      -- beta accounts on the public data.
      abProofAccount :: !Dlog25519Proof
      -- FIXME: in the future also logic the baker is allowed to become a baker:
      -- THIS NEEDS SPEC
      }
  -- |Remove an existing baker from the baker pool.
  | RemoveBaker {
      -- |Id of the baker to remove.
      rbId :: !BakerId,
      -- |Proof that we are allowed to remove the baker. One
      -- mechanism would be that the baker would remove itself only
      -- (the transaction must come from the baker's account) but
      -- possibly we want other mechanisms.
      rbProof :: !Proof
      }
  -- |Update the account the baker receives their baking reward to.
  | UpdateBakerAccount {
      -- |Id of the baker to update.
      ubaId :: !BakerId,
      -- |Address of the new account. The account must exist.
      ubaAddress :: !AccountAddress,
      -- |Proof that the baker owns the new account.
      ubaProof :: !Dlog25519Proof
      }
  -- |Update the signature (verification) key of the baker.
  | UpdateBakerSignKey {
      -- |Id of the baker to update.
      ubsId :: !BakerId,
      -- |New signature verification key.
      ubsKey :: !BakerSignVerifyKey,
      -- |Proof that the baker knows the private key of this verification key.
      ubsProof :: !Dlog25519Proof
      }
  -- |Change which baker an account's stake is delegated to.
  -- If the ID is not valid, the delegation is not updated.
  | DelegateStake {
      -- |ID of the baker to delegate stake to.
      dsID :: !BakerId
      }
  -- |Undelegate stake.
  | UndelegateStake
  deriving(Eq, Show)

instance S.Serialize Payload where
  put DeployModule{..} =
    P.putWord8 0 <>
    Core.putModule dmMod
  put InitContract{..} =
      P.putWord8 1 <>
      S.put icAmount <>
      putModuleRef icModRef <>
      Core.putTyName icContractName <>
      Core.putExpr icParam
  put Update{..} =
    P.putWord8 2 <>
    S.put uAmount <>
    S.put uAddress <>
    Core.putExpr uMessage
  put Transfer{..} =
    P.putWord8 3 <>
    S.put tToAddress <>
    S.put tAmount
  put DeployCredential{..} =
    P.putWord8 4 <>
    S.put dcCredential
  put DeployEncryptionKey{..} =
    P.putWord8 5 <>
    S.put dekKey
  put AddBaker{..} =
    P.putWord8 6 <>
    S.put abElectionVerifyKey <>
    S.put abSignatureVerifyKey <>
    S.put abAccount <>
    S.put abProofSig <>
    S.put abProofElection <>
    S.put abProofAccount
  put RemoveBaker{..} =
    P.putWord8 7 <>
    S.put rbId <>
    S.put rbProof
  put UpdateBakerAccount{..} =
    P.putWord8 8 <>
    S.put ubaId <>
    S.put ubaAddress <>
    S.put ubaProof
  put UpdateBakerSignKey{..} =
    P.putWord8 9 <>
    S.put ubsId <>
    S.put ubsKey <>
    S.put ubsProof
  put DelegateStake{..} =
    P.putWord8 10 <>
    S.put dsID
  put UndelegateStake =
    P.putWord8 11

  get = do
    G.getWord8 >>=
      \case 0 -> do
              dmMod <- Core.getModule
              return DeployModule{..}
            1 -> do
              icAmount <- S.get
              icModRef <- getModuleRef
              icContractName <- Core.getTyName
              icParam <- Core.getExpr
              return InitContract{..}
            2 -> do
              uAmount <- S.get
              uAddress <- S.get
              uMessage <- Core.getExpr
              return Update{..}
            3 -> do
              tToAddress <- S.get
              tAmount <- S.get
              return Transfer{..}
            4 -> do
              dcCredential <- S.get
              return DeployCredential{..}
            5 -> do
              dekKey <- S.get
              return DeployEncryptionKey{..}
            6 -> do
              abElectionVerifyKey <- S.get
              abSignatureVerifyKey <- S.get
              abAccount <- S.get
              abProofSig <- S.get
              abProofElection <- S.get
              abProofAccount <- S.get
              return AddBaker{..}
            7 -> do
              rbId <- S.get
              rbProof <- S.get
              return RemoveBaker{..}
            8 -> do
              ubaId <- S.get
              ubaAddress <- S.get
              ubaProof <- S.get
              return UpdateBakerAccount{..}
            9 -> do
              ubsId <- S.get
              ubsKey <- S.get
              ubsProof <- S.get
              return UpdateBakerSignKey{..}
            10 -> DelegateStake <$> S.get
            11 -> return UndelegateStake
            _ -> fail "Unsupported transaction type."

{-# INLINE encodePayload #-}
encodePayload :: Payload -> EncodedPayload
encodePayload = EncodedPayload . BSS.toShort . S.encode

{-# INLINE decodePayload #-}
decodePayload :: EncodedPayload -> Either String Payload
decodePayload (EncodedPayload s) = S.decode (BSS.fromShort s)

{-# INLINE payloadBodyBytes #-}
-- |Get the body of the payload as bytes. Essentially just remove the
-- first byte which encodes the type.
payloadBodyBytes :: EncodedPayload -> BS.ByteString
payloadBodyBytes (EncodedPayload ss) =
  if BSS.null ss
  then BS.empty
  else BS.tail (BSS.fromShort ss)

-- |Events which are generated during transaction execution.
-- These are only used for commited transactions.
data Event = ModuleDeployed !Core.ModuleRef
           | ContractInitialized !Core.ModuleRef !Core.TyName !ContractAddress
           | Updated !Address !ContractAddress !Amount !MessageFormat
           | Transferred !Address !Amount !Address
           | AccountCreated !AccountAddress
           | CredentialDeployed !IDTypes.CredentialDeploymentValues
           | AccountEncryptionKeyDeployed AccountAddress IDTypes.AccountEncryptionKey
           | BakerAdded !BakerId
           | BakerRemoved !BakerId
           | BakerAccountUpdated !BakerId !AccountAddress
           | BakerKeyUpdated !BakerId !BakerSignVerifyKey
           | StakeDelegated !AccountAddress !BakerId
           | StakeUndelegated !AccountAddress
  deriving (Show, Generic)

instance S.Serialize Event

-- |Used internally by the scheduler since internal messages are sent as values,
-- and top-level messages are acorn expressions.
data MessageFormat = ValueMessage !(Value NoAnnot) | ExprMessage !(LinkedExpr NoAnnot)
    deriving(Show, Generic)

instance S.Serialize MessageFormat where
    put (ValueMessage v) = S.putWord8 0 >> putStorable v
    put (ExprMessage e) = S.putWord8 1 >> S.put e
    get = do
        tag <- S.getWord8
        case tag of
            0 -> ValueMessage <$> getStorable
            1 -> ExprMessage <$> S.get
            _ -> fail "Invalid MessageFormat tag"

-- |Result of a valid transaction is either a reject with a reason or a
-- successful transaction with a list of events which occurred during execution.
-- We also record the cost of the transaction.
data ValidResult =
  TxSuccess {
    vrEvents :: ![Event],
    vrTransactionCost :: !Amount,
    vrEnergyCost :: !Energy
  } |
  TxReject {
    vrRejectReason :: !RejectReason,
    vrTransactionCost :: !Amount,
    vrEnergyCost :: !Energy
  }
  deriving(Show, Generic)

instance S.Serialize ValidResult


-- |Ways a single transaction can fail. Values of this type are only used for reporting of rejected transactions.
data RejectReason = ModuleNotWF !(TypingError Core.UA) -- ^Error raised when typechecking of the module has failed.
                  | MissingImports !(TypingError Core.UA)  -- ^Error when there were missing imports (determined before typechecking).
                  | ModuleHashAlreadyExists !Core.ModuleRef  -- ^As the name says.
                  | MessageTypeError !(TypingError Core.UA) -- ^Message to the receive method is of the wrong type.
                  | ParamsTypeError !(TypingError Core.UA) -- ^Parameters of the init method are of the wrong type.
                  | InvalidAccountReference !AccountAddress -- ^Account does not exists.
                  | InvalidContractReference !Core.ModuleRef !Core.TyName -- ^Reference to a non-existing contract.
                  | InvalidModuleReference !Core.ModuleRef   -- ^Reference to a non-existing module.
                  | InvalidContractAddress !ContractAddress -- ^Contract instance does not exist.
                  | EvaluationError         -- ^Error during evalution. This is
                                            -- mostly for debugging purposes
                                            -- since this kind of an error should
                                            -- not happen after successful
                                            -- typechecking.
                  | AmountTooLarge !Address !Amount
                  -- ^When one wishes to transfer an amount from A to B but there
                  -- are not enough funds on account/contract A to make this
                  -- possible. The data are the from address and the amount to transfer.
                  | SerializationFailure String -- ^Serialization of the body failed for the given reason.
                  | OutOfEnergy -- ^We ran of out energy to process this transaction.
                  | Rejected -- ^Rejected due to contract logic.
                  | DuplicateAccountRegistrationID IDTypes.CredentialRegistrationID
                  | NonExistentIdentityProvider !IDTypes.IdentityProviderIdentity
                  | AccountCredentialInvalid
                  | AccountEncryptionKeyAlreadyExists AccountAddress IDTypes.AccountEncryptionKey
                  | NonExistentRewardAccount !AccountAddress -- ^Reward account desired by the baker does not exist.
                  | InvalidProof -- ^Proof that the baker owns relevant private keys is not valid.
                  | RemovingNonExistentBaker !BakerId
                  | InvalidBakerRemoveSource !AccountAddress
                  | UpdatingNonExistentBaker !BakerId
                  | InvalidStakeDelegationTarget !BakerId -- ^The target of stake delegation is not a valid baker.
<<<<<<< HEAD
    deriving (Show, Generic)

-- FIXME: This should almost certainly not go here.
instance S.Serialize Void where
    put _ = undefined
    get = fail "Void type has no instance"

instance S.Serialize RejectReason
=======
                  | DuplicateSignKey !BakerSignVerifyKey -- ^A baker with the given signing key already exists.
                  -- |A transaction should be sent from the baker's current account, but is not.
                  | NotFromBakerAccount { nfbaFromAccount :: !AccountAddress, -- ^Sender account of the transaction
                                          nfbaCurrentBakerAccount :: !AccountAddress -- ^Current baker account.
                                        }

                  -- |Special beta outcomes.
                  | NotAllowedToManipulateBakers !AccountAddress
    deriving (Show)
>>>>>>> f2d4b65e

data FailureKind = InsufficientFunds   -- ^The amount is not sufficient to cover the gas deposit.
                 | IncorrectSignature  -- ^Signature check failed.
                 | NonSequentialNonce !Nonce -- ^The transaction nonce is not
                                             -- next in sequence. The argument
                                             -- is the expected nonce.
                 | UnknownAccount !AccountAddress -- ^Transaction is coming from an unknown sender.
                 | DepositInsufficient -- ^The dedicated gas amount was lower than the minimum allowed.
      deriving(Show)

data TxResult = TxValid ValidResult | TxInvalid FailureKind<|MERGE_RESOLUTION|>--- conflicted
+++ resolved
@@ -349,16 +349,6 @@
                   | InvalidBakerRemoveSource !AccountAddress
                   | UpdatingNonExistentBaker !BakerId
                   | InvalidStakeDelegationTarget !BakerId -- ^The target of stake delegation is not a valid baker.
-<<<<<<< HEAD
-    deriving (Show, Generic)
-
--- FIXME: This should almost certainly not go here.
-instance S.Serialize Void where
-    put _ = undefined
-    get = fail "Void type has no instance"
-
-instance S.Serialize RejectReason
-=======
                   | DuplicateSignKey !BakerSignVerifyKey -- ^A baker with the given signing key already exists.
                   -- |A transaction should be sent from the baker's current account, but is not.
                   | NotFromBakerAccount { nfbaFromAccount :: !AccountAddress, -- ^Sender account of the transaction
@@ -367,8 +357,14 @@
 
                   -- |Special beta outcomes.
                   | NotAllowedToManipulateBakers !AccountAddress
-    deriving (Show)
->>>>>>> f2d4b65e
+    deriving (Show, Generic)
+
+-- FIXME: This should almost certainly not go here.
+instance S.Serialize Void where
+    put _ = undefined
+    get = fail "Void type has no instance"
+
+instance S.Serialize RejectReason
 
 data FailureKind = InsufficientFunds   -- ^The amount is not sufficient to cover the gas deposit.
                  | IncorrectSignature  -- ^Signature check failed.
