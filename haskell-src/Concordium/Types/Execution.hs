--- conflicted
+++ resolved
@@ -500,24 +500,17 @@
                                              -- next in sequence. The argument
                                              -- is the expected nonce.
                  | SuccessorOfInvalidTransaction -- ^A transaction from the same account was rejected, so
-<<<<<<< HEAD
-                                                 -- we reject the following transactions from the same account 
-=======
                                                  -- we reject the following transactions from the same account
->>>>>>> e3e5d1bc
                  | UnknownAccount !AccountAddress -- ^Transaction is coming from an unknown sender.
                  | DepositInsufficient -- ^The dedicated gas amount was lower than the minimum allowed.
                  | NoValidCredential -- ^No valid credential on the sender account.
                  | ExpiredTransaction -- ^The transaction has expired.
                  | ExceedsMaxBlockEnergy -- ^The transaction's used energy size exceeds the maximum block energy limit
-<<<<<<< HEAD
-=======
                  | ExceedsMaxBlockSize -- ^The baker decided that this transaction is too big to put in a block.
                  | NonExistentIdentityProvider !IDTypes.IdentityProviderIdentity
                  | NonExistentAccount !AccountAddress -- ^Cannot deploy credential onto a non-existing account.
                  | AccountCredentialInvalid
                  | DuplicateAccountRegistrationID !IDTypes.CredentialRegistrationID
->>>>>>> e3e5d1bc
       deriving(Eq, Show)
 
 data TxResult = TxValid !TransactionSummary | TxInvalid !FailureKind
