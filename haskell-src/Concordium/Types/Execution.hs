{-# LANGUAGE TemplateHaskell #-}
{-# LANGUAGE EmptyCase #-}
{-# LANGUAGE DerivingVia #-}
{-# LANGUAGE RecordWildCards #-}
{-# LANGUAGE LambdaCase #-}
{-# LANGUAGE FlexibleInstances #-}
{-# LANGUAGE PatternSynonyms #-}
{-# LANGUAGE DeriveGeneric #-}
<<<<<<< HEAD
{-# LANGUAGE CPP #-}
{-# LANGUAGE BinaryLiterals #-}
=======
>>>>>>> 0f0449f6
module Concordium.Types.Execution where

import Prelude hiding(fail)

import Control.Monad.Reader

import Data.Char
import qualified Data.Aeson as AE
import Data.Aeson.TH
import qualified Data.HashMap.Strict as HMap
import qualified Data.Map as Map
import qualified Data.Serialize.Put as P
import qualified Data.Serialize.Get as G
import qualified Data.Serialize as S
import qualified Data.Set as Set
import qualified Data.ByteString as BS
import qualified Data.ByteString.Short as BSS
import Data.Word
import GHC.Generics

import qualified Concordium.Wasm as Wasm
import Concordium.Types
import Concordium.Utils
import Concordium.Types.Execution.TH
import Concordium.Types.Updates
import Concordium.ID.Types
import qualified Concordium.ID.Types as IDTypes
import Concordium.Crypto.Proofs
import Concordium.Crypto.EncryptedTransfers

-- |We assume that the list is non-empty and at most 255 elements long.
newtype AccountOwnershipProof = AccountOwnershipProof [(KeyIndex, Dlog25519Proof)]
    deriving(Eq, Show)

-- |Helper for when an account has only one key with index 0.
singletonAOP :: Dlog25519Proof -> AccountOwnershipProof
singletonAOP proof = AccountOwnershipProof [(0, proof)]

instance S.Serialize AccountOwnershipProof where
  put (AccountOwnershipProof proofs) = do
    S.putWord8 (fromIntegral (length proofs))
    forM_ proofs (S.putTwoOf S.put S.put)

  get = do
    l <- S.getWord8
    when (l == 0) $ fail "At least one proof must be provided."
    AccountOwnershipProof <$> replicateM (fromIntegral l) (S.getTwoOf S.get S.get)

instance AE.FromJSON AccountOwnershipProof where
  parseJSON v = (AccountOwnershipProof . HMap.toList) <$> AE.parseJSON v

instance AE.ToJSON AccountOwnershipProof where
  toJSON (AccountOwnershipProof proofs) = AE.toJSON $ HMap.fromList proofs

-- |The transaction payload. Defines the supported kinds of transactions.
--
--  * @SPEC: <$DOCS/Transactions#transaction-body>
--  * @COMMENT: Serialization format is defined separately, this only defines the datatype.
data Payload =
  -- |Put module on the chain.
  DeployModule {
    -- |A wasm module in binary format.
    dmMod :: !Wasm.WasmModule
    }
  -- |Initialize a new contract instance.
  | InitContract {
      -- |Initial amount on the contract's account.
      icAmount :: !Amount,
      -- |Reference of the module (on-chain) in which the contract exist.
      icModRef :: !ModuleRef,
      -- |Name of the init function to call in that module.
      icInitName :: !Wasm.InitName,
      -- |Parameter to the init method,
      icParam :: !Wasm.Parameter
      }
  -- |Update an existing contract instance.
  | Update {
      -- |Amount to call the receive method with.
      uAmount :: !Amount,
      -- |The address of the contract to invoke.
      uAddress :: !ContractAddress,
      uReceiveName :: !Wasm.ReceiveName,
      -- |Message to invoke the receive method with.
      uMessage :: !Wasm.Parameter
      }
  -- |Simple transfer from an account to an account.
  | Transfer {
      -- |Recepient.
      tToAddress :: !AccountAddress,
      -- |Amount to transfer.
      tAmount :: !Amount
      }
  -- |Add a new baker for the sender account.
  | AddBaker {
      -- |Public key to verify the baker has won the election.
      abElectionVerifyKey :: !BakerElectionVerifyKey,
      -- |Public key to verify block signatures signed by the baker.
      abSignatureVerifyKey :: !BakerSignVerifyKey,
      -- |Public key to verify aggregate signatures in which the baker participates
      abAggregationVerifyKey :: !BakerAggregationVerifyKey,
      -- |Proof that the baker owns the private key corresponding to the
      -- signature verification key.
      abProofSig :: !Dlog25519Proof,
      -- |Proof that the baker owns the private key corresponding to the
      -- election verification key.
      abProofElection :: !Dlog25519Proof,
      -- |Proof that the baker owns the private key corresponding to the aggregation
      -- key.
      abProofAggregation :: !BakerAggregationProof,
      -- |Initial stake. This amount must be available on the account,
      -- and will be locked.
      abBakingStake :: !Amount,
      -- |Whether earnings from being a baker should be automatically added
      -- to the stake.
      abRestakeEarnings :: !Bool
      }
  -- |Remove the sender account from the baking pool.
  | RemoveBaker
  -- |Update the amount of stake that is locked for the baker.
  | UpdateBakerStake {
      ubsStake :: !Amount
      }
  -- |Update whether the baker's earnings are automatically restaked.
  | UpdateBakerRestakeEarnings {
      ubreRestakeEarnings :: !Bool
      }
  -- |Update the baker's keys
  | UpdateBakerKeys {
      -- |Public key to verify the baker has won the election.
      ubkElectionVerifyKey :: !BakerElectionVerifyKey,
      -- |Public key to verify block signatures signed by the baker.
      ubkSignatureVerifyKey :: !BakerSignVerifyKey,
      -- |Public key to verify aggregate signatures in which the baker participates
      ubkAggregationVerifyKey :: !BakerAggregationVerifyKey,
      -- |Proof that the baker owns the private key corresponding to the
      -- signature verification key.
      ubkProofSig :: !Dlog25519Proof,
      -- |Proof that the baker owns the private key corresponding to the
      -- election verification key.
      ubkProofElection :: !Dlog25519Proof,
      -- |Proof that the baker owns the private key corresponding to the aggregation
      -- key.
      ubkProofAggregation :: !BakerAggregationProof
      }
  -- | Updates existing keys used for signing transactions for the sender's account
  | UpdateAccountKeys {
      -- |Update the account keys with to the ones in this map.
      uakKeys :: !(Map.Map KeyIndex AccountVerificationKey)
    }
  -- | Adds additional keys to the sender's account, optionally updating the signature threshold too
  | AddAccountKeys {
      -- |Map of key indices and the associated key to add
      aakKeys :: !(Map.Map KeyIndex AccountVerificationKey),
      -- |Optional value for updating the threshold of the signature scheme
      aakThreshold :: !(Maybe SignatureThreshold)
    }
  -- | Remove keys from the sender's account, optionally updating the signature threshold too
  | RemoveAccountKeys {
      -- |List of indices of keys to remove
      rakIndices :: !(Set.Set KeyIndex),
      -- |Optional value for updating the threshold of the signature scheme
      rakThreshold :: !(Maybe SignatureThreshold)
    }
  -- | Send an encrypted amount to an account.
  | EncryptedAmountTransfer {
      -- | Receiver account address.
      eatTo :: !AccountAddress,
      eatData :: !EncryptedAmountTransferData
  }
  -- | Transfer some amount from public to encrypted balance.
  | TransferToEncrypted {
      -- | The plaintext that will be deducted from the public balance.
      tteAmount :: !Amount
      }
  -- | Decrypt a portion of the encrypted balance.
  | TransferToPublic {
      ttpData :: !SecToPubAmountTransferData
      }
  -- | Send a transfer with an attached schedule.
  | TransferWithSchedule {
      twsTo :: !AccountAddress,
      twsSchedule :: ![(Timestamp, Amount)]
      }
  deriving(Eq, Show)

$(genEnumerationType ''Payload "TransactionType" "TT" "getTransactionType")

instance S.Serialize TransactionType

-- |Payload serialization according to
--
--  * @SPEC: <$DOCS/Transactions#transaction-body>
putPayload :: Payload -> P.Put
putPayload DeployModule{..} =
    P.putWord8 0 <>
    S.put dmMod
putPayload InitContract{..} =
      P.putWord8 1 <>
      S.put icAmount <>
      S.put icModRef <>
      S.put icInitName <>
      S.put icParam
putPayload Update{..} =
    P.putWord8 2 <>
    S.put uAmount <>
    S.put uAddress <>
    S.put uReceiveName <>
    S.put uMessage
putPayload Transfer{..} =
    P.putWord8 3 <>
    S.put tToAddress <>
    S.put tAmount
putPayload AddBaker{..} =
    P.putWord8 4 <>
    S.put abElectionVerifyKey <>
    S.put abSignatureVerifyKey <>
    S.put abAggregationVerifyKey <>
    S.put abProofSig <>
    S.put abProofElection <>
    S.put abProofAggregation <>
    S.put abBakingStake <>
    S.put abRestakeEarnings
putPayload RemoveBaker =
    P.putWord8 5
putPayload UpdateBakerStake{..} =
    P.putWord8 6 <>
    S.put ubsStake
putPayload UpdateBakerRestakeEarnings{..} =
    P.putWord8 7 <>
    S.put ubreRestakeEarnings
putPayload UpdateBakerKeys{..} =
    P.putWord8 8 <>
    S.put ubkElectionVerifyKey <>
    S.put ubkSignatureVerifyKey <>
    S.put ubkAggregationVerifyKey <>
    S.put ubkProofSig <>
    S.put ubkProofElection <>
    S.put ubkProofAggregation
putPayload UpdateAccountKeys{..} = do
    P.putWord8 13
    P.putWord8 (fromIntegral (length uakKeys))
    forM_ (Map.toAscList uakKeys) $ \(idx, key) -> S.put idx <> S.put key
putPayload AddAccountKeys{..} = do
    P.putWord8 14
    P.putWord8 (fromIntegral (length aakKeys))
    forM_ (Map.toAscList aakKeys) $ \(idx, key) -> S.put idx <> S.put key
    putMaybe aakThreshold
putPayload RemoveAccountKeys{..} = do
    P.putWord8 15
    P.putWord8 (fromIntegral (length rakIndices))
    forM_ (Set.toAscList rakIndices) S.put
    putMaybe rakThreshold
putPayload EncryptedAmountTransfer{eatData = EncryptedAmountTransferData{..}, ..} =
    S.putWord8 16 <>
    S.put eatTo <>
    S.put eatdRemainingAmount <>
    S.put eatdTransferAmount <>
    S.put eatdIndex <>
    putEncryptedAmountTransferProof eatdProof
putPayload TransferToEncrypted{..} =
    S.putWord8 17 <>
    S.put tteAmount
putPayload TransferToPublic{ttpData = SecToPubAmountTransferData{..}, ..} =
    S.putWord8 18 <>
    S.put stpatdRemainingAmount <>
    S.put stpatdTransferAmount <>
    S.put stpatdIndex <>
    putSecToPubAmountTransferProof stpatdProof
putPayload TransferWithSchedule{..} =
    S.putWord8 19 <>
    S.put twsTo <>
    P.putWord8 (fromIntegral (length twsSchedule)) <>
    forM_ twsSchedule (\(a,b) -> S.put a >> S.put b)

-- |Get the payload of the given size.
getPayload :: PayloadSize -> S.Get Payload
getPayload size = S.isolate (fromIntegral size) (S.bytesRead >>= go)
  -- isolate is required to consume all the bytes it is meant to.
  where go start = G.getWord8 >>= \case
            0 -> do
              dmMod <- S.get
              return DeployModule{..}
            1 -> do
              icAmount <- S.get
              icModRef <- S.get
              icInitName <- S.get
              icParam <- S.get
              return InitContract{..}
            2 -> do
              uAmount <- S.get
              uAddress <- S.get
              uReceiveName <- S.get
              uMessage <- S.get
              return Update{..}
            3 -> do
              tToAddress <- S.get
              tAmount <- S.get
              return Transfer{..}
            4 -> do
              abElectionVerifyKey <- S.get
              abSignatureVerifyKey <- S.get
              abAggregationVerifyKey <- S.get
              abProofSig <- S.get
              abProofElection <- S.get
              abProofAggregation <- S.get
              abBakingStake <- S.get
              abRestakeEarnings <- S.get
              return AddBaker{..}
            5 -> do
              return RemoveBaker
            6 -> S.label "UpdateBakerStake" $ do
              ubsStake <- S.get
              return UpdateBakerStake{..}
            7 -> S.label "RestakeEarnings" $ do
              ubreRestakeEarnings <- S.get
              return UpdateBakerRestakeEarnings{..}
            8 -> do
              ubkElectionVerifyKey <- S.get
              ubkSignatureVerifyKey <- S.get
              ubkAggregationVerifyKey <- S.get
              ubkProofSig <- S.get
              ubkProofElection <- S.get
              ubkProofAggregation <- S.get
              return UpdateBakerKeys{..}
            13 -> do
              len <- S.getWord8
              uakKeys <- safeFromAscList =<< replicateM (fromIntegral len) (S.getTwoOf S.get S.get)
              return UpdateAccountKeys{..}
            14 -> do
              len <- S.getWord8
              aakKeys <- safeFromAscList =<< replicateM (fromIntegral len) (S.getTwoOf S.get S.get)
              aakThreshold <- getMaybe
              return AddAccountKeys{..}
            15 -> do
              len <- S.getWord8
              rakIndices <- safeSetFromAscList =<< replicateM (fromIntegral len) S.get
              rakThreshold <- getMaybe
              return RemoveAccountKeys{..}
            16 -> do
              eatTo <- S.get
              eatdRemainingAmount <- S.get
              eatdTransferAmount <- S.get
              eatdIndex <- S.get
              cur <- S.bytesRead
              -- in the subtraction below overflow cannot happen because of guarantees and invariants of isolate
              -- and bytesRead
              eatdProof <- getEncryptedAmountTransferProof (thePayloadSize size - (fromIntegral $ cur - start))
              return EncryptedAmountTransfer{eatData = EncryptedAmountTransferData{..}, ..}
            17 -> do
              tteAmount <- S.get
              return TransferToEncrypted{..}
            18 -> do
              stpatdRemainingAmount <- S.get
              stpatdTransferAmount <- S.get
              stpatdIndex <- S.get
              cur <- S.bytesRead
              -- in the subtraction below overflow cannot happen because of guarantees and invariants of isolate
              -- and bytesRead
              stpatdProof <- getSecToPubAmountTransferProof (thePayloadSize size - (fromIntegral $ cur - start))
              return TransferToPublic{ttpData = SecToPubAmountTransferData{..}}
            19 -> do
              twsTo <- S.get
              len <- S.getWord8
              twsSchedule <- replicateM (fromIntegral len) (S.get >>= \s -> S.get >>= \t -> return (s,t))
              return TransferWithSchedule{..}
            n -> fail $ "unsupported transaction type '" ++ show n ++ "'"

-- |Serialize a Maybe value
-- Just v is serialized with a word8 tag 1 followed by the serialization of the value
-- Nothing is seralized with a word8 tag 0.
putMaybe :: S.Serialize a => P.Putter (Maybe a)
putMaybe (Just v) = do
  P.putWord8 1
  S.put v
putMaybe Nothing = S.putWord8 0

-- |Deserialize a Maybe value
-- Expects a leading 0 or 1 word8, 1 signaling Just and 0 signaling Nothing.
-- NB: This method is stricter than the Serialize instance method in that it only allows
-- tags 0 and 1, whereas the Serialize.get method allows any non-zero tag for Just.
getMaybe :: S.Serialize a => S.Get (Maybe a)
getMaybe = G.getWord8 >>=
    \case 0 -> return Nothing
          1 -> Just <$> S.get
          n -> fail $ "encountered invalid tag when deserializing a Maybe '" ++ show n ++ "'"

-- |Builds a set from a list of ascending elements.
-- Fails if the elements are not ordered or a duplicate is encountered.
safeSetFromAscList :: (MonadFail m, Ord a) => [a] -> m (Set.Set a)
safeSetFromAscList = go Set.empty Nothing
    where
      go s _ [] = return s
      go s Nothing (a : rest) = go (Set.insert a s) (Just a) rest
      go s (Just a') (a : rest)
        | (a' < a) = go (Set.insert a s) (Just a) rest
        | otherwise = fail "Elements are either not in ascending order, or a duplicate was found."

{-# INLINE encodePayload #-}
encodePayload :: Payload -> EncodedPayload
encodePayload = EncodedPayload . BSS.toShort . S.runPut . putPayload

decodePayload :: PayloadSize -> EncodedPayload -> Either String Payload
decodePayload size (EncodedPayload s) = S.runGet (getPayload size) . BSS.fromShort $ s
{-# INLINE decodePayload #-}

{-# INLINE payloadBodyBytes #-}
-- |Get the body of the payload as bytes. Essentially just remove the
-- first byte which encodes the type.
payloadBodyBytes :: EncodedPayload -> BS.ByteString
payloadBodyBytes (EncodedPayload ss) =
  if BSS.null ss
  then BS.empty
  else BS.tail (BSS.fromShort ss)

-- |Additional special events that affect the block state.
data BlockEvents =
  -- |Block reward
  BlockReward !Amount !BakerId
  -- |Delegation reward
  | DelegationReward !Amount !BakerId
  -- |Foundation tax transfer
  | FoundationTax !Amount
  -- |Reward to a finalizer.
  | FinalizationReward !Amount !BakerId

-- |Events which are generated during transaction execution.
-- These are only used for commited transactions.
-- Must be kept in sync with 'showEvents' in concordium-client (Output.hs).
data Event =
           -- |Module with the given address was deployed.
           ModuleDeployed !ModuleRef
           -- |The contract was deployed.
           | ContractInitialized {
               -- |Module in which the contract source resides.
               ecRef :: !ModuleRef,
               -- |Reference to the contract as deployed.
               ecAddress :: !ContractAddress,
               -- |Initial amount transferred to the contract.
               ecAmount :: !Amount,
               -- |Events as reported by the contract via the log method, in the
               -- order they were reported.
               ecEvents :: [Wasm.ContractEvent]
               -- TODO: We could include initial state hash here.
               -- Including the whole state is likely not a good idea.
               }
           -- |The given contract was updated.
           | Updated {
               -- |Address of the contract that was updated.
               euAddress :: !ContractAddress,
               -- |Address of the instigator of the update, i.e. source of the message, an account or contract.
               euInstigator :: !Address,
               -- |Amount which was transferred to the contract.
               euAmount :: !Amount,
               -- |The message which was sent to the contract.
               euMessage :: !Wasm.Parameter,
               -- |Events as reported by the contract via the log method, in the
               -- order they were reported.
               euEvents :: [Wasm.ContractEvent]
               -- TODO: We could include input/output state hashes here
               -- Including the whole state pre/post run is likely not a good idea.
               }
           -- |Tokens were transferred.
           | Transferred {
               -- |Source.
               etFrom :: !Address,
               -- |Amount.
               etAmount :: !Amount,
               -- |Target.
               etTo :: !Address
               }
           -- |A new account was created.
           | AccountCreated !AccountAddress
           -- |A new credential was deployed onto a given account.
           | CredentialDeployed {
               -- |ID of the credential
               ecdRegId :: !IDTypes.CredentialRegistrationID,
               -- |Account to which it was deployed.
               ecdAccount :: !AccountAddress
               }
           -- |A baker was added.
           | BakerAdded {
              -- |Baker's id
              ebaBakerId :: !BakerId,
              -- |Baker account
              ebaAccount :: !AccountAddress,
              -- |Signing public key
              ebaSignKey :: !BakerSignVerifyKey,
              -- |VRF public key
              ebaElectionKey :: !BakerElectionVerifyKey,
              -- |Aggregation public key
              ebaAggregationKey :: !BakerAggregationVerifyKey,
              -- |Baker stake
              ebaStake :: !Amount,
              -- |Whether baker earnings are automatically staked
              ebaRestakeEarnings :: !Bool
           }
           -- |A baker was removed.
           | BakerRemoved {
              -- |Baker's id
              ebrBakerId :: !BakerId,
              -- |Baker account
              ebrAccount :: !AccountAddress
           }
           -- |A baker's stake was increased.
           | BakerStakeIncreased {
              -- |Baker's id
              ebsiBakerId :: !BakerId,
              -- |Baker account
              ebsiAccount :: !AccountAddress,
              -- |New stake
              ebsiNewStake :: !Amount
           }
           -- |A baker's stake was decreased.
           | BakerStakeDecreased {
              -- |Baker's id
              ebsiBakerId :: !BakerId,
              -- |Baker account
              ebsiAccount :: !AccountAddress,
              -- |New stake
              ebsiNewStake :: !Amount
           }
           -- |A baker's restake earnings flag was set.
           | BakerSetRestakeEarnings {
              -- |Baker's id
              ebsreBakerId :: !BakerId,
              -- |Baker account
              ebsreAccount :: !AccountAddress,
              -- |Whether earnings will be restaked
              ebsreRestakeEarnings :: !Bool
           }
           -- |A baker's keys were updated.
           | BakerKeysUpdated {
              -- |Baker's id
              ebkuBakerId :: !BakerId,
              -- |Baker account
              ebkuAccount :: !AccountAddress,
              -- |Signing public key
              ebkuSignKey :: !BakerSignVerifyKey,
              -- |VRF public key
              ebkuElectionKey :: !BakerElectionVerifyKey,
              -- |Aggregation public key
              ebkuAggregationKey :: !BakerAggregationVerifyKey
           }            
           -- |Keys at existing indexes were updated, no new indexes were added, threshold is unchanged
           | AccountKeysUpdated
           | AccountKeysAdded
           | AccountKeysRemoved
           | AccountKeysSignThresholdUpdated
           -- | New encrypted amount added to an account, with a given index.
           --
           -- This is used on the receiver's account when they get an encrypted amount transfer.
           | NewEncryptedAmount{
               neaAccount :: !AccountAddress,
               -- | Index of the new amount.
               neaNewIndex :: !EncryptedAmountIndex,
               -- | The actual amount.
               neaEncryptedAmount :: !EncryptedAmount
           }
           -- | A number of encrypted amounts were removed from an account, up-to, but not including
           -- the aggregation index. And a new encrypted amount has appeared that is the difference
           -- between what was sent, and what was used. This is the new self-amount after the transfer.
           --
           -- This is used on the sender's account when making an encrypted
           -- transfer, or transfer from the encrypted balance to public
           -- balance.
           | EncryptedAmountsRemoved{
               earAccount :: !AccountAddress,
               -- |The new self amount.
               earNewAmount :: !EncryptedAmount,
               -- |Input encrypted amount that was consumed.
               earInputAmount :: !EncryptedAmount,
               -- |Index up to (but not including) which the amounts were removed.
               earUpToIndex :: !EncryptedAmountAggIndex
            }
           -- | An encrypted amount was decrypted and added to the public balance of an account.
           -- This is used on an account when it makes a transfer to public transaction.
           | AmountAddedByDecryption {
               aabdAccount :: !AccountAddress,
               -- | The amount that was added to the public balance.
               aabdAmount :: !Amount
            }
           -- | A new encrypted amount was added to the self-encrypted-balance of the account.
           -- The amount given is the newly added one.
           | EncryptedSelfAmountAdded{
               eaaAccount :: !AccountAddress,
               eaaNewAmount :: !EncryptedAmount,
                -- | The amount that was subtracted from the public balance.
               eaaAmount :: !Amount
               }
           | UpdateEnqueued {
             ueEffectiveTime :: !TransactionTime,
             uePayload :: !UpdatePayload
           }
           | TransferredWithSchedule {
               etwsFrom :: !AccountAddress,
               etwsTo :: !AccountAddress,
               etwsAmount :: ![(Timestamp, Amount)]
               }
  deriving (Show, Generic, Eq)

instance S.Serialize Event

-- |Index of the transaction in a block, starting from 0.
newtype TransactionIndex = TransactionIndex Word64
    deriving(Eq, Ord, Enum, Num, Show, Read, Real, Integral, S.Serialize, AE.ToJSON, AE.FromJSON) via Word64

-- |Result of a valid transaction is a transaction summary.
data TransactionSummary' a = TransactionSummary {
  tsSender :: !(Maybe AccountAddress),
  tsHash :: !TransactionHash,
  tsCost :: !Amount,
  tsEnergyCost :: !Energy,
  -- FIXME: transaction type should be changed to differentiate parameter updates from credential deployments.
  -- Currently, these are both represented by 'Nothing'.
  tsType :: !(Maybe TransactionType),
  tsResult :: !a,
  tsIndex :: !TransactionIndex
  } deriving(Eq, Show, Generic)

type TransactionSummary = TransactionSummary' ValidResult

-- |Outcomes of a valid transaction. Either a reject with a reason or a
-- successful transaction with a list of events which occurred during execution.
-- We also record the cost of the transaction.
data ValidResult = TxSuccess { vrEvents :: ![Event] } | TxReject { vrRejectReason :: !RejectReason }
  deriving(Show, Generic, Eq)

instance S.Serialize ValidResult
instance S.Serialize TransactionSummary

-- |Ways a single transaction can fail. Values of this type are only used for reporting of rejected transactions.
-- Must be kept in sync with 'showRejectReason' in concordium-client (Output.hs).
data RejectReason = ModuleNotWF -- ^Error raised when validating the Wasm module.
                  | ModuleHashAlreadyExists !ModuleRef  -- ^As the name says.
                  | InvalidAccountReference !AccountAddress -- ^Account does not exist.
                  | InvalidInitMethod !ModuleRef !Wasm.InitName -- ^Reference to a non-existing contract init method.
                  | InvalidReceiveMethod !ModuleRef !Wasm.ReceiveName -- ^Reference to a non-existing contract receive method.
                  | InvalidModuleReference !ModuleRef   -- ^Reference to a non-existing module.
                  | InvalidContractAddress !ContractAddress -- ^Contract instance does not exist.
                  | RuntimeFailure -- ^Runtime exception occurred when running either the init or receive method.
                  | ReceiverAccountNoCredential !AccountAddress
                  -- ^The receiver account does not have a valid credential.
                  | ReceiverContractNoCredential !ContractAddress
                  -- ^The receiver contract does not have a valid credential.
                  | AmountTooLarge !Address !Amount
                  -- ^When one wishes to transfer an amount from A to B but there
                  -- are not enough funds on account/contract A to make this
                  -- possible. The data are the from address and the amount to transfer.
                  | SerializationFailure -- ^Serialization of the body failed.
                  | OutOfEnergy -- ^We ran of out energy to process this transaction.
                  | Rejected -- ^Rejected due to contract logic.
                  | NonExistentRewardAccount !AccountAddress -- ^Reward account desired by the baker does not exist.
                  | InvalidProof -- ^Proof that the baker owns relevant private keys is not valid.
                  | AlreadyABaker !BakerId -- ^Tried to add baker for an account that already has a baker
                  | NotABaker !AccountAddress -- ^Tried to remove a baker for an account that has no baker
                  | InsufficientStake -- ^The amount on the account was insufficient to cover the proposed stake
                  | BakerInCooldown -- ^The change could not be made because the baker is in cooldown for another change
                  -- | RemovingNonExistentBaker !BakerId
                  -- | InvalidBakerRemoveSource !AccountAddress
                  -- | UpdatingNonExistentBaker !BakerId
                  | InvalidStakeDelegationTarget !BakerId -- ^The target of stake delegation is not a valid baker.
                  -- | DuplicateSignKey !BakerSignVerifyKey -- ^A baker with the given signing key already exists.
                  | DuplicateAggregationKey !BakerAggregationVerifyKey -- ^A baker with the given aggregation key already exists
                  -- |A transaction should be sent from the baker's current account, but is not.
                  -- | NotFromBakerAccount { nfbaFromAccount :: !AccountAddress, -- ^Sender account of the transaction
                  --                         nfbaCurrentBakerAccount :: !AccountAddress -- ^Current baker account.
                  --                       }
                  -- |A transaction should be sent from a special account, but is not.
                  -- | NotFromSpecialAccount
                  -- |Encountered index to which no account key belongs when removing or updating keys
                  | NonExistentAccountKey
                  -- |Attempted to add an account key to a key index already in use
                  | KeyIndexAlreadyInUse
                  -- |When the account key threshold is updated, it must not exceed the amount of existing keys
                  | InvalidAccountKeySignThreshold
                  -- |Proof for an encrypted amount transfer did not validate.
                  | InvalidEncryptedAmountTransferProof
                  -- |Proof for a secret to public transfer did not validate.
                  | InvalidTransferToPublicProof
                  -- |Account tried to transfer an encrypted amount to itself, that's not allowed.
                  | EncryptedAmountSelfTransfer !AccountAddress
                  -- | The provided index is below the start index or above `startIndex + length incomingAmounts`
                  | InvalidIndexOnEncryptedTransfer
                  -- | The transfer with schedule is going to send 0 tokens
                  | ZeroScheduledAmount
                  -- | The transfer with schedule has a non strictly increasing schedule
                  | NonIncreasingSchedule
                  -- | The first scheduled release in a transfer with schedule has already expired
                  | FirstScheduledReleaseExpired
                  -- | Account tried to transfer with schedule to itself, that's not allowed.
                  | ScheduledSelfTransfer !AccountAddress
    deriving (Show, Eq, Generic)

wasmRejectToRejectReason :: Wasm.ContractExecutionFailure -> RejectReason
wasmRejectToRejectReason Wasm.ContractReject = Rejected
wasmRejectToRejectReason Wasm.RuntimeFailure = RuntimeFailure

instance S.Serialize RejectReason
instance AE.ToJSON RejectReason
instance AE.FromJSON RejectReason

-- | Reasons for the execution of a transaction to fail on the current block state.
data FailureKind = InsufficientFunds -- ^The sender account's amount is not sufficient to cover the
                                     -- amount corresponding to the deposited energy.
                 | IncorrectSignature  -- ^Signature check failed.
                 | NonSequentialNonce !Nonce -- ^The transaction nonce is not
                                             -- next in sequence. The argument
                                             -- is the expected nonce.
                 | SuccessorOfInvalidTransaction -- ^In the context of processing multiple transactions
                                                 -- from the same account, the transaction is a successor
                                                 -- of (has the nonce following that of) an invalid transaction.
                 | UnknownAccount !AccountAddress -- ^Transaction is coming from an unknown sender.
                 | DepositInsufficient -- ^The dedicated gas amount was lower than the minimum allowed.
                 | NoValidCredential -- ^No valid credential on the sender account.
                 | ExpiredTransaction -- ^The transaction has expired.
                 | ExceedsMaxBlockEnergy -- ^The transaction's deposited energy exceeds the maximum block energy limit.
                 | ExceedsMaxBlockSize -- ^The baker decided that this transaction is too big to put in a block.
                 | NonExistentIdentityProvider !IDTypes.IdentityProviderIdentity
                 | UnsupportedAnonymityRevokers -- ^One of the anonymity revokers in the credential is not known.
                 | NonExistentAccount !AccountAddress -- ^Cannot deploy credential onto a non-existing account.
                 | AccountCredentialInvalid -- ^Account credential verification failed, the proofs were invalid or malformed.
                 | DuplicateAccountRegistrationID !IDTypes.CredentialRegistrationID
                 | InvalidUpdateTime -- ^The update timeout is later than the effective time
      deriving(Eq, Show)

data TxResult = TxValid !TransactionSummary | TxInvalid !FailureKind

-- FIXME: These intances need to be made clearer.
$(deriveJSON AE.defaultOptions{AE.fieldLabelModifier = firstLower . dropWhile isLower} ''Event)

-- Derive JSON instance for transaction outcomes
-- At the end of the file to avoid issues with staging restriction.
$(deriveJSON AE.defaultOptions{AE.constructorTagModifier = firstLower . drop 2,
                                 AE.sumEncoding = AE.TaggedObject{
                                    AE.tagFieldName = "outcome",
                                    AE.contentsFieldName = "details"
                                    },
                                 AE.fieldLabelModifier = firstLower . drop 2} ''ValidResult)

$(deriveJSON defaultOptions{fieldLabelModifier = firstLower . drop 2} ''TransactionSummary')

$(deriveJSON defaultOptions{AE.constructorTagModifier = firstLower . drop 2} ''TransactionType)

-- |Generate the challenge for adding a baker.
addBakerChallenge :: AccountAddress -> BakerElectionVerifyKey -> BakerSignVerifyKey -> BakerAggregationVerifyKey -> BS.ByteString
addBakerChallenge addr elec sign agg = S.runPut $ S.put addr <> S.put elec <> S.put sign <> S.put agg

-- |Generate the challenge for updating a baker's keys.
-- This is currently idential to 'addBakerChallenge'.
updateBakerKeyChallenge :: AccountAddress -> BakerElectionVerifyKey -> BakerSignVerifyKey -> BakerAggregationVerifyKey -> BS.ByteString
updateBakerKeyChallenge = addBakerChallenge<|MERGE_RESOLUTION|>--- conflicted
+++ resolved
@@ -6,11 +6,7 @@
 {-# LANGUAGE FlexibleInstances #-}
 {-# LANGUAGE PatternSynonyms #-}
 {-# LANGUAGE DeriveGeneric #-}
-<<<<<<< HEAD
-{-# LANGUAGE CPP #-}
 {-# LANGUAGE BinaryLiterals #-}
-=======
->>>>>>> 0f0449f6
 module Concordium.Types.Execution where
 
 import Prelude hiding(fail)
