--- conflicted
+++ resolved
@@ -239,14 +239,10 @@
     P.putWord8 9 <>
     S.put dsID
   put UndelegateStake =
-<<<<<<< HEAD
-    P.putWord8 11
+    P.putWord8 10
   put UpdateElectionDifficulty{..} =
-    P.putWord8 12 <>
+    P.putWord8 11 <>
     S.put uedDifficulty
-=======
-    P.putWord8 10
->>>>>>> d742a3e0
 
   get =
     G.getWord8 >>=
@@ -295,18 +291,13 @@
               ubsKey <- S.get
               ubsProof <- S.get
               return UpdateBakerSignKey{..}
-<<<<<<< HEAD
-            10 -> DelegateStake <$> S.get
-            11 -> return UndelegateStake
-            12 -> do
+            9 -> DelegateStake <$> S.get
+            10 -> return UndelegateStake
+            11 -> do
               uedDifficulty <- S.get
               unless (isValidElectionDifficulty uedDifficulty) $
                 fail $ "Illegal election difficulty: " ++ show uedDifficulty
               return UpdateElectionDifficulty{..}
-=======
-            9 -> DelegateStake <$> S.get
-            10 -> return UndelegateStake
->>>>>>> d742a3e0
             n -> fail $ "unsupported transaction type '" ++ show n ++ "'"
 
 {-# INLINE encodePayload #-}
