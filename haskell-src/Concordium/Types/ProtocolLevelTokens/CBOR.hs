{-# LANGUAGE OverloadedStrings #-}
{-# LANGUAGE RankNTypes #-}
{-# LANGUAGE TemplateHaskell #-}

module Concordium.Types.ProtocolLevelTokens.CBOR where

import qualified Codec.CBOR.ByteArray as BA
import qualified Codec.CBOR.ByteArray.Sliced as SBA
import Codec.CBOR.Decoding
import Codec.CBOR.Encoding
import qualified Codec.CBOR.Read as CBOR
import qualified Codec.CBOR.Term as CBOR
import qualified Codec.CBOR.Write as CBOR
import Control.Monad
import qualified Data.Aeson as AE
import qualified Data.Aeson.Key as AE.Key
<<<<<<< HEAD
import Data.Aeson.Types ((.!=))
=======
import qualified Data.Aeson.KeyMap as KeyMap
import qualified Data.Aeson.Types as AE
>>>>>>> dc667f4c
import qualified Data.ByteString as BS
import qualified Data.ByteString.Base16 as Base16
import qualified Data.ByteString.Lazy as LBS
import qualified Data.ByteString.Short as BSS
import Data.Foldable
import Data.Function
import qualified Data.Map.Lazy as Map
import Data.Maybe
import Data.Scientific
import qualified Data.Sequence as Seq
import Data.Text (Text)
import qualified Data.Text as Text
import qualified Data.Text.Encoding as TextEncoding
import qualified Data.Text.Lazy as LazyText
import Data.Word
import Lens.Micro.Platform

import qualified Concordium.Crypto.SHA256 as SHA256
import Concordium.ID.Types
import Concordium.Types.Memo
import Concordium.Types.Tokens
import qualified Data.FixedByteString as FBS

-- * Decoder helpers

-- | A 'MapValueDecoder' consumes a value corresponding to a known key and sets it in the builder.
--  It should fail if entry in the builder corresponding to the key is already set.
type MapValueDecoder s builder = builder -> Decoder s builder

-- | Build a 'MapValueDecoder' for a particular key. This enforces that a field cannot be set more
--  than once.
mapValueDecoder ::
    -- | The key being decoded (used for error reporting).
    Text ->
    -- | The decoder to use for the value.
    Decoder s v ->
    -- | A lens to access the field on the builder.
    Lens' builder (Maybe v) ->
    MapValueDecoder s builder
mapValueDecoder key decodeVal l = \builder -> do
    val <- decodeVal
    case builder ^. l of
        Nothing -> return $ builder & l ?~ val
        Just _ -> fail $ "Key already set: " ++ show key

-- | Helper function for decoding an indefinitely-encoded sequence or map.
decodeIndefHelper ::
    -- | Decode the next entry, updating the builder.
    (builder -> Decoder s builder) ->
    -- | Initial builder.
    builder ->
    Decoder s builder
{-# INLINE decodeIndefHelper #-}
decodeIndefHelper decoder = decodeLoop
  where
    decodeLoop builder =
        decodeBreakOr >>= \case
            True -> return builder
            False -> decoder builder >>= decodeLoop

-- | Helper function for decoding a sequence or map of known length.
decodeDefHelper ::
    -- | Decode the next entry, updating the builder.
    (builder -> Decoder s builder) ->
    -- | Number of entries.
    Int ->
    -- | Initial builder.
    builder ->
    Decoder s builder
{-# INLINE decodeDefHelper #-}
decodeDefHelper decoder = decodeLoop
  where
    decodeLoop n builder
        | n > 0 = decoder builder >>= decodeLoop (n - 1)
        | otherwise = return builder

-- | Decode a CBOR-encoded map to type @r@. This exclusively supports UTF-8 string keys.
--  The decoding uses a @builder@ type that is used to progressively decode the map.
--  The first argument is a function that determines if each key is allowed, and if so,
--  how the corresponding value should be decoded and added to the builder.
decodeMap ::
    -- | Function that determines the 'MapValueDecoder' for a map key.
    (Text -> Maybe (MapValueDecoder s builder)) ->
    -- | Function to run the builder and produce a value.
    (builder -> Either String r) ->
    -- | The empty builder.
    builder ->
    Decoder s r
decodeMap valDecoder runBuilder emptyBuilder = do
    builder <-
        decodeMapLenOrIndef >>= \case
            Nothing -> decodeIndefHelper decodeKV emptyBuilder
            Just len -> decodeDefHelper decodeKV len emptyBuilder
    case runBuilder builder of
        Left e -> fail e
        Right r -> return r
  where
    decodeKV builder = do
        key <- decodeString
        case valDecoder key of
            Nothing -> fail $ "Unexpected key " ++ show key
            Just decoder -> decoder builder

-- | Decode a CBOR decimal fraction into a 'Scientific'. The result is not normalized.
decodeDecimalFraction :: Decoder s Scientific
decodeDecimalFraction = do
    tag <- decodeTag
    unless (tag == 4) $ fail $ "Expected decimal fraction (tag 4), but found tag " ++ show tag
    mLen <- decodeListLenOrIndef
    forM_ mLen $ \len ->
        unless (len == 2) $
            fail $
                "Expected an array of length 2, but length was " ++ show len
    exp10 <- decodeInt
    mantissa <- decodeInteger
    when (isNothing mLen) $ decodeBreakOr >>= \b -> unless b (fail "Expected end of array")
    return $ scientific mantissa exp10

-- | Given a decoder for a single value, decode a sequence of values.
decodeSequence :: Decoder s r -> Decoder s (Seq.Seq r)
decodeSequence decoder =
    decodeListLenOrIndef >>= \case
        Just len -> decodeDefHelper decodeNext len Seq.empty
        Nothing -> decodeIndefHelper decodeNext Seq.empty
  where
    decodeNext l = (l Seq.|>) <$> decoder

-- * Encoding helpers

-- | An 'Encoding' that represents a key in a CBOR map. The 'Ord' instance corresponds to
--  lexicographic ordering of the CBOR encodings, so that these can be used to order keys for
--  deterministic CBOR encoding.
data MapKeyEncoding = MapKeyEncoding
    { -- | The encoding of the value
      meEncoding :: Encoding,
      -- | The value encoded to a 'LBS.ByteString'.
      meBytes :: LBS.ByteString
    }

instance Eq MapKeyEncoding where
    (==) = (==) `on` meBytes

instance Ord MapKeyEncoding where
    compare = compare `on` meBytes

-- | Convert an 'Encoding' to a 'MapKeyEncoding'
makeMapKeyEncoding :: Encoding -> MapKeyEncoding
makeMapKeyEncoding meEncoding = MapKeyEncoding{meBytes = CBOR.toLazyByteString meEncoding, ..}

-- | Encode a map deterministically. Specifically, the map length is definite and the keys are
--  ordered in bytewise lexicographic order. It is assumed that all encodings in the map are
--  deterministic.
encodeMapDeterministic :: Map.Map MapKeyEncoding Encoding -> Encoding
encodeMapDeterministic m =
    encodeMapLen (fromIntegral $ Map.size m)
        <> mconcat [meEncoding k <> v | (k, v) <- Map.toAscList m]

-- * Builder helpers

-- | Convert a 'Maybe' to an 'Either'.
orFail :: Maybe a -> b -> Either b a
orFail Nothing = Left
orFail (Just v) = const (Right v)

-- | Unwrap a 'Maybe' using a supplied default value.
orDefault :: Maybe a -> a -> a
orDefault Nothing = id
orDefault (Just a) = const a

-- * Token amounts

-- | Decode a CBOR-encoded 'TokenAmount'. This limits the number of decimals to the
--  range @[0..255]@.
decodeTokenAmount :: Decoder s TokenAmount
decodeTokenAmount = do
    sci <- decodeDecimalFraction
    unless (coefficient sci >= 0) $ fail "Unexpected negative token amount"
    unless (coefficient sci <= fromIntegral (maxBound :: Word64)) $
        fail "Token amount exceeds expressible bound"
    unless (base10Exponent sci <= 0) $ fail "Token amount cannot have a positive exponent"
    unless (base10Exponent sci >= -255) $ fail "Token amount exponent is too small"
    return
        TokenAmount
            { taValue = fromIntegral (coefficient sci),
              taDecimals = fromIntegral (negate (base10Exponent sci))
            }

-- | Encode a 'TokenAmount' as CBOR.
encodeTokenAmount :: TokenAmount -> Encoding
encodeTokenAmount TokenAmount{..} =
    encodeTag 4
        <> encodeListLen 2
        <> encodeInteger (-fromIntegral taDecimals)
        <> encodeWord64 (theTokenRawAmount taValue)

-- | Helper function to encode a sequence.
encodeSequence :: (a -> Encoding) -> Seq.Seq a -> Encoding
encodeSequence encodeItem s =
    encodeListLen (fromIntegral $ Seq.length s)
        <> foldMap encodeItem s

-- | Convert CBOR.Term to a hex-encoded string
cborTermToHex :: CBOR.Term -> Text
cborTermToHex term =
    let bs = CBOR.toStrictByteString $ CBOR.encodeTerm term
    in  TextEncoding.decodeUtf8 (Base16.encode bs)

-- | Convert a hex-encoded string to a CBOR.Term.
hexToCborTerm :: Text -> Either String CBOR.Term
hexToCborTerm hexText = do
    bs <- Base16.decode (TextEncoding.encodeUtf8 hexText)
    decodeTerm bs
  where
    decodeTerm bs =
        case CBOR.deserialiseFromBytes CBOR.decodeTerm (LBS.fromStrict bs) of
            Left err -> Left $ "Failed to decode CBOR term: " ++ show err
            Right ("", term) -> Right term
            Right (remaining, _) -> Left $ "Extra bytes after decoding CBOR term: " ++ show (LBS.length remaining)

-- | A token metadata URL and an optional checksum. The checksum is a SHA256 hash of the metadata at the location of the URL.
data TokenMetadataUrl = TokenMetadataUrl
    { -- | The URL of the token metadata.
      tmUrl :: !Text,
      -- | The sha256 hash of the token metadata.
      tmChecksumSha256 :: !(Maybe SHA256.Hash),
      -- | Any additional values associated with the metadata url, e.g. checksums produced by alternative hash functions.
      --  Keys in this map SHOULD NOT overlap those used for the other (standardised) fields in this structure as that will
      --  break the invertability of the CBOR encoding.
      tmAdditional :: !(Map.Map Text CBOR.Term)
    }
    deriving (Eq, Show)

-- | Create a 'TokenMetadataUrl' with the given URL and no checksum.
createTokenMetadataUrl :: Text -> TokenMetadataUrl
createTokenMetadataUrl url = TokenMetadataUrl{tmUrl = url, tmChecksumSha256 = Nothing, tmAdditional = Map.empty}

-- | Create a 'TokenMetadataUrl' the given URL and associated SHA256 checksum.
createTokenMetadataUrlWithSha256 :: Text -> SHA256.Hash -> TokenMetadataUrl
createTokenMetadataUrlWithSha256 url checksum = TokenMetadataUrl{tmUrl = url, tmChecksumSha256 = Just checksum, tmAdditional = Map.empty}

instance AE.ToJSON TokenMetadataUrl where
    toJSON TokenMetadataUrl{..} =
        AE.object . catMaybes $
            [ Just ("url" AE..= tmUrl),
              ("checksumSha256" AE..=) <$> tmChecksumSha256,
              ("_additional" AE..=) <$> additional
            ]
      where
        additional :: Maybe AE.Value
        additional
            | null tmAdditional = Nothing
            | otherwise = Just $ AE.object $ map (\(k, v) -> AE.Key.fromText k AE..= cborTermToHex v) (Map.toList tmAdditional)

instance AE.FromJSON TokenMetadataUrl where
    parseJSON = AE.withObject "TokenMetadataUrl" $ \v -> do
        tmUrl <- v AE..: "url" -- Mandatory field
        tmChecksumSha256 <- v AE..:? "checksumSha256" -- Optional field
        tmAdditional <- v AE..:? "_additional" >>= parseAdditional
        return TokenMetadataUrl{..}
      where
        parseAdditional :: Maybe (KeyMap.KeyMap Text) -> AE.Parser (Map.Map Text CBOR.Term)
        parseAdditional Nothing = return Map.empty
        parseAdditional (Just additional)
            | KeyMap.null additional = return Map.empty
            | otherwise = do
                fmap Map.fromList $ forM (KeyMap.toList additional) $ \(k, v) -> do
                    term <- either (fail . ("Failed to parse hex as CBOR: " ++)) return $ hexToCborTerm v
                    return (AE.Key.toText k, term)

decodeTokenMetadataUrlHelper :: CBOR.Term -> Either String TokenMetadataUrl
decodeTokenMetadataUrlHelper rootTerm = do
    keyValues <- case rootTerm of
        CBOR.TMap kvs -> return kvs
        CBOR.TMapI kvs -> return kvs
        _ -> Left $ "Expected a map"
    keyValueList <- forM keyValues $ \(k, v) -> case k of
        CBOR.TString t -> return (t, v)
        CBOR.TStringI t -> return (LazyText.toStrict t, v)
        _ -> Left $ "Expected a string key"
    build (Map.fromList keyValueList)
  where
    build :: Map.Map Text CBOR.Term -> Either String TokenMetadataUrl
    build m0 = do
        (tmUrl, m1) <- getAndClear "url" convertText m0
        (tmChecksumSha256, tmAdditional) <- getMaybeAndClear "checksumSha256" convertSha256Hash m1
        return TokenMetadataUrl{..}
    getAndClear key convert m = do
        let (maybeTerm, m') = m & at key <<.~ Nothing
        term <- maybeTerm `orFail` ("Missing " ++ show key)
        val <- convert term `orFail` ("Invalid " ++ show key)
        return (val, m')
    getMaybeAndClear key convert m = do
        let (maybeTerm, m') = m & at key <<.~ Nothing
        maybeVal <- forM maybeTerm $ \term -> convert term `orFail` ("Invalid " ++ show key)
        return (maybeVal, m')
    convertText (CBOR.TString t) = Just t
    convertText (CBOR.TStringI t) = Just (LazyText.toStrict t)
    convertText _ = Nothing

    convertSha256Hash :: CBOR.Term -> Maybe SHA256.Hash
    convertSha256Hash (CBOR.TBytes bs)
        | BS.length bs == SHA256.digestSize = Just $ SHA256.Hash (FBS.fromByteString bs)
        | otherwise = Nothing
    convertSha256Hash _ = Nothing

-- | Decode a CBOR-encoded 'TokenMetadataUrl'.
decodeTokenMetadataUrl :: Decoder s TokenMetadataUrl
decodeTokenMetadataUrl = do
    term <- CBOR.decodeTerm
    either fail return $ decodeTokenMetadataUrlHelper term

-- | Encode a 'TokenMetadataUrl' as CBOR.
encodeTokenMetadataUrl :: TokenMetadataUrl -> Encoding
encodeTokenMetadataUrl TokenMetadataUrl{..} =
    encodeMapDeterministic $
        additionalMap
            & k "url" ?~ encodeString tmUrl
            & k "checksumSha256" .~ (encodeSha256Hash <$> tmChecksumSha256)
  where
    additionalMap =
        Map.fromList
            [ (makeMapKeyEncoding (encodeString key), CBOR.encodeTerm val)
              | (key, val) <- Map.toList tmAdditional
            ]
    k = at . makeMapKeyEncoding . encodeString
    encodeSha256Hash (SHA256.Hash h) = encodeBytes (FBS.toByteString h)

-- | Parse a 'TokenMetadataUrl' from a 'LBS.ByteString'. The entire bytestring must
--  be consumed in the parsing.
tokenMetadataUrlFromBytes :: LBS.ByteString -> Either String TokenMetadataUrl
tokenMetadataUrlFromBytes lbs =
    case CBOR.deserialiseFromBytes decodeTokenMetadataUrl lbs of
        Left e -> Left (show e)
        Right ("", res) -> return res
        Right (remaining, _) ->
            Left $
                show (LBS.length remaining)
                    ++ " bytes remaining after parsing token metadata URL"

-- | CBOR-encode a 'TokenMetadataUrl to a (strict) 'BS.ByteString'.
tokenMetadataUrlToBytes :: TokenMetadataUrl -> BS.ByteString
tokenMetadataUrlToBytes = CBOR.toStrictByteString . encodeTokenMetadataUrl

-- * Initialization parameters

-- | The parsed token-initialization-parameters. These parameters are passed to the token module
--  to initialize the token.
data TokenInitializationParameters = TokenInitializationParameters
    { -- | The name of the token.
      tipName :: !Text,
      -- | A URL pointing to the token metadata.
      tipMetadata :: !TokenMetadataUrl,
      -- | Whether the token supports an allow list.
      tipAllowList :: !Bool,
      -- | Whether the token supports a deny list.
      tipDenyList :: !Bool,
      -- | The initial supply of the token. If not present, no tokens are minted initially.
      tipInitialSupply :: !(Maybe TokenAmount),
      -- | Whether the token is mintable.
      tipMintable :: !Bool,
      -- | Whether the token is burnable.
      tipBurnable :: !Bool
    }
    deriving (Eq, Show)

-- | Builder for 'TokenInitializationParameters'
data TokenInitializationParametersBuilder = TokenInitializationParametersBuilder
    { _tipbName :: Maybe Text,
      _tipbMetadata :: Maybe TokenMetadataUrl,
      _tipbAllowList :: Maybe Bool,
      _tipbDenyList :: Maybe Bool,
      _tipbInitialSupply :: Maybe TokenAmount,
      _tipbMintable :: Maybe Bool,
      _tipbBurnable :: Maybe Bool
    }

makeLenses ''TokenInitializationParametersBuilder

-- | A 'TokenInitializationParametersBuilder' with no fields initialized.
emptyTokenInitializationParametersBuilder :: TokenInitializationParametersBuilder
emptyTokenInitializationParametersBuilder =
    TokenInitializationParametersBuilder Nothing Nothing Nothing Nothing Nothing Nothing Nothing

-- | Construct a 'TokenInitializationParameters' from a 'TokenInitializationParametersBuilder'.
--  This results in @Left err@ (where @err@ describes the failure reason) when a required parameter
--  is missing. Missing optional parameters are populated with the appropriate default values.
buildTokenInitializationParameters ::
    TokenInitializationParametersBuilder -> Either String TokenInitializationParameters
buildTokenInitializationParameters TokenInitializationParametersBuilder{..} = do
    tipName <- _tipbName `orFail` "Missing \"name\""
    tipMetadata <- _tipbMetadata `orFail` "Missing \"metadata\""
    let tipAllowList = _tipbAllowList `orDefault` False
    let tipDenyList = _tipbDenyList `orDefault` False
    let tipInitialSupply = _tipbInitialSupply
    let tipMintable = _tipbMintable `orDefault` False
    let tipBurnable = _tipbBurnable `orDefault` False
    return TokenInitializationParameters{..}

instance AE.ToJSON TokenInitializationParameters where
    toJSON TokenInitializationParameters{..} = do
        AE.object $
            [ "name" AE..= tipName,
              "metadata" AE..= tipMetadata,
              "allowList" AE..= tipAllowList,
              "denyList" AE..= tipDenyList,
              "mintable" AE..= tipMintable,
              "burnable" AE..= tipBurnable
            ]
                ++ ["initialSupply" AE..= initSupply | initSupply <- toList tipInitialSupply]

instance AE.FromJSON TokenInitializationParameters where
    parseJSON = AE.withObject "TokenInitializationParameters" $ \o -> do
        _tipbName <- o AE..:? "name"
        _tipbMetadata <- o AE..:? "metadata"
        _tipbAllowList <- o AE..:? "allowList"
        _tipbDenyList <- o AE..:? "denyList"
        _tipbInitialSupply <- o AE..:? "initialSupply"
        _tipbMintable <- o AE..:? "mintable"
        _tipbBurnable <- o AE..:? "burnable"
        case buildTokenInitializationParameters TokenInitializationParametersBuilder{..} of
            Left e -> fail e
            Right res -> return res

-- | Decode a CBOR-encoded 'TokenInitializationParameters'.
--  This decoder enforces CBOR-validity (in particular, no duplicate map keys), disallows
--  extraneous keys, and applies defaults specified by the CDDL schema.  It does not require
--  deterministic encoding.
decodeTokenInitializationParameters :: Decoder s TokenInitializationParameters
decodeTokenInitializationParameters =
    decodeMap
        valDecoder
        buildTokenInitializationParameters
        emptyTokenInitializationParametersBuilder
  where
    valDecoder k@"name" = Just $ mapValueDecoder k decodeString tipbName
    valDecoder k@"metadata" = Just $ mapValueDecoder k decodeTokenMetadataUrl tipbMetadata
    valDecoder k@"allowList" = Just $ mapValueDecoder k decodeBool tipbAllowList
    valDecoder k@"denyList" = Just $ mapValueDecoder k decodeBool tipbDenyList
    valDecoder k@"initialSupply" = Just $ mapValueDecoder k decodeTokenAmount tipbInitialSupply
    valDecoder k@"mintable" = Just $ mapValueDecoder k decodeBool tipbMintable
    valDecoder k@"burnable" = Just $ mapValueDecoder k decodeBool tipbBurnable
    valDecoder _ = Nothing

-- | Parse a 'TokenInitializationParameters' from a 'LBS.ByteString'. The entire bytestring must
--  be consumed in the parsing.
tokenInitializationParametersFromBytes :: LBS.ByteString -> Either String TokenInitializationParameters
tokenInitializationParametersFromBytes lbs =
    case CBOR.deserialiseFromBytes decodeTokenInitializationParameters lbs of
        Left e -> Left (show e)
        Right ("", res) -> return res
        Right (remaining, _) ->
            Left $
                show (LBS.length remaining) ++ " bytes remaining after parsing token initialization parameters"

-- | Encode a 'TokenInitializationParameters' as CBOR.
encodeTokenInitializationParametersNoDefaults :: TokenInitializationParameters -> Encoding
encodeTokenInitializationParametersNoDefaults TokenInitializationParameters{..} =
    encodeMapDeterministic $
        Map.empty
            & k "name" ?~ encodeString tipName
            & k "metadata" ?~ encodeTokenMetadataUrl tipMetadata
            & k "allowList" ?~ encodeBool tipAllowList
            & k "denyList" ?~ encodeBool tipDenyList
            & k "initialSupply" .~ (encodeTokenAmount <$> tipInitialSupply)
            & k "mintable" ?~ encodeBool tipMintable
            & k "burnable" ?~ encodeBool tipBurnable
  where
    k = at . makeMapKeyEncoding . encodeString

-- | Encode a 'TokenInitializationParameters' as CBOR. Keys that hold their default values will
--  be omitted from the encoding.
encodeTokenInitializationParametersWithDefaults :: TokenInitializationParameters -> Encoding
encodeTokenInitializationParametersWithDefaults TokenInitializationParameters{..} =
    encodeMapDeterministic $
        Map.empty
            & k "name" ?~ encodeString tipName
            & k "metadata" ?~ encodeTokenMetadataUrl tipMetadata
            & setIfTrue "allowList" tipAllowList
            & setIfTrue "denyList" tipDenyList
            & k "initialSupply" .~ (encodeTokenAmount <$> tipInitialSupply)
            & setIfTrue "mintable" tipMintable
            & setIfTrue "burnable" tipBurnable
  where
    k = at . makeMapKeyEncoding . encodeString
    setIfTrue _ False = id
    setIfTrue key True = k key ?~ encodeBool True

-- | CBOR-encode a 'TokenInitializationParameters' to a (strict) 'BS.ByteString'.
--  This uses default values in the encoding.
tokenInitializationParametersToBytes :: TokenInitializationParameters -> BS.ByteString
tokenInitializationParametersToBytes =
    CBOR.toStrictByteString . encodeTokenInitializationParametersWithDefaults

-- * Token holder parameters

-- | Coin info that indicates the type of the address. Only Concordium addresses are supported.
data CoinInfo = CoinInfoConcordium
    deriving (Eq, Show)

instance AE.ToJSON CoinInfo where
    toJSON CoinInfoConcordium = AE.String "CCD"

instance AE.FromJSON CoinInfo where
    parseJSON (AE.String "CCD") = return CoinInfoConcordium
    parseJSON _ = fail "CoinInfo JSON must be the string 'CCD'"

-- | Decode a tagged-coininfo type. Only the concordium coininfo type is supported.
decodeCoinInfo :: Decoder s CoinInfo
decodeCoinInfo = do
    tag <- decodeTag
    unless (tag == 40305) $
        fail $
            "coininfo: Expected coininfo (tag 40305), but found tag " ++ show tag
    mLen <- decodeMapLenOrIndef
    forM_ mLen $ \len ->
        unless (len == 1) $
            fail $
                "coininfo: Expected a map of size 1, but size was " ++ show len
    key <- decodeInt
    unless (key == 1) $
        fail $
            "coininfo: Expected type key (1), but found " ++ show key
    coinType <- decodeInt
    ci <- case coinType of
        919 -> return CoinInfoConcordium
        _ -> fail $ "coininfo: Unsupported coin type: " ++ show coinType
    when (isNothing mLen) $
        decodeBreakOr >>= \b ->
            unless b (fail "coininfo: Expected end of array")
    return ci

-- | Encode a 'CoinInfo' in the tagged-coininfo schema.
encodeCoinInfo :: CoinInfo -> Encoding
encodeCoinInfo CoinInfoConcordium =
    encodeTag 40305
        <> encodeMapLen 1
        <> encodeInt 1
        <> encodeInt 919

-- | Decode a CBOR-encoded account address, that is encoded as a raw byte string.
decodeAccountAddress :: Decoder s AccountAddress
decodeAccountAddress = do
    addressBA <- decodeByteArray
    let actualSize = BA.sizeofByteArray addressBA
    unless (actualSize == accountAddressSize) $
        fail $
            "account-address: expected "
                ++ show accountAddressSize
                ++ " bytes, but saw "
                ++ show actualSize
    return $ AccountAddress $ FBS.FixedByteString $ BA.unBA addressBA

-- | Encode an account address as a CBOR byte string.
encodeAccountAddress :: AccountAddress -> Encoding
encodeAccountAddress (AccountAddress (FBS.FixedByteString ba)) =
    encodeByteArray (SBA.fromByteArray ba)

-- | A destination that can receive and hold protocol-level tokens.
--  Currently, this can only be a Concordium account address.
data TokenHolder = HolderAccount
    { -- | The account address.
      holderAccountAddress :: !AccountAddress,
      -- | Although the account can only be a Concordium address, this specifies whether the
      --  address type should be explicit in the CBOR encoding.
      holderAccountCoinInfo :: !(Maybe CoinInfo)
    }
    deriving (Eq, Show)

instance AE.ToJSON TokenHolder where
    toJSON HolderAccount{..} = do
        AE.object $
            [ -- Tag with type of receiver
              "type" AE..= AE.String "account",
              "address" AE..= holderAccountAddress
            ]
                ++ ["coininfo" AE..= coinInfo | coinInfo <- toList holderAccountCoinInfo]

instance AE.FromJSON TokenHolder where
    parseJSON = AE.withObject "TokenReceiver" $ \o -> do
        type_string <- o AE..: "type"
        case (type_string :: String) of
            "account" -> do
                holderAccountAddress <- o AE..: "address"
                holderAccountCoinInfo <- o AE..:? "coininfo"
                return HolderAccount{..}
            _ -> fail ("Unknown TokenReceiver type " ++ type_string)

-- | Create a 'HolderAccount' from an 'AccountAddress'. The address type will be present in the
--  CBOR encoding.
accountTokenHolder :: AccountAddress -> TokenHolder
accountTokenHolder addr =
    HolderAccount
        { holderAccountAddress = addr,
          holderAccountCoinInfo = Just CoinInfoConcordium
        }

-- | Create a 'HolderAccount' from an 'AccountAddress'. The address type will not be present in
--  the CBOR encoding.
accountTokenHolderShort :: AccountAddress -> TokenHolder
accountTokenHolderShort addr =
    HolderAccount
        { holderAccountAddress = addr,
          holderAccountCoinInfo = Nothing
        }

-- | A builder for the 'HolderAccount' constructor.
data HolderAccountBuilder = HolderAccountBuilder
    { -- | Receiver account address.
      _habAccountAddress :: Maybe AccountAddress,
      -- | Identifier for the address type.
      _habCoinInfo :: Maybe CoinInfo
    }

makeLenses ''HolderAccountBuilder

-- | Empty 'HolderAccountBuilder'.
emptyHolderAccountBuilder :: HolderAccountBuilder
emptyHolderAccountBuilder = HolderAccountBuilder Nothing Nothing

-- | Decode a CBOR-encoded 'TokenHolder'.
decodeTokenHolder :: Decoder s TokenHolder
decodeTokenHolder = do
    tag <- decodeTag
    unless (tag == 40307) $
        fail $
            "token-holder: Expected cryptocurrency address (tag 40307), but found tag " ++ show tag
    mLen <- decodeMapLenOrIndef
    builder <- case mLen of
        Nothing -> decodeIndefHelper decodeKV emptyHolderAccountBuilder
        Just len -> decodeDefHelper decodeKV len emptyHolderAccountBuilder
    case builder ^. habAccountAddress of
        Nothing -> fail "token-holder: data (3) field is missing"
        Just addr -> return $ HolderAccount addr (builder ^. habCoinInfo)
  where
    decodeKV builder = do
        key <- decodeInt
        case key of
            1 -> mapValueDecoder "info (1)" decodeCoinInfo habCoinInfo builder
            2 -> fail "token-holder: type (2) field is not supported"
            3 -> mapValueDecoder "data (3)" decodeAccountAddress habAccountAddress builder
            _ -> fail $ "token-holder: unexpected map key " ++ show key

encodeTokenHolder :: TokenHolder -> Encoding
encodeTokenHolder HolderAccount{..} =
    encodeTag 40307
        <> encodeMapDeterministic
            ( Map.empty
                & k 1 .~ (encodeCoinInfo <$> holderAccountCoinInfo)
                & k 3 ?~ encodeAccountAddress holderAccountAddress
            )
  where
    k = at . makeMapKeyEncoding . encodeWord

-- | A 'TaggableMemo' represents a 'Memo' that may optionally be tagged as CBOR-encoded.
--  Memos are often assumed to be CBOR-encoded, but the tag can be used to make this explicit.
data TaggableMemo
    = -- | The memo is represented as a byte string with no tag.
      UntaggedMemo {untaggedMemo :: !Memo}
    | -- | The memo is represented as a byte string with a tag indicating CBOR-encoded data.
      CBORMemo {cborMemo :: !Memo}
    deriving (Eq, Show)

-- | Unwrap the 'TaggableMemo' into the inner 'Memo'
taggableMemoInner :: TaggableMemo -> Memo
taggableMemoInner UntaggedMemo{..} = untaggedMemo
taggableMemoInner CBORMemo{..} = cborMemo

instance AE.ToJSON TaggableMemo where
    toJSON UntaggedMemo{..} = do
        AE.object $
            [ "type" AE..= AE.String "raw",
              "value" AE..= untaggedMemo
            ]
    toJSON CBORMemo{..} = do
        AE.object $
            [ "type" AE..= AE.String "cbor",
              "value" AE..= cborMemo
            ]

instance AE.FromJSON TaggableMemo where
    parseJSON = AE.withObject "TaggableMemo" $ \o -> do
        type_string <- o AE..: "type"
        case (type_string :: String) of
            "raw" -> do
                untaggedMemo <- o AE..: "value"
                return UntaggedMemo{..}
            "cbor" -> do
                cborMemo <- o AE..: "value"
                return CBORMemo{..}
            _ -> fail ("Unknown TaggableMemo type " ++ type_string)

-- | Decode a CBOR-encoded 'TaggableMemo'.
--  A memo can be encoded either directly as a byte string (of length at most 256) or as
--  such a byte string but tagged as CBOR-encoded (tag 24).
decodeTaggableMemo :: Decoder s TaggableMemo
decodeTaggableMemo = do
    nextTokenType <- peekTokenType
    constructor <-
        if nextTokenType == TypeTag
            then do
                tag <- decodeTag
                unless (tag == 24) $
                    fail $
                        "memo: expected either a byte string or CBOR-encoded bytes (tag 24), but saw tag "
                            ++ show tag
                return CBORMemo
            else return UntaggedMemo
    memoBA <- decodeByteArray
    when (BA.sizeofByteArray memoBA > maxMemoSize) $
        fail $
            tooBigErrorString "memo" (BA.sizeofByteArray memoBA) maxMemoSize
    return . constructor . Memo . BA.toShortByteString $ memoBA

-- | Encode a 'TaggableMemo' as CBOR.
encodeTaggableMemo :: TaggableMemo -> Encoding
encodeTaggableMemo (UntaggedMemo (Memo memo)) =
    encodeByteArray (SBA.fromShortByteString memo)
encodeTaggableMemo (CBORMemo (Memo memo)) =
    encodeTag 24 <> encodeByteArray (SBA.fromShortByteString memo)

-- | Token transfer operation. This transfers a specified amount of tokens from the sender account
--  (implicit) to the recipient account.
data TokenTransferBody = TokenTransferBody
    { -- | The amount to transfer.
      ttAmount :: !TokenAmount,
      -- | The recipient account address.
      ttRecipient :: !TokenHolder,
      -- | An optional memo associated with the transfer.
      ttMemo :: !(Maybe TaggableMemo)
    }
    deriving (Eq, Show)

instance AE.ToJSON TokenTransferBody where
    toJSON TokenTransferBody{..} = do
        AE.object $
            [ "amount" AE..= ttAmount,
              "recipient" AE..= ttRecipient
            ]
                ++ ["memo" AE..= memo | memo <- toList ttMemo]

instance AE.FromJSON TokenTransferBody where
    parseJSON = AE.withObject "TokenTransferBody" $ \o -> do
        ttAmount <- o AE..: "amount"
        ttRecipient <- o AE..: "recipient"
        ttMemo <- o AE..:? "memo"
        return TokenTransferBody{..}

-- | Builder
data TokenTransferBuilder = TokenTransferBuilder
    { _ttbAmount :: Maybe TokenAmount,
      _ttbRecipient :: Maybe TokenHolder,
      _ttbMemo :: Maybe TaggableMemo
    }

makeLenses ''TokenTransferBuilder

-- | A 'TokenTransferBuilder' with no fields set.
emptyTokenTransferBuilder :: TokenTransferBuilder
emptyTokenTransferBuilder = TokenTransferBuilder Nothing Nothing Nothing

-- | Construct a 'TokenTransferBody' from a 'TokenTransferBuilder'.
--  This results in @Left err@ (where @err@ describes the failure reason) when a required parameter
--  is missing. Missing optional parameters are populated with the appropriate default values.
buildTokenTransfer :: TokenTransferBuilder -> Either String TokenTransferBody
buildTokenTransfer TokenTransferBuilder{..} = do
    ttAmount <- _ttbAmount `orFail` "Missing \"amount\""
    ttRecipient <- _ttbRecipient `orFail` "Missing \"recipient\""
    let ttMemo = _ttbMemo
    return TokenTransferBody{..}

-- | Decode a CBOR-encoded 'TokenTransferBody'.
decodeTokenTransfer :: Decoder s TokenTransferBody
decodeTokenTransfer =
    decodeMap valDecoder buildTokenTransfer emptyTokenTransferBuilder
  where
    valDecoder k@"amount" = Just $ mapValueDecoder k decodeTokenAmount ttbAmount
    valDecoder k@"recipient" = Just $ mapValueDecoder k decodeTokenHolder ttbRecipient
    valDecoder k@"memo" = Just $ mapValueDecoder k decodeTaggableMemo ttbMemo
    valDecoder _ = Nothing

-- | Encode a 'TokenTransferBody' as CBOR.
encodeTokenTransfer :: TokenTransferBody -> Encoding
encodeTokenTransfer TokenTransferBody{..} =
    encodeMapDeterministic $
        Map.empty
            & k "amount" ?~ encodeTokenAmount ttAmount
            & k "recipient" ?~ encodeTokenHolder ttRecipient
            & k "memo" .~ (encodeTaggableMemo <$> ttMemo)
  where
    k = at . makeMapKeyEncoding . encodeString

-- | A token-holder operation.
newtype TokenHolderOperation = TokenHolderTransfer TokenTransferBody
    deriving (Eq, Show)

instance AE.ToJSON TokenHolderOperation where
    toJSON (TokenHolderTransfer body) = do
        AE.object
            [ "transfer" AE..= AE.toJSON body
            ]

instance AE.FromJSON TokenHolderOperation where
    parseJSON = AE.withObject "TokenHolderOperation" $ \o -> do
        transferBody <- o AE..: "transfer"
        pure $ TokenHolderTransfer transferBody

-- | Decode a CBOR-encoded 'TokenHolderOperation'.
decodeTokenHolderOperation :: Decoder s TokenHolderOperation
decodeTokenHolderOperation = do
    maybeMapLen <- decodeMapLenOrIndef
    forM_ maybeMapLen $ \mapLen ->
        unless (mapLen == 1) $
            fail $
                "token-holder-operation: expected a map of size 1, but saw " ++ show mapLen
    opType <- decodeString
    res <- case opType of
        "transfer" -> TokenHolderTransfer <$> decodeTokenTransfer
        _ -> fail $ "token-holder-operation: unsupported operation type: " ++ show opType
    when (isNothing maybeMapLen) $ do
        isEnd <- decodeBreakOr
        unless isEnd $ fail "token-holder-operation: expected end of map"
    return res

-- | Encode a 'TokenHolderOperation' as CBOR.
encodeTokenHolderOperation :: TokenHolderOperation -> Encoding
encodeTokenHolderOperation (TokenHolderTransfer ttb) =
    encodeMapLen 1
        <> encodeString "transfer"
        <> encodeTokenTransfer ttb

-- | A token-holder transaction consists of a sequence of token-holder operations.
newtype TokenHolderTransaction = TokenHolderTransaction
    { tokenHolderTransactions :: Seq.Seq TokenHolderOperation
    }
    deriving (Eq, Show)

instance AE.ToJSON TokenHolderTransaction where
    toJSON = AE.toJSON . tokenHolderTransactions

instance AE.FromJSON TokenHolderTransaction where
    parseJSON = (TokenHolderTransaction <$>) . AE.parseJSON

-- | Decode a CBOR-encoded 'TokenHolderTransaction'.
decodeTokenHolderTransaction :: Decoder s TokenHolderTransaction
decodeTokenHolderTransaction = TokenHolderTransaction <$> decodeSequence decodeTokenHolderOperation

-- | Parse a 'TokenHolderTransaction' from a 'LBS.ByteString'. The entire bytestring must
--  be consumed in the parsing.
tokenHolderTransactionFromBytes :: LBS.ByteString -> Either String TokenHolderTransaction
tokenHolderTransactionFromBytes lbs =
    case CBOR.deserialiseFromBytes decodeTokenHolderTransaction lbs of
        Left e -> Left (show e)
        Right ("", res) -> return res
        Right (remaining, _) ->
            Left $
                show (LBS.length remaining)
                    ++ " bytes remaining after parsing token-holder transaction"

-- | Encode a 'TokenHolderTransaction' as CBOR.
encodeTokenHolderTransaction :: TokenHolderTransaction -> Encoding
encodeTokenHolderTransaction = encodeSequence encodeTokenHolderOperation . tokenHolderTransactions

-- | CBOR-encode a 'TokenHolderTransaction' to a (strict) 'BS.ByteString'.
tokenHolderTransactionToBytes :: TokenHolderTransaction -> BS.ByteString
tokenHolderTransactionToBytes = CBOR.toStrictByteString . encodeTokenHolderTransaction

-- * Token module events

-- | A token-module generated event as part of executing a transaction.
data EncodedTokenEvent = EncodedTokenEvent
    { -- | The type of the event. At most 255 bytes.
      eteType :: !TokenEventType,
      -- | CBOR-encoded details.
      eteDetails :: !TokenEventDetails
    }
    deriving (Eq, Show)

data TokenEvent
    = -- | An account was added to the allow list.
      AddAllowListEvent !TokenHolder
    | -- | An account was removed from the allow list.
      RemoveAllowListEvent !TokenHolder
    | -- | An account was added to the deny list.
      AddDenyListEvent !TokenHolder
    | -- | An account was removed from the deny list.
      RemoveDenyListEvent !TokenHolder
    deriving (Eq, Show)

-- | CBOR-encode the details for the list update events in the form:
--  > {"target": <TokenHolder>}
encodeTargetDetails :: TokenHolder -> TokenEventDetails
encodeTargetDetails target =
    TokenEventDetails . BSS.toShort . CBOR.toStrictByteString $
        encodeMapLen 1
            <> encodeString "target"
            <> encodeTokenHolder target

-- | Encode a 'TokenEvent' as an 'EncodedTokenEvent'.
encodeTokenEvent :: TokenEvent -> EncodedTokenEvent
encodeTokenEvent = \case
    AddAllowListEvent target ->
        EncodedTokenEvent
            { eteType = TokenEventType "addAllowList",
              eteDetails = encodeTargetDetails target
            }
    RemoveAllowListEvent target ->
        EncodedTokenEvent
            { eteType = TokenEventType "removeAllowList",
              eteDetails = encodeTargetDetails target
            }
    AddDenyListEvent target ->
        EncodedTokenEvent
            { eteType = TokenEventType "addDenyList",
              eteDetails = encodeTargetDetails target
            }
    RemoveDenyListEvent target ->
        EncodedTokenEvent
            { eteType = TokenEventType "removeDenyList",
              eteDetails = encodeTargetDetails target
            }

-- | Decoder for the event details of the list update events.
--  This is the "token-list-update-details" type in the CDDL schema.
decodeTokenEventTarget :: Decoder s TokenHolder
decodeTokenEventTarget = do
    maybeMapLen <- decodeMapLenOrIndef
    forM_ maybeMapLen $ \mapLen ->
        unless (mapLen == 1) $
            fail $
                "token-event: expected a map of size 1, but saw " ++ show mapLen
    label <- decodeString
    unless (label == "target") $
        fail $
            "token-event: expected \"target\" key, but saw "
                ++ show label
    target <- decodeTokenHolder
    when (isNothing maybeMapLen) $ do
        isEnd <- decodeBreakOr
        unless isEnd $ fail "token-event: expected end of map"
    return target

-- | Decode a 'TokenEvent' from an 'EncodedTokenEvent'.
decodeTokenEvent :: EncodedTokenEvent -> Either String TokenEvent
decodeTokenEvent EncodedTokenEvent{..} = case tokenEventTypeBytes eteType of
    "addAllowList" -> AddAllowListEvent <$> decodeTarget
    "removeAllowList" -> RemoveAllowListEvent <$> decodeTarget
    "addDenyList" -> AddDenyListEvent <$> decodeTarget
    "removeDenyList" -> RemoveDenyListEvent <$> decodeTarget
    unknownType -> Left $ "token-event: unsupported event type: " ++ show unknownType
  where
    decodeTarget = do
        let detailsLBS = LBS.fromStrict $ BSS.fromShort $ tokenEventDetailsBytes eteDetails
        case CBOR.deserialiseFromBytes decodeTokenEventTarget detailsLBS of
            Left e -> Left $ "token-event: failed to decode event details: " ++ show e
            Right ("", target) -> Right target
            Right (remaining, _) ->
                Left $
                    "token-event: "
                        ++ show (LBS.length remaining)
                        ++ " bytes remaining after parsing event details"

-- * Reject reasons

-- | Details provided by the token module in the event of rejecting a transaction.
data EncodedTokenRejectReason = EncodedTokenRejectReason
    { -- | The type of the reject reason. At most 255 bytes.
      etrrType :: !BSS.ShortByteString,
      -- | (Optional) CBOR-encoded details.
      etrrDetails :: !(Maybe BSS.ShortByteString)
    }
    deriving (Eq, Show)

-- | Reasons that a transaction might be rejected by the Token Module.
data TokenRejectReason
    = -- | The token holder address was not valid.
      AddressNotFound
        { -- | The index in the list of operations of the failing operation.
          trrOperationIndex :: !Word64,
          -- | The address that could not be resolved.
          trrAddress :: !TokenHolder
        }
    | -- | The balance of tokens on the sender account is insufficient to perform the operation.
      TokenBalanceInsufficient
        { -- | The index in the list of operations of the failing operation.
          trrOperationIndex :: !Word64,
          -- | The available balance of the sender.
          trrAvailableBalance :: !TokenAmount,
          -- | The minimum required balance to perform the operation.
          trrRequiredBalance :: !TokenAmount
        }
    | -- | The transaction could not be deserialized.
      DeserializationFailure
        { -- | (Optional) text description of the failure mode.
          trrCause :: !(Maybe Text)
        }
    | -- | The operation was not supported.
      UnsupportedOperation
        { -- | The index in the list of operations of the failing operation.
          trrOperationIndex :: !Word64,
          -- | The type of the operation that was not supported.
          trrOperationType :: !Text,
          -- | The reason why the operation was not supported.
          trrReason :: !(Maybe Text)
        }
    | -- | Minting the requested amount would overflow the representable token amount.
      MintWouldOverflow
        { -- | The index in the list of operations of the failing operation.
          trrOperationIndex :: !Word64,
          -- | The requested amount to mint.
          trrRequestedAmount :: !TokenAmount,
          -- | The current circulating supply.
          trrCurrentSupply :: !TokenAmount,
          -- | The maximum representable token amount.
          trrMaxRepresentableAmount :: !TokenAmount
        }
    | -- | The operation is not permitted.
      OperationNotPermitted
        { -- | The index in the list of operations of the failing operation.
          trrOperationIndex :: !Word64,
          -- | (Optionally) the address that does not have the necessary permissions to perform
          --  the operation.
          trrAddressNotPermitted :: !(Maybe TokenHolder),
          -- | The reason why the operation is not permitted.
          trrReason :: !(Maybe Text)
        }
    deriving (Eq, Show)

-- | A builder for constructing 'TokenRejectReason' values with the 'AddressNotFound'
--  constructor.
data AddressNotFoundBuilder = AddressNotFoundBuilder
    { _anfbTransactionIndex :: Maybe Word64,
      _anfbRecipient :: Maybe TokenHolder
    }

makeLenses ''AddressNotFoundBuilder

-- | The empty 'AddressNotFoundBuilder'.
emptyAddressNotFoundBuilder :: AddressNotFoundBuilder
emptyAddressNotFoundBuilder = AddressNotFoundBuilder Nothing Nothing

-- | Construct a 'TokenRejectReason' from a 'AddressNotFoundBuilder'.
--  This results in @Left err@ (where @err@ describes the failure reason) when a required parameter
--  is missing.
buildAddressNotFound :: AddressNotFoundBuilder -> Either String TokenRejectReason
buildAddressNotFound AddressNotFoundBuilder{..} = do
    trrOperationIndex <- _anfbTransactionIndex `orFail` "Missing \"index\""
    trrAddress <- _anfbRecipient `orFail` "Missing \"recipient\""
    return AddressNotFound{..}

-- | A builder for constructing 'TokenRejectReason' values with the 'TokenBalanceInsufficient'
--  constructor.
data TokenBalanceInsufficientBuilder = TokenBalanceInsufficientBuilder
    { _tbibTransactionIndex :: Maybe Word64,
      _tbibAvailableBalance :: Maybe TokenAmount,
      _tbibRequiredBalance :: Maybe TokenAmount
    }

makeLenses ''TokenBalanceInsufficientBuilder

-- | The empty 'TokenBalanceInsufficientBuilder'.
emptyTokenBalanceInsufficientBuilder :: TokenBalanceInsufficientBuilder
emptyTokenBalanceInsufficientBuilder = TokenBalanceInsufficientBuilder Nothing Nothing Nothing

-- | Construct a 'TokenRejectReason' from a 'TokenBalanceInsufficientBuilder'.
--  This results in @Left err@ (where @err@ describes the failure reason) when a required parameter
--  is missing.
buildTokenBalanceInsufficient :: TokenBalanceInsufficientBuilder -> Either String TokenRejectReason
buildTokenBalanceInsufficient TokenBalanceInsufficientBuilder{..} = do
    trrOperationIndex <- _tbibTransactionIndex `orFail` "Missing \"index\""
    trrAvailableBalance <- _tbibAvailableBalance `orFail` "Missing \"availableBalance\""
    trrRequiredBalance <- _tbibRequiredBalance `orFail` "Missing \"requiredBalance\""
    return TokenBalanceInsufficient{..}

-- | A builder for constructing 'TokenRejectReason' values with the 'DeserializationFailure'
--  constructor.
newtype DeserializationFailureBuilder = DeserializationFailureBuilder
    { _dfbCause :: Maybe Text
    }

makeLenses ''DeserializationFailureBuilder

-- | The empty 'DeserializationFailureBuilder'.
emptyDeserializationFailureBuilder :: DeserializationFailureBuilder
emptyDeserializationFailureBuilder = DeserializationFailureBuilder Nothing

-- | Construct a 'TokenRejectReason' from a 'DeserializationFailureBuilder'.
--  This results in @Left err@ (where @err@ describes the failure reason) when a required parameter
--  is missing.
buildDeserializationFailure :: DeserializationFailureBuilder -> Either String TokenRejectReason
buildDeserializationFailure DeserializationFailureBuilder{..} = do
    let trrCause = _dfbCause
    return DeserializationFailure{..}

-- | A builder for constructing 'TokenRejectReason' values with the 'UnsupportedOperation'
--  constructor.
data UnsupportedOperationBuilder = UnsupportedOperationBuilder
    { _uobTransactionIndex :: Maybe Word64,
      _uobOperationType :: Maybe Text,
      _uobReason :: Maybe Text
    }

makeLenses ''UnsupportedOperationBuilder

-- | The empty 'UnsupportedOperationBuilder'.
emptyUnsupportedOperationBuilder :: UnsupportedOperationBuilder
emptyUnsupportedOperationBuilder =
    UnsupportedOperationBuilder Nothing Nothing Nothing

-- | Construct a 'TokenRejectReason' from a 'UnsupportedOperationBuilder'.
buildUnsupportedOperation ::
    UnsupportedOperationBuilder -> Either String TokenRejectReason
buildUnsupportedOperation UnsupportedOperationBuilder{..} = do
    trrOperationIndex <- _uobTransactionIndex `orFail` "Missing \"index\""
    trrOperationType <- _uobOperationType `orFail` "Missing \"operationType\""
    let trrReason = _uobReason
    return UnsupportedOperation{..}

-- | A builder for constructing 'TokenRejectReason' values with the 'MintWouldOverflow'
--  constructor.
data MintWouldOverflowBuilder = MintWouldOverflowBuilder
    { _mwoOperationIndex :: Maybe Word64,
      _mwoRequestedAmount :: Maybe TokenAmount,
      _mwoCurrentSupply :: Maybe TokenAmount,
      _mwoMaxRepresentableAmount :: Maybe TokenAmount
    }

makeLenses ''MintWouldOverflowBuilder

-- | The empty 'MintWouldOverflowBuilder'.
emptyMintWouldOverflowBuilder :: MintWouldOverflowBuilder
emptyMintWouldOverflowBuilder =
    MintWouldOverflowBuilder Nothing Nothing Nothing Nothing

-- | Construct a 'TokenRejectReason' from a 'MintWouldOverflowBuilder'.
buildMintWouldOverflow :: MintWouldOverflowBuilder -> Either String TokenRejectReason
buildMintWouldOverflow MintWouldOverflowBuilder{..} = do
    trrOperationIndex <- _mwoOperationIndex `orFail` "Missing \"index\""
    trrRequestedAmount <- _mwoRequestedAmount `orFail` "Missing \"requestedAmount\""
    trrCurrentSupply <- _mwoCurrentSupply `orFail` "Missing \"currentSupply\""
    trrMaxRepresentableAmount <- _mwoMaxRepresentableAmount `orFail` "Missing \"maxRepresentableAmount\""
    return MintWouldOverflow{..}

-- | A builder for constructing 'TokenRejectReason' values with the 'OperationNotPermitted'
--  constructor.
data OperationNotPermittedBuilder = OperationNotPermittedBuilder
    { _onpbTransactionIndex :: Maybe Word64,
      _onpbAddressNotPermitted :: Maybe TokenHolder,
      _onpbReason :: Maybe Text
    }

makeLenses ''OperationNotPermittedBuilder

-- | The empty 'OperationNotPermittedBuilder'.
emptyOperationNotPermittedBuilder :: OperationNotPermittedBuilder
emptyOperationNotPermittedBuilder =
    OperationNotPermittedBuilder Nothing Nothing Nothing

-- | Construct a 'TokenRejectReason' from a 'OperationNotPermittedBuilder'.
buildOperationNotPermitted :: OperationNotPermittedBuilder -> Either String TokenRejectReason
buildOperationNotPermitted OperationNotPermittedBuilder{..} = do
    trrOperationIndex <- _onpbTransactionIndex `orFail` "Missing \"index\""
    let trrAddressNotPermitted = _onpbAddressNotPermitted
    let trrReason = _onpbReason
    return OperationNotPermitted{..}

-- | Encode a 'TokenRejectReason' as an 'EncodedTokenRejectReason'.
encodeTokenRejectReason :: TokenRejectReason -> EncodedTokenRejectReason
encodeTokenRejectReason AddressNotFound{..} =
    EncodedTokenRejectReason
        { etrrType = "addressNotFound",
          etrrDetails =
            Just . BSS.toShort . CBOR.toStrictByteString . encodeMapDeterministic $
                Map.empty
                    & k "index" ?~ encodeWord64 trrOperationIndex
                    & k "address" ?~ encodeTokenHolder trrAddress
        }
  where
    k = at . makeMapKeyEncoding . encodeString
encodeTokenRejectReason TokenBalanceInsufficient{..} =
    EncodedTokenRejectReason
        { etrrType = "tokenBalanceInsufficient",
          etrrDetails =
            Just . BSS.toShort . CBOR.toStrictByteString . encodeMapDeterministic $
                Map.empty
                    & k "index" ?~ encodeWord64 trrOperationIndex
                    & k "availableBalance" ?~ encodeTokenAmount trrAvailableBalance
                    & k "requiredBalance" ?~ encodeTokenAmount trrRequiredBalance
        }
  where
    k = at . makeMapKeyEncoding . encodeString
encodeTokenRejectReason DeserializationFailure{..} =
    EncodedTokenRejectReason
        { etrrType = "deserializationFailure",
          etrrDetails =
            Just . BSS.toShort . CBOR.toStrictByteString . encodeMapDeterministic $
                Map.empty
                    & k "cause" .~ fmap encodeString trrCause
        }
  where
    k = at . makeMapKeyEncoding . encodeString
encodeTokenRejectReason UnsupportedOperation{..} =
    EncodedTokenRejectReason
        { etrrType = "unsupportedOperation",
          etrrDetails =
            Just . BSS.toShort . CBOR.toStrictByteString . encodeMapDeterministic $
                Map.empty
                    & k "index" ?~ encodeWord64 trrOperationIndex
                    & k "operationType" ?~ encodeString trrOperationType
                    & k "reason" .~ fmap encodeString trrReason
        }
  where
    k = at . makeMapKeyEncoding . encodeString
encodeTokenRejectReason MintWouldOverflow{..} =
    EncodedTokenRejectReason
        { etrrType = "mintWouldOverflow",
          etrrDetails =
            Just . BSS.toShort . CBOR.toStrictByteString . encodeMapDeterministic $
                Map.empty
                    & k "index" ?~ encodeWord64 trrOperationIndex
                    & k "requestedAmount" ?~ encodeTokenAmount trrRequestedAmount
                    & k "currentSupply" ?~ encodeTokenAmount trrCurrentSupply
                    & k "maxRepresentableAmount" ?~ encodeTokenAmount trrMaxRepresentableAmount
        }
  where
    k = at . makeMapKeyEncoding . encodeString
encodeTokenRejectReason OperationNotPermitted{..} =
    EncodedTokenRejectReason
        { etrrType = "operationNotPermitted",
          etrrDetails =
            Just . BSS.toShort . CBOR.toStrictByteString . encodeMapDeterministic $
                Map.empty
                    & k "index" ?~ encodeWord64 trrOperationIndex
                    & k "address" .~ fmap encodeTokenHolder trrAddressNotPermitted
                    & k "reason" .~ fmap encodeString trrReason
        }
  where
    k = at . makeMapKeyEncoding . encodeString

-- | Decode a CBOR-encoded 'TokenRejectReason' given a string representing the type of the failure.
decodeTokenRejectReasonDetails :: BSS.ShortByteString -> Decoder s TokenRejectReason
decodeTokenRejectReasonDetails "addressNotFound" =
    decodeMap
        valDecoder
        buildAddressNotFound
        emptyAddressNotFoundBuilder
  where
    valDecoder k@"index" = Just $ mapValueDecoder k decodeWord64 anfbTransactionIndex
    valDecoder k@"address" = Just $ mapValueDecoder k decodeTokenHolder anfbRecipient
    valDecoder _ = Nothing
decodeTokenRejectReasonDetails "tokenBalanceInsufficient" =
    decodeMap
        valDecoder
        buildTokenBalanceInsufficient
        emptyTokenBalanceInsufficientBuilder
  where
    valDecoder k@"index" = Just $ mapValueDecoder k decodeWord64 tbibTransactionIndex
    valDecoder k@"availableBalance" = Just $ mapValueDecoder k decodeTokenAmount tbibAvailableBalance
    valDecoder k@"requiredBalance" = Just $ mapValueDecoder k decodeTokenAmount tbibRequiredBalance
    valDecoder _ = Nothing
decodeTokenRejectReasonDetails "deserializationFailure" =
    decodeMap
        valDecoder
        buildDeserializationFailure
        emptyDeserializationFailureBuilder
  where
    valDecoder k@"cause" = Just $ mapValueDecoder k decodeString dfbCause
    valDecoder _ = Nothing
decodeTokenRejectReasonDetails "unsupportedOperation" =
    decodeMap
        valDecoder
        buildUnsupportedOperation
        emptyUnsupportedOperationBuilder
  where
    valDecoder k@"index" = Just $ mapValueDecoder k decodeWord64 uobTransactionIndex
    valDecoder k@"operationType" = Just $ mapValueDecoder k decodeString uobOperationType
    valDecoder k@"reason" = Just $ mapValueDecoder k decodeString uobReason
    valDecoder _ = Nothing
decodeTokenRejectReasonDetails "mintWouldOverflow" =
    decodeMap
        valDecoder
        buildMintWouldOverflow
        emptyMintWouldOverflowBuilder
  where
    valDecoder k@"index" = Just $ mapValueDecoder k decodeWord64 mwoOperationIndex
    valDecoder k@"requestedAmount" = Just $ mapValueDecoder k decodeTokenAmount mwoRequestedAmount
    valDecoder k@"currentSupply" = Just $ mapValueDecoder k decodeTokenAmount mwoCurrentSupply
    valDecoder k@"maxRepresentableAmount" = Just $ mapValueDecoder k decodeTokenAmount mwoMaxRepresentableAmount
    valDecoder _ = Nothing
decodeTokenRejectReasonDetails "operationNotPermitted" =
    decodeMap
        valDecoder
        buildOperationNotPermitted
        emptyOperationNotPermittedBuilder
  where
    valDecoder k@"index" = Just $ mapValueDecoder k decodeWord64 onpbTransactionIndex
    valDecoder k@"address" = Just $ mapValueDecoder k decodeTokenHolder onpbAddressNotPermitted
    valDecoder k@"reason" = Just $ mapValueDecoder k decodeString onpbReason
    valDecoder _ = Nothing
decodeTokenRejectReasonDetails unknownType =
    fail $ "token-reject-reason: unsupported reject reason: " ++ show unknownType

--  | Decode a 'TokenRejectReason' from an 'EncodedTokenRejectReason'.
decodeTokenRejectReason :: EncodedTokenRejectReason -> Either String TokenRejectReason
decodeTokenRejectReason EncodedTokenRejectReason{..} = case etrrDetails of
    Nothing ->
        Left $
            "token-reject-reason: missing details for reject reason type "
                ++ show etrrType
    Just details -> do
        let detailsLBS = LBS.fromStrict $ BSS.fromShort details
        case CBOR.deserialiseFromBytes (decodeTokenRejectReasonDetails etrrType) detailsLBS of
            Left e -> Left (show e)
            Right ("", res) -> return res
            Right (remaining, _) ->
                Left $
                    show (LBS.length remaining)
                        ++ " bytes remaining after parsing token reject reason details"

-- * Token Governance

-- | A token governance operation. This can be a mint, burn or update to the allow or deny list.
data TokenGovernanceOperation
    = -- | Mint a specified token amount to the token governance account.
      TokenMint {tgoMintAmount :: !TokenAmount}
    | -- | Burn a specified token amount from the token governance account.
      TokenBurn {tgoBurnAmount :: !TokenAmount}
    | -- | Add the specified account to the allow list.
      TokenAddAllowList {tgoTarget :: !TokenHolder}
    | -- | Remove the specified account from the allow list.
      TokenRemoveAllowList {tgoTarget :: !TokenHolder}
    | -- | Add the specified account to the deny list.
      TokenAddDenyList {tgoTarget :: !TokenHolder}
    | -- | Remove the specified account from the deny list.
      TokenRemoveDenyList {tgoTarget :: !TokenHolder}
    deriving (Eq, Show)

-- | Decode a CBOR-encoded 'TokenGovernanceOperation'.
decodeTokenGovernanceOperation :: Decoder s TokenGovernanceOperation
decodeTokenGovernanceOperation = do
    maybeMapLen <- decodeMapLenOrIndef
    forM_ maybeMapLen $ \mapLen ->
        unless (mapLen == 1) $
            fail $
                "token-governance-operation: expected a map of size 1, but saw " ++ show mapLen
    opType <- decodeString
    res <- case opType of
        "mint" -> TokenMint <$> decodeSupplyUpdate opType
        "burn" -> TokenBurn <$> decodeSupplyUpdate opType
        "addAllowList" -> TokenAddAllowList <$> decodeListTarget opType
        "removeAllowList" -> TokenRemoveAllowList <$> decodeListTarget opType
        "addDenyList" -> TokenAddDenyList <$> decodeListTarget opType
        "removeDenyList" -> TokenRemoveDenyList <$> decodeListTarget opType
        _ -> fail $ "token-governance-operation: unsupported operation type: " ++ show opType
    when (isNothing maybeMapLen) $ do
        isEnd <- decodeBreakOr
        unless isEnd $ fail "token-governance-operation: expected end of map"
    return res
  where
    decodeSupplyUpdate opType = do
        let valDecoder k@"amount" = Just (mapValueDecoder k decodeTokenAmount id)
            valDecoder _ = Nothing
            build (Just v) = Right v
            build Nothing =
                Left $
                    "token-governance-operation (" ++ Text.unpack opType ++ "): missing amount"
        decodeMap valDecoder build Nothing
    decodeListTarget opType = do
        let valDecoder k@"target" = Just (mapValueDecoder k decodeTokenHolder id)
            valDecoder _ = Nothing
            build (Just v) = Right v
            build Nothing =
                Left $
                    "token-governance-operation (" ++ Text.unpack opType ++ "): missing target"
        decodeMap valDecoder build Nothing

-- | Encode a 'TokenGovernanceOperation' as CBOR.
encodeTokenGovernanceOperation :: TokenGovernanceOperation -> Encoding
encodeTokenGovernanceOperation = \case
    TokenMint amount -> encodeSupplyUpdate "mint" amount
    TokenBurn amount -> encodeSupplyUpdate "burn" amount
    TokenAddAllowList target -> encodeListTarget "addAllowList" target
    TokenRemoveAllowList target -> encodeListTarget "removeAllowList" target
    TokenAddDenyList target -> encodeListTarget "addDenyList" target
    TokenRemoveDenyList target -> encodeListTarget "removeDenyList" target
  where
    encodeSupplyUpdate opType amount =
        encodeMapLen 1
            <> encodeString opType
            <> encodeMapLen 1
            <> encodeString "amount"
            <> encodeTokenAmount amount
    encodeListTarget opType target =
        encodeMapLen 1
            <> encodeString opType
            <> encodeMapLen 1
            <> encodeString "target"
            <> encodeTokenHolder target

-- | A token governance transaction consists of a sequence of token governance operations.
newtype TokenGovernanceTransaction = TokenGovernanceTransaction
    { tokenGovernanceOperations :: Seq.Seq TokenGovernanceOperation
    }
    deriving (Eq, Show)

-- | Decode a CBOR-encoded 'TokenGovernanceTransaction'.
decodeTokenGovernanceTransaction :: Decoder s TokenGovernanceTransaction
decodeTokenGovernanceTransaction =
    TokenGovernanceTransaction <$> decodeSequence decodeTokenGovernanceOperation

-- | Parse a 'TokenGovernanceTransaction' from a 'LBS.ByteString'. The entire bytestring must
--  be consumed in the parsing.
tokenGovernanceTransactionFromBytes :: LBS.ByteString -> Either String TokenGovernanceTransaction
tokenGovernanceTransactionFromBytes lbs =
    case CBOR.deserialiseFromBytes decodeTokenGovernanceTransaction lbs of
        Left e -> Left (show e)
        Right ("", res) -> return res
        Right (remaining, _) ->
            Left $
                show (LBS.length remaining)
                    ++ " bytes remaining after parsing token-governance transaction"

-- | Encode a 'TokenGovernanceTransaction' as CBOR.
encodeTokenGovernanceTransaction :: TokenGovernanceTransaction -> Encoding
encodeTokenGovernanceTransaction =
    encodeSequence encodeTokenGovernanceOperation . tokenGovernanceOperations

-- | CBOR-encode a 'TokenGovernanceTransaction' to a (strict) 'BS.ByteString'.
tokenGovernanceTransactionToBytes :: TokenGovernanceTransaction -> BS.ByteString
tokenGovernanceTransactionToBytes =
    CBOR.toStrictByteString . encodeTokenGovernanceTransaction

-- * Token Module state

-- | A representation of the global state information maintained by the token module.
--  The name and metadata fields are required, but all other state is optional and may or may not
--  be provided depending on whether the token module supports it.
data TokenModuleState = TokenModuleState
    { -- | The name of the token.
      tmsName :: !Text,
      -- | A URL pointing to the token metadata.
      tmsMetadata :: !TokenMetadataUrl,
      -- | Whether the token supports an allow list.
      tmsAllowList :: !(Maybe Bool),
      -- | Whether the token supports a deny list.
      tmsDenyList :: !(Maybe Bool),
      -- | Whether the token is mintable.
      tmsMintable :: !(Maybe Bool),
      -- | Whether the token is burnable.
      tmsBurnable :: !(Maybe Bool),
      -- | Any additional state data. Keys in this map SHOULD NOT overlap those
      --  used for the other (standardised) fields in this structure as that will
      --  break the invertability of the CBOR encoding.
      tmsAdditional :: !(Map.Map Text CBOR.Term)
    }
    deriving (Eq, Show)

-- | Function should be already available after merging "https://github.com/Concordium/concordium-base/pull/657"
-- | Convert CBOR.Term to a hex-encoded string
cborTermToHex :: CBOR.Term -> Text
cborTermToHex term =
    let bs = CBOR.toStrictByteString $ CBOR.encodeTerm term
    in  TextEncoding.decodeUtf8 (Base16.encode bs)

-- | Function should be already available after merging "https://github.com/Concordium/concordium-base/pull/657"
-- | Convert a hex-encoded string to a CBOR.Term.
hexToCborTerm :: Text -> Either String CBOR.Term
hexToCborTerm hexText = do
    bs <- Base16.decode (TextEncoding.encodeUtf8 hexText)
    decodeTerm bs
  where
    decodeTerm bs =
        case CBOR.deserialiseFromBytes CBOR.decodeTerm (LBS.fromStrict bs) of
            Left err -> Left $ "Failed to decode CBOR term: " ++ show err
            Right ("", term) -> Right term
            Right (remaining, _) -> Left $ "Extra bytes after decoding CBOR term: " ++ show (LBS.length remaining)

instance AE.ToJSON TokenModuleState where
    toJSON TokenModuleState{..} =
        AE.object
            ( [ "name" AE..= tmsName,
                "metadata" AE..= tmsMetadata,
                "allowList" AE..= tmsAllowList,
                "denyList" AE..= tmsDenyList,
                "mintable" AE..= tmsMintable,
                "burnable" AE..= tmsBurnable
              ]
                ++ [ "_additional"
                        AE..= AE.object
                            [ AE.Key.fromText k AE..= cborTermToHex v
                              | (k, v) <- Map.toList tmsAdditional
                            ]
                     | not (null tmsAdditional)
                   ]
            )

instance AE.FromJSON TokenModuleState where
    parseJSON = AE.withObject "TokenModuleState" $ \v -> do
        tmsName <- v AE..: "name"
        tmsMetadata <- v AE..: "metadata"
        tmsAllowList <- v AE..: "allowList"
        tmsDenyList <- v AE..: "denyList"
        tmsMintable <- v AE..: "mintable"
        tmsBurnable <- v AE..: "burnable"
        -- Decode each hex string into a CBOR.Term
        tmsAdditional <-
            (v AE..:? "_additional" .!= Map.empty)
                >>= Map.traverseWithKey
                    ( \k hexTxt ->
                        case hexToCborTerm hexTxt of
                            Left err ->
                                fail $ "Failed to decode CBOR for key " ++ show k ++ ": " ++ err
                            Right term -> return term
                    )

        return TokenModuleState{..}

-- | Encode a 'TokenModuleState' as CBOR. Any keys in 'tmsAdditional' that overlap with
--  standardized keys (e.g. "name", "metadata", "allowList", etc.) will be ignored.
encodeTokenModuleState :: TokenModuleState -> Encoding
encodeTokenModuleState TokenModuleState{..} =
    encodeMapDeterministic $
        additionalMap
            & k "name" ?~ encodeString tmsName
            & k "metadata" ?~ encodeTokenMetadataUrl tmsMetadata
            & k "allowList" .~ fmap encodeBool tmsAllowList
            & k "denyList" .~ fmap encodeBool tmsDenyList
            & k "mintable" .~ fmap encodeBool tmsMintable
            & k "burnable" .~ fmap encodeBool tmsBurnable
  where
    additionalMap =
        Map.fromList
            [ (makeMapKeyEncoding (encodeString key), CBOR.encodeTerm val)
              | (key, val) <- Map.toList tmsAdditional
            ]
    k = at . makeMapKeyEncoding . encodeString

-- | CBOR-encode a 'TokenModuleState' to a (strict) 'BS.ByteString'.
--  This uses default values in the encoding.
tokenModuleStateToBytes :: TokenModuleState -> BS.ByteString
tokenModuleStateToBytes = CBOR.toStrictByteString . encodeTokenModuleState

-- | Decode a CBOR-encoded 'TokenModuleState'.
decodeTokenModuleState :: Decoder s TokenModuleState
decodeTokenModuleState = decodeMap decodeVal build Map.empty
  where
    decodeVal key = Just $ mapValueDecoder key CBOR.decodeTerm (at key)
    build :: Map.Map Text CBOR.Term -> Either String TokenModuleState
    build m0 = do
        (tmsName, m1) <- getAndClear "name" convertText m0
        (tmsMetadata, m2) <- getAndClear "metadata" convertTokenMetadataUrl m1
        (tmsAllowList, m3) <- getMaybeAndClear "allowList" convertBool m2
        (tmsDenyList, m4) <- getMaybeAndClear "denyList" convertBool m3
        (tmsMintable, m5) <- getMaybeAndClear "mintable" convertBool m4
        (tmsBurnable, tmsAdditional) <- getMaybeAndClear "burnable" convertBool m5
        return TokenModuleState{..}
    getAndClear key convert m = do
        let (maybeTerm, m') = m & at key <<.~ Nothing
        term <- maybeTerm `orFail` ("Missing " ++ show key)
        val <- convert term `orFail` ("Invalid " ++ show key)
        return (val, m')
    getMaybeAndClear key convert m = do
        let (maybeTerm, m') = m & at key <<.~ Nothing
        maybeVal <- forM maybeTerm $ \term -> convert term `orFail` ("Invalid " ++ show key)
        return (maybeVal, m')
    convertText (CBOR.TString t) = Just t
    convertText (CBOR.TStringI t) = Just (LazyText.toStrict t)
    convertText _ = Nothing

    convertBool (CBOR.TBool b) = Just b
    convertBool _ = Nothing

    -- Convert CBOR to TokenMetadataUrl
    convertTokenMetadataUrl :: CBOR.Term -> Maybe TokenMetadataUrl
    convertTokenMetadataUrl = either (const Nothing) Just . decodeTokenMetadataUrlHelper

-- | Parse a 'TokenModuleState' from a 'LBS.ByteString'. The entire bytestring must
--  be consumed in the parsing.
tokenModuleStateFromBytes :: LBS.ByteString -> Either String TokenModuleState
tokenModuleStateFromBytes lbs =
    case CBOR.deserialiseFromBytes decodeTokenModuleState lbs of
        Left e -> Left (show e)
        Right ("", res) -> return res
        Right (remaining, _) ->
            Left $
                show (LBS.length remaining) ++ " bytes remaining after parsing token module state"<|MERGE_RESOLUTION|>--- conflicted
+++ resolved
@@ -14,12 +14,9 @@
 import Control.Monad
 import qualified Data.Aeson as AE
 import qualified Data.Aeson.Key as AE.Key
-<<<<<<< HEAD
+import qualified Data.Aeson.KeyMap as KeyMap
 import Data.Aeson.Types ((.!=))
-=======
-import qualified Data.Aeson.KeyMap as KeyMap
 import qualified Data.Aeson.Types as AE
->>>>>>> dc667f4c
 import qualified Data.ByteString as BS
 import qualified Data.ByteString.Base16 as Base16
 import qualified Data.ByteString.Lazy as LBS
@@ -1476,26 +1473,6 @@
     }
     deriving (Eq, Show)
 
--- | Function should be already available after merging "https://github.com/Concordium/concordium-base/pull/657"
--- | Convert CBOR.Term to a hex-encoded string
-cborTermToHex :: CBOR.Term -> Text
-cborTermToHex term =
-    let bs = CBOR.toStrictByteString $ CBOR.encodeTerm term
-    in  TextEncoding.decodeUtf8 (Base16.encode bs)
-
--- | Function should be already available after merging "https://github.com/Concordium/concordium-base/pull/657"
--- | Convert a hex-encoded string to a CBOR.Term.
-hexToCborTerm :: Text -> Either String CBOR.Term
-hexToCborTerm hexText = do
-    bs <- Base16.decode (TextEncoding.encodeUtf8 hexText)
-    decodeTerm bs
-  where
-    decodeTerm bs =
-        case CBOR.deserialiseFromBytes CBOR.decodeTerm (LBS.fromStrict bs) of
-            Left err -> Left $ "Failed to decode CBOR term: " ++ show err
-            Right ("", term) -> Right term
-            Right (remaining, _) -> Left $ "Extra bytes after decoding CBOR term: " ++ show (LBS.length remaining)
-
 instance AE.ToJSON TokenModuleState where
     toJSON TokenModuleState{..} =
         AE.object
