{-# LANGUAGE OverloadedStrings #-}
{-# LANGUAGE RankNTypes #-}
{-# LANGUAGE ScopedTypeVariables #-}
{-# LANGUAGE TemplateHaskell #-}

module Concordium.Types.ProtocolLevelTokens.CBOR where

import qualified Codec.CBOR.ByteArray as BA
import qualified Codec.CBOR.ByteArray.Sliced as SBA
import Codec.CBOR.Decoding
import Codec.CBOR.Encoding
import qualified Codec.CBOR.Read as CBOR
import qualified Codec.CBOR.Term as CBOR
import qualified Codec.CBOR.Write as CBOR
import Control.Monad
import qualified Data.Aeson as AE
import qualified Data.Aeson.Key as AE.Key
import qualified Data.Aeson.KeyMap as KeyMap
import Data.Aeson.Types ((.!=))
import qualified Data.Aeson.Types as AE
import qualified Data.ByteString as BS
import qualified Data.ByteString.Base16 as Base16
import qualified Data.ByteString.Lazy as LBS
import qualified Data.ByteString.Short as BSS
import Data.Foldable
import Data.Function
import qualified Data.Map.Lazy as Map
import Data.Maybe
import Data.Scientific
import qualified Data.Sequence as Seq
import Data.Text (Text)
import qualified Data.Text as Text
import qualified Data.Text.Encoding as TextEncoding
import qualified Data.Text.Lazy as LazyText
import Data.Word
import Lens.Micro.Platform

import qualified Concordium.Crypto.SHA256 as SHA256
import Concordium.ID.Types
import Concordium.Types.Memo
import Concordium.Types.Tokens
import qualified Data.FixedByteString as FBS

-- * Decoder helpers

-- | Helper function to convert a 'Decoder s a' to a function from a lazy bytestring to 'a'.
decodeFromBytes :: (forall s. Decoder s a) -> String -> LBS.ByteString -> Either String a
decodeFromBytes decoder name lbs =
    case CBOR.deserialiseFromBytes decoder lbs of
        Left e -> Left ("error decoding " ++ name ++ ": " ++ show e)
        Right ("", res) -> return res
        Right (remaining, _) ->
            Left $
                show (LBS.length remaining)
                    ++ " bytes remaining after parsing "
                    ++ name

-- | Helper function to converting an 'Encoder' to a strict bytestring.
encodeToBytes :: Encoding -> BS.ByteString
encodeToBytes = CBOR.toStrictByteString

-- | A 'MapValueDecoder' consumes a value corresponding to a known key and sets it in the builder.
--  It should fail if entry in the builder corresponding to the key is already set.
type MapValueDecoder s builder = builder -> Decoder s builder

-- | Build a 'MapValueDecoder' for a particular key. This enforces that a field cannot be set more
--  than once.
mapValueDecoder ::
    -- | The key being decoded (used for error reporting).
    Text ->
    -- | The decoder to use for the value.
    Decoder s v ->
    -- | A lens to access the field on the builder.
    Lens' builder (Maybe v) ->
    MapValueDecoder s builder
mapValueDecoder key decodeVal l = \builder -> do
    val <- decodeVal
    case builder ^. l of
        Nothing -> return $ builder & l ?~ val
        Just _ -> fail $ "Key already set: " ++ show key

-- | Helper function for decoding an indefinitely-encoded sequence or map.
decodeIndefHelper ::
    -- | Decode the next entry, updating the builder.
    (builder -> Decoder s builder) ->
    -- | Initial builder.
    builder ->
    Decoder s builder
{-# INLINE decodeIndefHelper #-}
decodeIndefHelper decoder = decodeLoop
  where
    decodeLoop builder =
        decodeBreakOr >>= \case
            True -> return builder
            False -> decoder builder >>= decodeLoop

-- | Helper function for decoding a sequence or map of known length.
decodeDefHelper ::
    -- | Decode the next entry, updating the builder.
    (builder -> Decoder s builder) ->
    -- | Number of entries.
    Int ->
    -- | Initial builder.
    builder ->
    Decoder s builder
{-# INLINE decodeDefHelper #-}
decodeDefHelper decoder = decodeLoop
  where
    decodeLoop n builder
        | n > 0 = decoder builder >>= decodeLoop (n - 1)
        | otherwise = return builder

-- | Decode a CBOR-encoded map to type @r@. This exclusively supports UTF-8 string keys.
--  The decoding uses a @builder@ type that is used to progressively decode the map.
--  The first argument is a function that determines if each key is allowed, and if so,
--  how the corresponding value should be decoded and added to the builder.
decodeMap ::
    -- | Function that determines the 'MapValueDecoder' for a map key.
    (Text -> Maybe (MapValueDecoder s builder)) ->
    -- | Function to run the builder and produce a value.
    (builder -> Either String r) ->
    -- | The empty builder.
    builder ->
    Decoder s r
decodeMap valDecoder runBuilder emptyBuilder = do
    builder <-
        decodeMapLenOrIndef >>= \case
            Nothing -> decodeIndefHelper decodeKV emptyBuilder
            Just len -> decodeDefHelper decodeKV len emptyBuilder
    case runBuilder builder of
        Left e -> fail e
        Right r -> return r
  where
    decodeKV builder = do
        key <- decodeString
        case valDecoder key of
            Nothing -> fail $ "Unexpected key " ++ show key
            Just decoder -> decoder builder

-- | Decode the empty map
decodeEmptyMap :: Decoder s ()
decodeEmptyMap = do
    decodeMapLenOrIndef >>= \case
        Just 0 -> return ()
        Just len -> fail $ "Unexpected non-empty map of length " ++ show len
        Nothing -> do
            isEmpty <- decodeBreakOr
            unless isEmpty $ fail "Unexpected non-empty map"

-- | Decode a CBOR decimal fraction into a 'Scientific'. The result is not normalized.
decodeDecimalFraction :: Decoder s Scientific
decodeDecimalFraction = do
    tag <- decodeTag
    unless (tag == 4) $ fail $ "Expected decimal fraction (tag 4), but found tag " ++ show tag
    mLen <- decodeListLenOrIndef
    forM_ mLen $ \len ->
        unless (len == 2) $
            fail $
                "Expected an array of length 2, but length was " ++ show len
    exp10 <- decodeInt
    mantissa <- decodeInteger
    when (isNothing mLen) $ decodeBreakOr >>= \b -> unless b (fail "Expected end of array")
    return $ scientific mantissa exp10

-- | Given a decoder for a single value, decode a sequence of values.
decodeSequence :: Decoder s r -> Decoder s (Seq.Seq r)
decodeSequence decoder =
    decodeListLenOrIndef >>= \case
        Just len -> decodeDefHelper decodeNext len Seq.empty
        Nothing -> decodeIndefHelper decodeNext Seq.empty
  where
    decodeNext l = (l Seq.|>) <$> decoder

-- * Encoding helpers

-- | An 'Encoding' that represents a key in a CBOR map. The 'Ord' instance corresponds to
--  lexicographic ordering of the CBOR encodings, so that these can be used to order keys for
--  deterministic CBOR encoding.
data MapKeyEncoding = MapKeyEncoding
    { -- | The encoding of the value
      meEncoding :: Encoding,
      -- | The value encoded to a 'LBS.ByteString'.
      meBytes :: LBS.ByteString
    }

instance Eq MapKeyEncoding where
    (==) = (==) `on` meBytes

instance Ord MapKeyEncoding where
    compare = compare `on` meBytes

-- | Convert an 'Encoding' to a 'MapKeyEncoding'
makeMapKeyEncoding :: Encoding -> MapKeyEncoding
makeMapKeyEncoding meEncoding = MapKeyEncoding{meBytes = CBOR.toLazyByteString meEncoding, ..}

-- | Encode a map deterministically. Specifically, the map length is definite and the keys are
--  ordered in bytewise lexicographic order. It is assumed that all encodings in the map are
--  deterministic.
encodeMapDeterministic :: Map.Map MapKeyEncoding Encoding -> Encoding
encodeMapDeterministic m =
    encodeMapLen (fromIntegral $ Map.size m)
        <> mconcat [meEncoding k <> v | (k, v) <- Map.toAscList m]

-- * Builder helpers

-- | Convert a 'Maybe' to an 'Either'.
orFail :: Maybe a -> b -> Either b a
orFail Nothing = Left
orFail (Just v) = const (Right v)

-- | Unwrap a 'Maybe' using a supplied default value.
orDefault :: Maybe a -> a -> a
orDefault Nothing = id
orDefault (Just a) = const a

-- * Token holder parameters

-- | Coin info that indicates the type of the address. Only Concordium addresses are supported.
data CoinInfo = CoinInfoConcordium
    deriving (Eq, Show)

instance AE.ToJSON CoinInfo where
    toJSON CoinInfoConcordium = AE.String "CCD"

instance AE.FromJSON CoinInfo where
    parseJSON (AE.String "CCD") = return CoinInfoConcordium
    parseJSON _ = fail "CoinInfo JSON must be the string 'CCD'"

-- | Decode a 'CoinInfo' from a CBOR term.
decodeCoinInfoHelper :: CBOR.Term -> Either String CoinInfo
decodeCoinInfoHelper = \case
    CBOR.TTagged tag term
        | tag == 40305 -> do
            keyValues <- case term of
                CBOR.TMap kvs -> return kvs
                CBOR.TMapI kvs -> return kvs
                _ -> Left "coin-info: Expected a map"
            keyValueList <- forM keyValues $ \(k, v) -> case k of
                CBOR.TInt i -> return (i, v)
                _ -> Left "coin-info: Expected an integer key"
            build (Map.fromList keyValueList)
        | otherwise -> Left $ "coin-info: Expected coininfo (tag 40305), but found tag " ++ show tag
    other -> Left $ "coin-info: Unexpected term constructor for coin info: " ++ show other
  where
    build :: Map.Map Int CBOR.Term -> Either String CoinInfo
    build m0 = do
        ((), m1) <- getAndClear 1 convertCoinType m0
        unless (Map.null m1) $ Left $ "coin-info: unexpected map key(s): " ++ show (Map.keys m1)
        return CoinInfoConcordium
    getAndClear key convert m = do
        let (maybeTerm, m') = m & at key <<.~ Nothing
        term <- maybeTerm `orFail` ("coin-info: Missing " ++ show key)
        val <- convert term `orFail` ("coin-info: Invalid " ++ show key)
        return (val, m')
    convertCoinType :: CBOR.Term -> Maybe ()
    convertCoinType (CBOR.TInt i)
        | i == 919 = Just ()
        | otherwise = Nothing
    convertCoinType _ = Nothing

-- | Decode a tagged-coininfo type. Only the concordium coininfo type is supported.
decodeCoinInfo :: Decoder s CoinInfo
decodeCoinInfo = do
    term <- CBOR.decodeTerm
    either fail return $ decodeCoinInfoHelper term

-- | Encode a 'CoinInfo' in the tagged-coininfo schema.
encodeCoinInfo :: CoinInfo -> Encoding
encodeCoinInfo CoinInfoConcordium =
    encodeTag 40305
        <> encodeMapLen 1
        <> encodeInt 1
        <> encodeInt 919

-- | Decode a CBOR-encoded account address, that is encoded as a raw byte string.
decodeAccountAddress :: Decoder s AccountAddress
decodeAccountAddress = do
    addressBA <- decodeByteArray
    let actualSize = BA.sizeofByteArray addressBA
    unless (actualSize == accountAddressSize) $
        fail $
            "account-address: expected "
                ++ show accountAddressSize
                ++ " bytes, but saw "
                ++ show actualSize
    return $ AccountAddress $ FBS.FixedByteString $ BA.unBA addressBA

-- | Encode an account address as a CBOR byte string.
encodeAccountAddress :: AccountAddress -> Encoding
encodeAccountAddress (AccountAddress (FBS.FixedByteString ba)) =
    encodeByteArray (SBA.fromByteArray ba)

-- | Concordium account address in the context of receiving and holding protocol-level tokens.
-- The type is used in the transaction
-- payload, in reject reasons, and in the `TokenModuleEvent`.
<<<<<<< HEAD
data CborHolderAccount = CborHolderAccount
=======
data CborAccountAddress = CborAccountAddress
>>>>>>> 965f3d52
    { -- | The account address.
      chaAccount :: !AccountAddress,
      -- | Although the account can only be a Concordium address, this specifies whether the
      --  address type should be explicit in the CBOR encoding.
      chaCoinInfo :: !(Maybe CoinInfo)
    }
    deriving (Eq, Show)

<<<<<<< HEAD
instance AE.ToJSON CborHolderAccount where
    toJSON CborHolderAccount{..} = do
=======
instance AE.ToJSON CborAccountAddress where
    toJSON CborAccountAddress{..} = do
>>>>>>> 965f3d52
        AE.object $
            [ -- Tag with type of receiver
              "type" AE..= AE.String "account",
              "address" AE..= chaAccount
            ]
                ++ ["coinInfo" AE..= coinInfo | coinInfo <- toList chaCoinInfo]

<<<<<<< HEAD
instance AE.FromJSON CborHolderAccount where
    parseJSON = AE.withObject "CborHolderAccount" $ \o -> do
=======
instance AE.FromJSON CborAccountAddress where
    parseJSON = AE.withObject "CborAccountAddress" $ \o -> do
>>>>>>> 965f3d52
        type_string <- o AE..: "type"
        case (type_string :: String) of
            "account" -> do
                chaAccount <- o AE..: "address"
                chaCoinInfo <- o AE..:? "coinInfo"
<<<<<<< HEAD
                return CborHolderAccount{..}
            _ -> fail ("Unknown CborHolderAccount type " ++ type_string)

-- | Create a 'HolderAccount' from an 'AccountAddress'. The address type will be present in the
--  CBOR encoding.
accountTokenHolder :: AccountAddress -> CborHolderAccount
=======
                return CborAccountAddress{..}
            _ -> fail ("Unknown CborAccountAddress type " ++ type_string)

-- | Create a 'HolderAccount' from an 'AccountAddress'. The address type will be present in the
--  CBOR encoding.
accountTokenHolder :: AccountAddress -> CborAccountAddress
>>>>>>> 965f3d52
accountTokenHolder addr =
    CborAccountAddress
        { chaAccount = addr,
          chaCoinInfo = Just CoinInfoConcordium
        }

-- | Create a 'HolderAccount' from an 'AccountAddress'. The address type will not be present in
--  the CBOR encoding.
<<<<<<< HEAD
accountTokenHolderShort :: AccountAddress -> CborHolderAccount
=======
accountTokenHolderShort :: AccountAddress -> CborAccountAddress
>>>>>>> 965f3d52
accountTokenHolderShort addr =
    CborAccountAddress
        { chaAccount = addr,
          chaCoinInfo = Nothing
        }

-- | A builder for the 'HolderAccount' constructor.
data HolderAccountBuilder = HolderAccountBuilder
    { -- | Receiver account address.
      _habAccountAddress :: Maybe AccountAddress,
      -- | Identifier for the address type.
      _habCoinInfo :: Maybe CoinInfo
    }

makeLenses ''HolderAccountBuilder

-- | Empty 'HolderAccountBuilder'.
emptyHolderAccountBuilder :: HolderAccountBuilder
emptyHolderAccountBuilder = HolderAccountBuilder Nothing Nothing

<<<<<<< HEAD
-- | Helper function for decoding a 'CborHolderAccount' from a 'CBOR.Term'.
decodeCborHolderAccountHelper :: CBOR.Term -> Either String CborHolderAccount
decodeCborHolderAccountHelper = \case
=======
-- | Helper function for decoding a 'CborAccountAddress' from a 'CBOR.Term'.
decodeCborAccountAddressHelper :: CBOR.Term -> Either String CborAccountAddress
decodeCborAccountAddressHelper = \case
>>>>>>> 965f3d52
    CBOR.TTagged tag term
        | tag == 40307 -> do
            keyValues <- case term of
                CBOR.TMap kvs -> return kvs
                CBOR.TMapI kvs -> return kvs
                _ -> Left "token-holder: Expected a map"
            keyValueList <- forM keyValues $ \(k, v) -> case k of
                CBOR.TInt i -> return (i, v)
                _ -> Left "token-holder: Expected an integer key"
            build (Map.fromList keyValueList)
        | otherwise -> Left $ "token-holder: Expected cryptocurrency address (tag 40307), but found tag " ++ show tag
    other -> Left $ "token-holder: Unexpected term constructor for token holder: " ++ show other
  where
<<<<<<< HEAD
    build :: Map.Map Int CBOR.Term -> Either String CborHolderAccount
=======
    build :: Map.Map Int CBOR.Term -> Either String CborAccountAddress
>>>>>>> 965f3d52
    build m0 = do
        (chaAccount, m1) <- getAndClear 3 convertAddress m0
        (chaCoinInfo, m2) <- getMaybeAndClear 1 convertCoinInfo m1
        unless (Map.null m2) $ Left $ "token-holder: unexpected map key(s): " ++ show (Map.keys m2)
        return CborAccountAddress{..}
    getAndClear key convert m = do
        let (maybeTerm, m') = m & at key <<.~ Nothing
        term <- maybeTerm `orFail` ("token-holder: Missing " ++ show key)
        val <- convert term `orFail` ("token-holder: Invalid " ++ show key)
        return (val, m')
    getMaybeAndClear key convert m = do
        let (maybeTerm, m') = m & at key <<.~ Nothing
        maybeVal <- forM maybeTerm $ \term -> convert term `orFail` ("token-holder: Invalid " ++ show key)
        return (maybeVal, m')
    convertAddress :: CBOR.Term -> Maybe AccountAddress
    convertAddress (CBOR.TBytes bs)
        | BS.length bs == accountAddressSize = Just $ AccountAddress $ FBS.fromByteString bs
        | otherwise = Nothing
    convertAddress _ = Nothing
    convertCoinInfo :: CBOR.Term -> Maybe CoinInfo
    convertCoinInfo term =
        case decodeCoinInfoHelper term of
            Left _err -> Nothing
            Right coinInfo -> Just coinInfo

<<<<<<< HEAD
-- | Decode a CBOR-encoded 'TokenHolder'.
decodeCborHolderAccount :: Decoder s CborHolderAccount
decodeCborHolderAccount = do
    term <- CBOR.decodeTerm
    either fail return $ decodeCborHolderAccountHelper term

encodeCborTokenHolder :: CborHolderAccount -> Encoding
encodeCborTokenHolder CborHolderAccount{..} =
=======
-- | Decode a CBOR-encoded 'CborAccountAddress'.
decodeCborAccountAddress :: Decoder s CborAccountAddress
decodeCborAccountAddress = do
    term <- CBOR.decodeTerm
    either fail return $ decodeCborAccountAddressHelper term

encodeCborAccountAddress :: CborAccountAddress -> Encoding
encodeCborAccountAddress CborAccountAddress{..} =
>>>>>>> 965f3d52
    encodeTag 40307
        <> encodeMapDeterministic
            ( Map.empty
                & k 1 .~ (encodeCoinInfo <$> chaCoinInfo)
                & k 3 ?~ encodeAccountAddress chaAccount
            )
  where
    k = at . makeMapKeyEncoding . encodeWord

-- * Token amounts

-- | Decode a CBOR-encoded 'TokenAmount'. This limits the number of decimals to the
--  range @[0..255]@.
decodeTokenAmount :: Decoder s TokenAmount
decodeTokenAmount = do
    sci <- decodeDecimalFraction
    unless (coefficient sci >= 0) $ fail "Unexpected negative token amount"
    unless (coefficient sci <= fromIntegral (maxBound :: Word64)) $
        fail "Token amount exceeds expressible bound"
    unless (base10Exponent sci <= 0) $ fail "Token amount cannot have a positive exponent"
    unless (base10Exponent sci >= -255) $ fail "Token amount exponent is too small"
    return
        TokenAmount
            { taValue = fromIntegral (coefficient sci),
              taDecimals = fromIntegral (negate (base10Exponent sci))
            }

-- | Encode a 'TokenAmount' as CBOR.
encodeTokenAmount :: TokenAmount -> Encoding
encodeTokenAmount TokenAmount{..} =
    encodeTag 4
        <> encodeListLen 2
        <> encodeInteger (-fromIntegral taDecimals)
        <> encodeWord64 (theTokenRawAmount taValue)

-- | Helper function to encode a sequence.
encodeSequence :: (a -> Encoding) -> Seq.Seq a -> Encoding
encodeSequence encodeItem s =
    encodeListLen (fromIntegral $ Seq.length s)
        <> foldMap encodeItem s

-- | Convert CBOR.Term to a hex-encoded string
cborTermToHex :: CBOR.Term -> Text
cborTermToHex term =
    let bs = CBOR.toStrictByteString $ CBOR.encodeTerm term
    in  TextEncoding.decodeUtf8 (Base16.encode bs)

-- | Convert a hex-encoded string to a CBOR.Term.
hexToCborTerm :: Text -> Either String CBOR.Term
hexToCborTerm hexText = do
    bs <- Base16.decode (TextEncoding.encodeUtf8 hexText)
    decodeTerm bs
  where
    decodeTerm bs = decodeFromBytes CBOR.decodeTerm "CBOR term" (LBS.fromStrict bs)

-- | A token metadata URL and an optional checksum. The checksum is a SHA256 hash of the metadata at the location of the URL.
data TokenMetadataUrl = TokenMetadataUrl
    { -- | The URL of the token metadata.
      tmUrl :: !Text,
      -- | The sha256 hash of the token metadata.
      tmChecksumSha256 :: !(Maybe SHA256.Hash),
      -- | Any additional values associated with the metadata url, e.g. checksums produced by alternative hash functions.
      --  Keys in this map SHOULD NOT overlap those used for the other (standardised) fields in this structure as that will
      --  break the invertability of the CBOR encoding.
      tmAdditional :: !(Map.Map Text CBOR.Term)
    }
    deriving (Eq, Show)

-- | Create a 'TokenMetadataUrl' with the given URL and no checksum.
createTokenMetadataUrl :: Text -> TokenMetadataUrl
createTokenMetadataUrl url = TokenMetadataUrl{tmUrl = url, tmChecksumSha256 = Nothing, tmAdditional = Map.empty}

-- | Create a 'TokenMetadataUrl' the given URL and associated SHA256 checksum.
createTokenMetadataUrlWithSha256 :: Text -> SHA256.Hash -> TokenMetadataUrl
createTokenMetadataUrlWithSha256 url checksum = TokenMetadataUrl{tmUrl = url, tmChecksumSha256 = Just checksum, tmAdditional = Map.empty}

instance AE.ToJSON TokenMetadataUrl where
    toJSON TokenMetadataUrl{..} =
        AE.object . catMaybes $
            [ Just ("url" AE..= tmUrl),
              ("checksumSha256" AE..=) <$> tmChecksumSha256,
              ("_additional" AE..=) <$> additional
            ]
      where
        additional :: Maybe AE.Value
        additional
            | null tmAdditional = Nothing
            | otherwise = Just $ AE.object $ map (\(k, v) -> AE.Key.fromText k AE..= cborTermToHex v) (Map.toList tmAdditional)

instance AE.FromJSON TokenMetadataUrl where
    parseJSON = AE.withObject "TokenMetadataUrl" $ \v -> do
        tmUrl <- v AE..: "url" -- Mandatory field
        tmChecksumSha256 <- v AE..:? "checksumSha256" -- Optional field
        tmAdditional <- v AE..:? "_additional" >>= parseAdditional
        return TokenMetadataUrl{..}
      where
        parseAdditional :: Maybe (KeyMap.KeyMap Text) -> AE.Parser (Map.Map Text CBOR.Term)
        parseAdditional Nothing = return Map.empty
        parseAdditional (Just additional)
            | KeyMap.null additional = return Map.empty
            | otherwise = do
                fmap Map.fromList $ forM (KeyMap.toList additional) $ \(k, v) -> do
                    term <- either (fail . ("Failed to parse hex as CBOR: " ++)) return $ hexToCborTerm v
                    return (AE.Key.toText k, term)

decodeTokenMetadataUrlHelper :: CBOR.Term -> Either String TokenMetadataUrl
decodeTokenMetadataUrlHelper rootTerm = do
    keyValues <- case rootTerm of
        CBOR.TMap kvs -> return kvs
        CBOR.TMapI kvs -> return kvs
        _ -> Left $ "metadata-url: Expected a map"
    keyValueList <- forM keyValues $ \(k, v) -> case k of
        CBOR.TString t -> return (t, v)
        CBOR.TStringI t -> return (LazyText.toStrict t, v)
        _ -> Left $ "metadata-url: Expected a string key"
    build (Map.fromList keyValueList)
  where
    build :: Map.Map Text CBOR.Term -> Either String TokenMetadataUrl
    build m0 = do
        (tmUrl, m1) <- getAndClear "url" convertText m0
        (tmChecksumSha256, tmAdditional) <- getMaybeAndClear "checksumSha256" convertSha256Hash m1
        return TokenMetadataUrl{..}
    getAndClear key convert m = do
        let (maybeTerm, m') = m & at key <<.~ Nothing
        term <- maybeTerm `orFail` ("metadata-url: Missing " ++ show key)
        val <- convert term `orFail` ("metadata-url: Invalid " ++ show key)
        return (val, m')
    getMaybeAndClear key convert m = do
        let (maybeTerm, m') = m & at key <<.~ Nothing
        maybeVal <- forM maybeTerm $ \term -> convert term `orFail` ("metadata-url: Invalid " ++ show key)
        return (maybeVal, m')
    convertText (CBOR.TString t) = Just t
    convertText (CBOR.TStringI t) = Just (LazyText.toStrict t)
    convertText _ = Nothing

    convertSha256Hash :: CBOR.Term -> Maybe SHA256.Hash
    convertSha256Hash (CBOR.TBytes bs)
        | BS.length bs == SHA256.digestSize = Just $ SHA256.Hash (FBS.fromByteString bs)
        | otherwise = Nothing
    convertSha256Hash _ = Nothing

-- | Decode a CBOR-encoded 'TokenMetadataUrl'.
decodeTokenMetadataUrl :: Decoder s TokenMetadataUrl
decodeTokenMetadataUrl = do
    term <- CBOR.decodeTerm
    either fail return $ decodeTokenMetadataUrlHelper term

-- | Encode a 'TokenMetadataUrl' as CBOR.
encodeTokenMetadataUrl :: TokenMetadataUrl -> Encoding
encodeTokenMetadataUrl TokenMetadataUrl{..} =
    encodeMapDeterministic $
        additionalMap
            & k "url" ?~ encodeString tmUrl
            & k "checksumSha256" .~ (encodeSha256Hash <$> tmChecksumSha256)
  where
    additionalMap =
        Map.fromList
            [ (makeMapKeyEncoding (encodeString key), CBOR.encodeTerm val)
            | (key, val) <- Map.toList tmAdditional
            ]
    k = at . makeMapKeyEncoding . encodeString
    encodeSha256Hash (SHA256.Hash h) = encodeBytes (FBS.toByteString h)

-- | Parse a 'TokenMetadataUrl' from a 'LBS.ByteString'. The entire bytestring must
--  be consumed in the parsing.
tokenMetadataUrlFromBytes :: LBS.ByteString -> Either String TokenMetadataUrl
tokenMetadataUrlFromBytes =
    decodeFromBytes decodeTokenMetadataUrl "token metadata url"

-- | CBOR-encode a 'TokenMetadataUrl to a (strict) 'BS.ByteString'.
tokenMetadataUrlToBytes :: TokenMetadataUrl -> BS.ByteString
tokenMetadataUrlToBytes = encodeToBytes . encodeTokenMetadataUrl

-- * Initialization parameters

-- | The parsed token-initialization-parameters. These parameters are passed to the token module
--  to initialize the token.
data TokenInitializationParameters = TokenInitializationParameters
    { -- | The name of the token.
      tipName :: !(Maybe Text),
      -- | A URL pointing to the token metadata.
      tipMetadata :: !(Maybe TokenMetadataUrl),
      -- | The governance account of this token.
<<<<<<< HEAD
      tipGovernanceAccount :: !(Maybe CborHolderAccount),
=======
      tipGovernanceAccount :: !(Maybe CborAccountAddress),
>>>>>>> 965f3d52
      -- | Whether the token supports an allow list.
      tipAllowList :: !(Maybe Bool),
      -- | Whether the token supports a deny list.
      tipDenyList :: !(Maybe Bool),
      -- | The initial supply of the token. If not present, no tokens are minted initially.
      tipInitialSupply :: !(Maybe TokenAmount),
      -- | Whether the token is mintable.
      tipMintable :: !(Maybe Bool),
      -- | Whether the token is burnable.
      tipBurnable :: !(Maybe Bool)
    }
    deriving (Eq, Show)

-- | Builder for 'TokenInitializationParameters'
data TokenInitializationParametersBuilder = TokenInitializationParametersBuilder
    { _tipbName :: Maybe Text,
      _tipbMetadata :: Maybe TokenMetadataUrl,
<<<<<<< HEAD
      _tipbGovernanceAccount :: Maybe CborHolderAccount,
=======
      _tipbGovernanceAccount :: Maybe CborAccountAddress,
>>>>>>> 965f3d52
      _tipbAllowList :: Maybe Bool,
      _tipbDenyList :: Maybe Bool,
      _tipbInitialSupply :: Maybe TokenAmount,
      _tipbMintable :: Maybe Bool,
      _tipbBurnable :: Maybe Bool
    }

makeLenses ''TokenInitializationParametersBuilder

-- | A 'TokenInitializationParametersBuilder' with no fields initialized.
emptyTokenInitializationParametersBuilder :: TokenInitializationParametersBuilder
emptyTokenInitializationParametersBuilder =
    TokenInitializationParametersBuilder Nothing Nothing Nothing Nothing Nothing Nothing Nothing Nothing

-- | Construct a 'TokenInitializationParameters' from a 'TokenInitializationParametersBuilder'.
--  This results in @Left err@ (where @err@ describes the failure reason) when a required parameter
--  is missing. Missing optional parameters are populated with the appropriate default values.
buildTokenInitializationParameters ::
    TokenInitializationParametersBuilder -> TokenInitializationParameters
buildTokenInitializationParameters TokenInitializationParametersBuilder{..} =
    TokenInitializationParameters
        { tipName = _tipbName,
          tipMetadata = _tipbMetadata,
          tipGovernanceAccount = _tipbGovernanceAccount,
          tipAllowList = _tipbAllowList,
          tipDenyList = _tipbDenyList,
          tipInitialSupply = _tipbInitialSupply,
          tipMintable = _tipbMintable,
          tipBurnable = _tipbBurnable
        }

instance AE.ToJSON TokenInitializationParameters where
    toJSON TokenInitializationParameters{..} = do
        AE.object . catMaybes $
            [ ("name" AE..=) <$> tipName,
              ("metadata" AE..=) <$> tipMetadata,
              ("governanceAccount" AE..=) <$> tipGovernanceAccount,
              ("allowList" AE..=) <$> tipAllowList,
              ("denyList" AE..=) <$> tipDenyList,
              ("initialSupply" AE..=) <$> tipInitialSupply,
              ("mintable" AE..=) <$> tipMintable,
              ("burnable" AE..=) <$> tipBurnable
            ]

instance AE.FromJSON TokenInitializationParameters where
    parseJSON = AE.withObject "TokenInitializationParameters" $ \o -> do
        _tipbName <- o AE..:? "name"
        _tipbMetadata <- o AE..:? "metadata"
        _tipbGovernanceAccount <- o AE..:? "governanceAccount"
        _tipbAllowList <- o AE..:? "allowList"
        _tipbDenyList <- o AE..:? "denyList"
        _tipbInitialSupply <- o AE..:? "initialSupply"
        _tipbMintable <- o AE..:? "mintable"
        _tipbBurnable <- o AE..:? "burnable"
<<<<<<< HEAD
        pure $ buildTokenInitializationParameters TokenInitializationParametersBuilder{..}
=======
        return $ buildTokenInitializationParameters TokenInitializationParametersBuilder{..}
>>>>>>> 965f3d52

-- | Decode a CBOR-encoded 'TokenInitializationParameters'.
--  This decoder enforces CBOR-validity (in particular, no duplicate map keys), disallows
--  extraneous keys, and applies defaults specified by the CDDL schema.  It does not require
--  deterministic encoding.
decodeTokenInitializationParameters :: Decoder s TokenInitializationParameters
decodeTokenInitializationParameters =
    decodeMap
        valDecoder
        (Right . buildTokenInitializationParameters)
        emptyTokenInitializationParametersBuilder
  where
    valDecoder k@"name" = Just $ mapValueDecoder k decodeString tipbName
    valDecoder k@"metadata" = Just $ mapValueDecoder k decodeTokenMetadataUrl tipbMetadata
<<<<<<< HEAD
    valDecoder k@"governanceAccount" = Just $ mapValueDecoder k decodeCborHolderAccount tipbGovernanceAccount
=======
    valDecoder k@"governanceAccount" = Just $ mapValueDecoder k decodeCborAccountAddress tipbGovernanceAccount
>>>>>>> 965f3d52
    valDecoder k@"allowList" = Just $ mapValueDecoder k decodeBool tipbAllowList
    valDecoder k@"denyList" = Just $ mapValueDecoder k decodeBool tipbDenyList
    valDecoder k@"initialSupply" = Just $ mapValueDecoder k decodeTokenAmount tipbInitialSupply
    valDecoder k@"mintable" = Just $ mapValueDecoder k decodeBool tipbMintable
    valDecoder k@"burnable" = Just $ mapValueDecoder k decodeBool tipbBurnable
    valDecoder _ = Nothing

-- | Parse a 'TokenInitializationParameters' from a 'LBS.ByteString'. The entire bytestring must
--  be consumed in the parsing.
tokenInitializationParametersFromBytes :: LBS.ByteString -> Either String TokenInitializationParameters
tokenInitializationParametersFromBytes = decodeFromBytes decodeTokenInitializationParameters "token initialization parameters"

-- | Encode a 'TokenInitializationParameters' as CBOR.
encodeTokenInitializationParameters :: TokenInitializationParameters -> Encoding
encodeTokenInitializationParameters TokenInitializationParameters{..} =
    encodeMapDeterministic $
        Map.empty
            & k "name" .~ (encodeString <$> tipName)
            & k "metadata" .~ (encodeTokenMetadataUrl <$> tipMetadata)
<<<<<<< HEAD
            & k "governanceAccount" .~ (encodeCborTokenHolder <$> tipGovernanceAccount)
=======
            & k "governanceAccount" .~ (encodeCborAccountAddress <$> tipGovernanceAccount)
>>>>>>> 965f3d52
            & k "allowList" .~ (encodeBool <$> tipAllowList)
            & k "denyList" .~ (encodeBool <$> tipDenyList)
            & k "initialSupply" .~ (encodeTokenAmount <$> tipInitialSupply)
            & k "mintable" .~ (encodeBool <$> tipMintable)
            & k "burnable" .~ (encodeBool <$> tipBurnable)
  where
    k = at . makeMapKeyEncoding . encodeString

-- | CBOR-encode a 'TokenInitializationParameters' to a (strict) 'BS.ByteString'.
tokenInitializationParametersToBytes :: TokenInitializationParameters -> BS.ByteString
tokenInitializationParametersToBytes =
<<<<<<< HEAD
    encodeToBytes . encodeTokenInitializationParameters
=======
    CBOR.toStrictByteString . encodeTokenInitializationParameters
>>>>>>> 965f3d52

-- | A 'TaggableMemo' represents a 'Memo' that may optionally be tagged as CBOR-encoded.
--  Memos are often assumed to be CBOR-encoded, but the tag can be used to make this explicit.
data TaggableMemo
    = -- | The memo is represented as a byte string with no tag.
      UntaggedMemo {untaggedMemo :: !Memo}
    | -- | The memo is represented as a byte string with a tag indicating CBOR-encoded data.
      CBORMemo {cborMemo :: !Memo}
    deriving (Eq, Show)

-- | Unwrap the 'TaggableMemo' into the inner 'Memo'
taggableMemoInner :: TaggableMemo -> Memo
taggableMemoInner UntaggedMemo{..} = untaggedMemo
taggableMemoInner CBORMemo{..} = cborMemo

instance AE.ToJSON TaggableMemo where
    toJSON UntaggedMemo{..} = do
        AE.object $
            [ "type" AE..= AE.String "raw",
              "value" AE..= untaggedMemo
            ]
    toJSON CBORMemo{..} = do
        AE.object $
            [ "type" AE..= AE.String "cbor",
              "value" AE..= cborMemo
            ]

instance AE.FromJSON TaggableMemo where
    parseJSON = AE.withObject "TaggableMemo" $ \o -> do
        type_string <- o AE..: "type"
        case (type_string :: String) of
            "raw" -> do
                untaggedMemo <- o AE..: "value"
                return UntaggedMemo{..}
            "cbor" -> do
                cborMemo <- o AE..: "value"
                return CBORMemo{..}
            _ -> fail ("Unknown TaggableMemo type " ++ type_string)

-- | Decode a CBOR-encoded 'TaggableMemo'.
--  A memo can be encoded either directly as a byte string (of length at most 256) or as
--  such a byte string but tagged as CBOR-encoded (tag 24).
decodeTaggableMemo :: Decoder s TaggableMemo
decodeTaggableMemo = do
    nextTokenType <- peekTokenType
    constructor <-
        if nextTokenType == TypeTag
            then do
                tag <- decodeTag
                unless (tag == 24) $
                    fail $
                        "memo: expected either a byte string or CBOR-encoded bytes (tag 24), but saw tag "
                            ++ show tag
                return CBORMemo
            else return UntaggedMemo
    memoBA <- decodeByteArray
    when (BA.sizeofByteArray memoBA > maxMemoSize) $
        fail $
            tooBigErrorString "memo" (BA.sizeofByteArray memoBA) maxMemoSize
    return . constructor . Memo . BA.toShortByteString $ memoBA

-- | Encode a 'TaggableMemo' as CBOR.
encodeTaggableMemo :: TaggableMemo -> Encoding
encodeTaggableMemo (UntaggedMemo (Memo memo)) =
    encodeByteArray (SBA.fromShortByteString memo)
encodeTaggableMemo (CBORMemo (Memo memo)) =
    encodeTag 24 <> encodeByteArray (SBA.fromShortByteString memo)

-- | Token transfer operation. This transfers a specified amount of tokens from the sender account
--  (implicit) to the recipient account.
data TokenTransferBody = TokenTransferBody
    { -- | The amount to transfer.
      ttAmount :: !TokenAmount,
      -- | The recipient account address.
<<<<<<< HEAD
      ttRecipient :: !CborHolderAccount,
=======
      ttRecipient :: !CborAccountAddress,
>>>>>>> 965f3d52
      -- | An optional memo associated with the transfer.
      ttMemo :: !(Maybe TaggableMemo)
    }
    deriving (Eq, Show)

instance AE.ToJSON TokenTransferBody where
    toJSON TokenTransferBody{..} = do
        AE.object $
            [ "amount" AE..= ttAmount,
              "recipient" AE..= ttRecipient
            ]
                ++ ["memo" AE..= memo | memo <- toList ttMemo]

instance AE.FromJSON TokenTransferBody where
    parseJSON = AE.withObject "TokenTransferBody" $ \o -> do
        ttAmount <- o AE..: "amount"
        ttRecipient <- o AE..: "recipient"
        ttMemo <- o AE..:? "memo"
        return TokenTransferBody{..}

-- | Builder
data TokenTransferBuilder = TokenTransferBuilder
    { _ttbAmount :: Maybe TokenAmount,
<<<<<<< HEAD
      _ttbRecipient :: Maybe CborHolderAccount,
=======
      _ttbRecipient :: Maybe CborAccountAddress,
>>>>>>> 965f3d52
      _ttbMemo :: Maybe TaggableMemo
    }

makeLenses ''TokenTransferBuilder

-- | A 'TokenTransferBuilder' with no fields set.
emptyTokenTransferBuilder :: TokenTransferBuilder
emptyTokenTransferBuilder = TokenTransferBuilder Nothing Nothing Nothing

-- | Construct a 'TokenTransferBody' from a 'TokenTransferBuilder'.
--  This results in @Left err@ (where @err@ describes the failure reason) when a required parameter
--  is missing. Missing optional parameters are populated with the appropriate default values.
buildTokenTransfer :: TokenTransferBuilder -> Either String TokenTransferBody
buildTokenTransfer TokenTransferBuilder{..} = do
    ttAmount <- _ttbAmount `orFail` "Missing \"amount\""
    ttRecipient <- _ttbRecipient `orFail` "Missing \"recipient\""
    let ttMemo = _ttbMemo
    return TokenTransferBody{..}

-- | Decode a CBOR-encoded 'TokenTransferBody'.
decodeTokenTransfer :: Decoder s TokenTransferBody
decodeTokenTransfer =
    decodeMap valDecoder buildTokenTransfer emptyTokenTransferBuilder
  where
    valDecoder k@"amount" = Just $ mapValueDecoder k decodeTokenAmount ttbAmount
<<<<<<< HEAD
    valDecoder k@"recipient" = Just $ mapValueDecoder k decodeCborHolderAccount ttbRecipient
=======
    valDecoder k@"recipient" = Just $ mapValueDecoder k decodeCborAccountAddress ttbRecipient
>>>>>>> 965f3d52
    valDecoder k@"memo" = Just $ mapValueDecoder k decodeTaggableMemo ttbMemo
    valDecoder _ = Nothing

-- | Encode a 'TokenTransferBody' as CBOR.
encodeTokenTransfer :: TokenTransferBody -> Encoding
encodeTokenTransfer TokenTransferBody{..} =
    encodeMapDeterministic $
        Map.empty
            & k "amount" ?~ encodeTokenAmount ttAmount
            & k "recipient" ?~ encodeCborAccountAddress ttRecipient
            & k "memo" .~ (encodeTaggableMemo <$> ttMemo)
  where
    k = at . makeMapKeyEncoding . encodeString

-- * Token Operations

-- | A token operation. This can be a transfer, mint, burn, pause, unpause or update to
--  the allow or deny list.
data TokenOperation
    = TokenTransfer TokenTransferBody
    | -- | Mint a specified token amount to the token governance account.
      TokenMint {toMintAmount :: !TokenAmount}
    | -- | Burn a specified token amount from the token governance account.
      TokenBurn {toBurnAmount :: !TokenAmount}
    | -- | Add the specified account to the allow list.
<<<<<<< HEAD
      TokenAddAllowList {toTarget :: !CborHolderAccount}
    | -- | Remove the specified account from the allow list.
      TokenRemoveAllowList {toTarget :: !CborHolderAccount}
    | -- | Add the specified account to the deny list.
      TokenAddDenyList {toTarget :: !CborHolderAccount}
    | -- | Remove the specified account from the deny list.
      TokenRemoveDenyList {toTarget :: !CborHolderAccount}
=======
      TokenAddAllowList {toTarget :: !CborAccountAddress}
    | -- | Remove the specified account from the allow list.
      TokenRemoveAllowList {toTarget :: !CborAccountAddress}
    | -- | Add the specified account to the deny list.
      TokenAddDenyList {toTarget :: !CborAccountAddress}
    | -- | Remove the specified account from the deny list.
      TokenRemoveDenyList {toTarget :: !CborAccountAddress}
>>>>>>> 965f3d52
    | -- | Pause transfer/mint/burn operations for the token.
      TokenPause
    | -- | Unpause transfer/mint/burn operations for the token.
      TokenUnpause
    deriving (Eq, Show)

instance AE.ToJSON TokenOperation where
    toJSON (TokenTransfer body) = do
        AE.object
            [ "transfer" AE..= AE.toJSON body
            ]
    toJSON (TokenMint body) = do
        AE.object
            [ "mint" AE..= AE.toJSON body
            ]
    toJSON (TokenBurn body) = do
        AE.object
            [ "burn" AE..= AE.toJSON body
            ]
    toJSON (TokenAddAllowList body) = do
        AE.object
            [ "addAllowList" AE..= AE.toJSON body
            ]
    toJSON (TokenAddDenyList body) = do
        AE.object
            [ "addDenyList" AE..= AE.toJSON body
            ]
    toJSON (TokenRemoveAllowList body) = do
        AE.object
            [ "removeAllowList" AE..= AE.toJSON body
            ]
    toJSON (TokenRemoveDenyList body) = do
        AE.object
            [ "removeDenyList" AE..= AE.toJSON body
            ]
    toJSON TokenPause =
        AE.object
            [ "pause" AE..= AE.object []
            ]
    toJSON TokenUnpause =
        AE.object
            [ "unpause" AE..= AE.object []
            ]

instance AE.FromJSON TokenOperation where
    parseJSON = AE.withObject "TokenOperation" $ \o -> do
        let keys = KeyMap.keys o
        case keys of
            ["transfer"] -> do
                body <- o AE..: "transfer"
                pure $ TokenTransfer body
            ["mint"] -> do
                body <- o AE..: "mint"
                pure $ TokenMint body
            ["burn"] -> do
                body <- o AE..: "burn"
                pure $ TokenBurn body
            ["addAllowList"] -> do
                body <- o AE..: "addAllowList"
                pure $ TokenAddAllowList body
            ["removeAllowList"] -> do
                body <- o AE..: "removeAllowList"
                pure $ TokenRemoveAllowList body
            ["addDenyList"] -> do
                body <- o AE..: "addDenyList"
                pure $ TokenAddDenyList body
            ["removeDenyList"] -> do
                body <- o AE..: "removeDenyList"
                pure $ TokenRemoveDenyList body
            ["pause"] -> do
                pure TokenPause
            ["unpause"] -> do
                pure TokenUnpause
            other -> fail $ "token-operation: unsupported operation type: " ++ show other

-- | Decode a CBOR-encoded 'TokenOperation'.
decodeTokenOperation :: Decoder s TokenOperation
decodeTokenOperation = do
    maybeMapLen <- decodeMapLenOrIndef
    forM_ maybeMapLen $ \mapLen ->
        unless (mapLen == 1) $
            fail $
                "token-operation: expected a map of size 1, but saw " ++ show mapLen
    opType <- decodeString
    res <- case opType of
        "transfer" -> TokenTransfer <$> decodeTokenTransfer
        "mint" -> TokenMint <$> decodeSupplyUpdate opType
        "burn" -> TokenBurn <$> decodeSupplyUpdate opType
        "addAllowList" -> TokenAddAllowList <$> decodeListTarget opType
        "removeAllowList" -> TokenRemoveAllowList <$> decodeListTarget opType
        "addDenyList" -> TokenAddDenyList <$> decodeListTarget opType
        "removeDenyList" -> TokenRemoveDenyList <$> decodeListTarget opType
        "pause" -> TokenPause <$ decodeEmptyMap
        "unpause" -> TokenUnpause <$ decodeEmptyMap
        _ -> fail $ "token-operation: unsupported operation type: " ++ show opType
    when (isNothing maybeMapLen) $ do
        isEnd <- decodeBreakOr
        unless isEnd $ fail "token-operation: expected end of map"
    return res
  where
    decodeSupplyUpdate opType = do
        let valDecoder k@"amount" = Just (mapValueDecoder k decodeTokenAmount id)
            valDecoder _ = Nothing
            build (Just v) = Right v
            build Nothing =
                Left $
                    "token-operation (" ++ Text.unpack opType ++ "): missing amount"
        decodeMap valDecoder build Nothing
    decodeListTarget opType = do
<<<<<<< HEAD
        let valDecoder k@"target" = Just (mapValueDecoder k decodeCborHolderAccount id)
=======
        let valDecoder k@"target" = Just (mapValueDecoder k decodeCborAccountAddress id)
>>>>>>> 965f3d52
            valDecoder _ = Nothing
            build (Just v) = Right v
            build Nothing =
                Left $
                    "token-operation (" ++ Text.unpack opType ++ "): missing target"
        decodeMap valDecoder build Nothing

-- | Encode a 'TokenOperation' as CBOR.
encodeTokenOperation :: TokenOperation -> Encoding
encodeTokenOperation = \case
    TokenTransfer ttb ->
        encodeMapLen 1
            <> encodeString "transfer"
            <> encodeTokenTransfer ttb
    TokenMint amount -> encodeSupplyUpdate "mint" amount
    TokenBurn amount -> encodeSupplyUpdate "burn" amount
    TokenAddAllowList target -> encodeListTarget "addAllowList" target
    TokenRemoveAllowList target -> encodeListTarget "removeAllowList" target
    TokenAddDenyList target -> encodeListTarget "addDenyList" target
    TokenRemoveDenyList target -> encodeListTarget "removeDenyList" target
    TokenPause -> encodePause
    TokenUnpause -> encodeUnpause
  where
    encodeSupplyUpdate opType amount =
        encodeMapLen 1
            <> encodeString opType
            <> encodeMapLen 1
            <> encodeString "amount"
            <> encodeTokenAmount amount
    encodeListTarget opType target =
        encodeMapLen 1
            <> encodeString opType
            <> encodeMapLen 1
            <> encodeString "target"
            <> encodeCborAccountAddress target
    encodePause =
        encodeMapLen 1
            <> encodeString "pause"
            <> encodeMapLen 0
    encodeUnpause =
        encodeMapLen 1
            <> encodeString "unpause"
            <> encodeMapLen 0

-- | A token transaction consists of a sequence of token operations.
newtype TokenUpdateTransaction = TokenUpdateTransaction
    { tokenOperations :: Seq.Seq TokenOperation
    }
    deriving (Eq, Show)

instance AE.ToJSON TokenUpdateTransaction where
    toJSON = AE.toJSON . tokenOperations

instance AE.FromJSON TokenUpdateTransaction where
    parseJSON = (TokenUpdateTransaction <$>) . AE.parseJSON

-- | Decode a CBOR-encoded 'TokenTransaction'.
decodeTokenUpdateTransaction :: Decoder s TokenUpdateTransaction
decodeTokenUpdateTransaction = TokenUpdateTransaction <$> decodeSequence decodeTokenOperation

-- | Parse a 'TokenTransaction' from a 'LBS.ByteString'. The entire bytestring
--  must be consumed in the parsing.
tokenUpdateTransactionFromBytes :: LBS.ByteString -> Either String TokenUpdateTransaction
tokenUpdateTransactionFromBytes = decodeFromBytes decodeTokenUpdateTransaction "token transaction"

-- | Encode a 'TokenTransaction' as CBOR.
encodeTokenUpdateTransaction :: TokenUpdateTransaction -> Encoding
encodeTokenUpdateTransaction = encodeSequence encodeTokenOperation . tokenOperations

-- | CBOR-encode a 'TokenTransaction' to a (strict) 'BS.ByteString'.
tokenUpdateTransactionToBytes :: TokenUpdateTransaction -> BS.ByteString
tokenUpdateTransactionToBytes = encodeToBytes . encodeTokenUpdateTransaction

-- * Token module events

-- | A token-module generated event as part of executing a transaction.
data EncodedTokenEvent = EncodedTokenEvent
    { -- | The type of the event. At most 255 bytes.
      eteType :: !TokenEventType,
      -- | CBOR-encoded details.
      eteDetails :: !TokenEventDetails
    }
    deriving (Eq, Show)

data TokenEvent
    = -- | An account was added to the allow list.
<<<<<<< HEAD
      AddAllowListEvent !CborHolderAccount
    | -- | An account was removed from the allow list.
      RemoveAllowListEvent !CborHolderAccount
    | -- | An account was added to the deny list.
      AddDenyListEvent !CborHolderAccount
    | -- | An account was removed from the deny list.
      RemoveDenyListEvent !CborHolderAccount
=======
      AddAllowListEvent !CborAccountAddress
    | -- | An account was removed from the allow list.
      RemoveAllowListEvent !CborAccountAddress
    | -- | An account was added to the deny list.
      AddDenyListEvent !CborAccountAddress
    | -- | An account was removed from the deny list.
      RemoveDenyListEvent !CborAccountAddress
>>>>>>> 965f3d52
    | -- | The execution of balance-changing operations was paused.
      Pause
    | -- | The execution of balance-changing operations was unpaused.
      Unpause
    deriving (Eq, Show)

-- | CBOR-encode the details for the list update events in the form:
--  > {"target": <TokenHolder>}
<<<<<<< HEAD
encodeTargetDetails :: CborHolderAccount -> TokenEventDetails
=======
encodeTargetDetails :: CborAccountAddress -> TokenEventDetails
>>>>>>> 965f3d52
encodeTargetDetails target =
    TokenEventDetails . BSS.toShort . CBOR.toStrictByteString $
        encodeMapLen 1
            <> encodeString "target"
            <> encodeCborAccountAddress target

-- | CBOR-encoded event details consisting of just the empty map.
--  > {}
emptyEventDetails :: TokenEventDetails
emptyEventDetails = TokenEventDetails . BSS.toShort . CBOR.toStrictByteString $ encodeMapLen 0

-- | Encode a 'TokenEvent' as an 'EncodedTokenEvent'.
encodeTokenEvent :: TokenEvent -> EncodedTokenEvent
encodeTokenEvent = \case
    AddAllowListEvent target ->
        EncodedTokenEvent
            { eteType = TokenEventType "addAllowList",
              eteDetails = encodeTargetDetails target
            }
    RemoveAllowListEvent target ->
        EncodedTokenEvent
            { eteType = TokenEventType "removeAllowList",
              eteDetails = encodeTargetDetails target
            }
    AddDenyListEvent target ->
        EncodedTokenEvent
            { eteType = TokenEventType "addDenyList",
              eteDetails = encodeTargetDetails target
            }
    RemoveDenyListEvent target ->
        EncodedTokenEvent
            { eteType = TokenEventType "removeDenyList",
              eteDetails = encodeTargetDetails target
            }
    Pause ->
        EncodedTokenEvent
            { eteType = TokenEventType "pause",
              eteDetails = emptyEventDetails
            }
    Unpause ->
        EncodedTokenEvent
            { eteType = TokenEventType "unpause",
              eteDetails = emptyEventDetails
            }

-- | Decoder for the event details of the list update events.
--  This is the "token-list-update-details" type in the CDDL schema.
<<<<<<< HEAD
decodeTokenEventTarget :: Decoder s CborHolderAccount
=======
decodeTokenEventTarget :: Decoder s CborAccountAddress
>>>>>>> 965f3d52
decodeTokenEventTarget = do
    maybeMapLen <- decodeMapLenOrIndef
    forM_ maybeMapLen $ \mapLen ->
        unless (mapLen == 1) $
            fail $
                "token-event: expected a map of size 1, but saw " ++ show mapLen
    label <- decodeString
    unless (label == "target") $
        fail $
            "token-event: expected \"target\" key, but saw "
                ++ show label
<<<<<<< HEAD
    target <- decodeCborHolderAccount
=======
    target <- decodeCborAccountAddress
>>>>>>> 965f3d52
    when (isNothing maybeMapLen) $ do
        isEnd <- decodeBreakOr
        unless isEnd $ fail "token-event: expected end of map"
    return target

-- | Decode a 'TokenEvent' from an 'EncodedTokenEvent'.
decodeTokenEvent :: EncodedTokenEvent -> Either String TokenEvent
decodeTokenEvent EncodedTokenEvent{..} = case tokenEventTypeBytes eteType of
    "addAllowList" -> AddAllowListEvent <$> decodeTarget
    "removeAllowList" -> RemoveAllowListEvent <$> decodeTarget
    "addDenyList" -> AddDenyListEvent <$> decodeTarget
    "removeDenyList" -> RemoveDenyListEvent <$> decodeTarget
    "pause" -> Pause <$ decodePauseUnpause
    "unpause" -> Unpause <$ decodePauseUnpause
    unknownType -> Left $ "token-event: unsupported event type: " ++ show unknownType
  where
    detailsLBS = LBS.fromStrict $ BSS.fromShort $ tokenEventDetailsBytes eteDetails
    decodeTarget = decodeFromBytes decodeTokenEventTarget "event details" detailsLBS
    decodePauseUnpause = decodeFromBytes decodeEmptyMap "event details" detailsLBS

-- * Reject reasons

-- | Details provided by the token module in the event of rejecting a transaction.
data EncodedTokenRejectReason = EncodedTokenRejectReason
    { -- | The type of the reject reason. At most 255 bytes.
      etrrType :: !BSS.ShortByteString,
      -- | (Optional) CBOR-encoded details.
      etrrDetails :: !(Maybe BSS.ShortByteString)
    }
    deriving (Eq, Show)

-- | Reasons that a transaction might be rejected by the Token Module.
data TokenRejectReason
    = -- | The token holder address was not valid.
      AddressNotFound
        { -- | The index in the list of operations of the failing operation.
          trrOperationIndex :: !Word64,
          -- | The address that could not be resolved.
<<<<<<< HEAD
          trrAddress :: !CborHolderAccount
=======
          trrAddress :: !CborAccountAddress
>>>>>>> 965f3d52
        }
    | -- | The balance of tokens on the sender account is insufficient to perform the operation.
      TokenBalanceInsufficient
        { -- | The index in the list of operations of the failing operation.
          trrOperationIndex :: !Word64,
          -- | The available balance of the sender.
          trrAvailableBalance :: !TokenAmount,
          -- | The minimum required balance to perform the operation.
          trrRequiredBalance :: !TokenAmount
        }
    | -- | The transaction could not be deserialized.
      DeserializationFailure
        { -- | (Optional) text description of the failure mode.
          trrCause :: !(Maybe Text)
        }
    | -- | The operation was not supported.
      UnsupportedOperation
        { -- | The index in the list of operations of the failing operation.
          trrOperationIndex :: !Word64,
          -- | The type of the operation that was not supported.
          trrOperationType :: !Text,
          -- | The reason why the operation was not supported.
          trrReason :: !(Maybe Text)
        }
    | -- | Minting the requested amount would overflow the representable token amount.
      MintWouldOverflow
        { -- | The index in the list of operations of the failing operation.
          trrOperationIndex :: !Word64,
          -- | The requested amount to mint.
          trrRequestedAmount :: !TokenAmount,
          -- | The current circulating supply.
          trrCurrentSupply :: !TokenAmount,
          -- | The maximum representable token amount.
          trrMaxRepresentableAmount :: !TokenAmount
        }
    | -- | The operation is not permitted.
      OperationNotPermitted
        { -- | The index in the list of operations of the failing operation.
          trrOperationIndex :: !Word64,
          -- | (Optionally) the address that does not have the necessary permissions to perform
          --  the operation.
<<<<<<< HEAD
          trrAddressNotPermitted :: !(Maybe CborHolderAccount),
=======
          trrAddressNotPermitted :: !(Maybe CborAccountAddress),
>>>>>>> 965f3d52
          -- | The reason why the operation is not permitted.
          trrReason :: !(Maybe Text)
        }
    deriving (Eq, Show)

-- | A builder for constructing 'TokenRejectReason' values with the 'AddressNotFound'
--  constructor.
data AddressNotFoundBuilder = AddressNotFoundBuilder
    { _anfbTransactionIndex :: Maybe Word64,
<<<<<<< HEAD
      _anfbRecipient :: Maybe CborHolderAccount
=======
      _anfbRecipient :: Maybe CborAccountAddress
>>>>>>> 965f3d52
    }

makeLenses ''AddressNotFoundBuilder

-- | The empty 'AddressNotFoundBuilder'.
emptyAddressNotFoundBuilder :: AddressNotFoundBuilder
emptyAddressNotFoundBuilder = AddressNotFoundBuilder Nothing Nothing

-- | Construct a 'TokenRejectReason' from a 'AddressNotFoundBuilder'.
--  This results in @Left err@ (where @err@ describes the failure reason) when a required parameter
--  is missing.
buildAddressNotFound :: AddressNotFoundBuilder -> Either String TokenRejectReason
buildAddressNotFound AddressNotFoundBuilder{..} = do
    trrOperationIndex <- _anfbTransactionIndex `orFail` "Missing \"index\""
    trrAddress <- _anfbRecipient `orFail` "Missing \"recipient\""
    return AddressNotFound{..}

-- | A builder for constructing 'TokenRejectReason' values with the 'TokenBalanceInsufficient'
--  constructor.
data TokenBalanceInsufficientBuilder = TokenBalanceInsufficientBuilder
    { _tbibTransactionIndex :: Maybe Word64,
      _tbibAvailableBalance :: Maybe TokenAmount,
      _tbibRequiredBalance :: Maybe TokenAmount
    }

makeLenses ''TokenBalanceInsufficientBuilder

-- | The empty 'TokenBalanceInsufficientBuilder'.
emptyTokenBalanceInsufficientBuilder :: TokenBalanceInsufficientBuilder
emptyTokenBalanceInsufficientBuilder = TokenBalanceInsufficientBuilder Nothing Nothing Nothing

-- | Construct a 'TokenRejectReason' from a 'TokenBalanceInsufficientBuilder'.
--  This results in @Left err@ (where @err@ describes the failure reason) when a required parameter
--  is missing.
buildTokenBalanceInsufficient :: TokenBalanceInsufficientBuilder -> Either String TokenRejectReason
buildTokenBalanceInsufficient TokenBalanceInsufficientBuilder{..} = do
    trrOperationIndex <- _tbibTransactionIndex `orFail` "Missing \"index\""
    trrAvailableBalance <- _tbibAvailableBalance `orFail` "Missing \"availableBalance\""
    trrRequiredBalance <- _tbibRequiredBalance `orFail` "Missing \"requiredBalance\""
    return TokenBalanceInsufficient{..}

-- | A builder for constructing 'TokenRejectReason' values with the 'DeserializationFailure'
--  constructor.
newtype DeserializationFailureBuilder = DeserializationFailureBuilder
    { _dfbCause :: Maybe Text
    }

makeLenses ''DeserializationFailureBuilder

-- | The empty 'DeserializationFailureBuilder'.
emptyDeserializationFailureBuilder :: DeserializationFailureBuilder
emptyDeserializationFailureBuilder = DeserializationFailureBuilder Nothing

-- | Construct a 'TokenRejectReason' from a 'DeserializationFailureBuilder'.
--  This results in @Left err@ (where @err@ describes the failure reason) when a required parameter
--  is missing.
buildDeserializationFailure :: DeserializationFailureBuilder -> Either String TokenRejectReason
buildDeserializationFailure DeserializationFailureBuilder{..} = do
    let trrCause = _dfbCause
    return DeserializationFailure{..}

-- | A builder for constructing 'TokenRejectReason' values with the 'UnsupportedOperation'
--  constructor.
data UnsupportedOperationBuilder = UnsupportedOperationBuilder
    { _uobTransactionIndex :: Maybe Word64,
      _uobOperationType :: Maybe Text,
      _uobReason :: Maybe Text
    }

makeLenses ''UnsupportedOperationBuilder

-- | The empty 'UnsupportedOperationBuilder'.
emptyUnsupportedOperationBuilder :: UnsupportedOperationBuilder
emptyUnsupportedOperationBuilder =
    UnsupportedOperationBuilder Nothing Nothing Nothing

-- | Construct a 'TokenRejectReason' from a 'UnsupportedOperationBuilder'.
buildUnsupportedOperation ::
    UnsupportedOperationBuilder -> Either String TokenRejectReason
buildUnsupportedOperation UnsupportedOperationBuilder{..} = do
    trrOperationIndex <- _uobTransactionIndex `orFail` "Missing \"index\""
    trrOperationType <- _uobOperationType `orFail` "Missing \"operationType\""
    let trrReason = _uobReason
    return UnsupportedOperation{..}

-- | A builder for constructing 'TokenRejectReason' values with the 'MintWouldOverflow'
--  constructor.
data MintWouldOverflowBuilder = MintWouldOverflowBuilder
    { _mwoOperationIndex :: Maybe Word64,
      _mwoRequestedAmount :: Maybe TokenAmount,
      _mwoCurrentSupply :: Maybe TokenAmount,
      _mwoMaxRepresentableAmount :: Maybe TokenAmount
    }

makeLenses ''MintWouldOverflowBuilder

-- | The empty 'MintWouldOverflowBuilder'.
emptyMintWouldOverflowBuilder :: MintWouldOverflowBuilder
emptyMintWouldOverflowBuilder =
    MintWouldOverflowBuilder Nothing Nothing Nothing Nothing

-- | Construct a 'TokenRejectReason' from a 'MintWouldOverflowBuilder'.
buildMintWouldOverflow :: MintWouldOverflowBuilder -> Either String TokenRejectReason
buildMintWouldOverflow MintWouldOverflowBuilder{..} = do
    trrOperationIndex <- _mwoOperationIndex `orFail` "Missing \"index\""
    trrRequestedAmount <- _mwoRequestedAmount `orFail` "Missing \"requestedAmount\""
    trrCurrentSupply <- _mwoCurrentSupply `orFail` "Missing \"currentSupply\""
    trrMaxRepresentableAmount <- _mwoMaxRepresentableAmount `orFail` "Missing \"maxRepresentableAmount\""
    return MintWouldOverflow{..}

-- | A builder for constructing 'TokenRejectReason' values with the 'OperationNotPermitted'
--  constructor.
data OperationNotPermittedBuilder = OperationNotPermittedBuilder
    { _onpbTransactionIndex :: Maybe Word64,
<<<<<<< HEAD
      _onpbAddressNotPermitted :: Maybe CborHolderAccount,
=======
      _onpbAddressNotPermitted :: Maybe CborAccountAddress,
>>>>>>> 965f3d52
      _onpbReason :: Maybe Text
    }

makeLenses ''OperationNotPermittedBuilder

-- | The empty 'OperationNotPermittedBuilder'.
emptyOperationNotPermittedBuilder :: OperationNotPermittedBuilder
emptyOperationNotPermittedBuilder =
    OperationNotPermittedBuilder Nothing Nothing Nothing

-- | Construct a 'TokenRejectReason' from a 'OperationNotPermittedBuilder'.
buildOperationNotPermitted :: OperationNotPermittedBuilder -> Either String TokenRejectReason
buildOperationNotPermitted OperationNotPermittedBuilder{..} = do
    trrOperationIndex <- _onpbTransactionIndex `orFail` "Missing \"index\""
    let trrAddressNotPermitted = _onpbAddressNotPermitted
    let trrReason = _onpbReason
    return OperationNotPermitted{..}

-- | Encode a 'TokenRejectReason' as an 'EncodedTokenRejectReason'.
encodeTokenRejectReason :: TokenRejectReason -> EncodedTokenRejectReason
encodeTokenRejectReason AddressNotFound{..} =
    EncodedTokenRejectReason
        { etrrType = "addressNotFound",
          etrrDetails =
            Just . BSS.toShort . CBOR.toStrictByteString . encodeMapDeterministic $
                Map.empty
                    & k "index" ?~ encodeWord64 trrOperationIndex
                    & k "address" ?~ encodeCborAccountAddress trrAddress
        }
  where
    k = at . makeMapKeyEncoding . encodeString
encodeTokenRejectReason TokenBalanceInsufficient{..} =
    EncodedTokenRejectReason
        { etrrType = "tokenBalanceInsufficient",
          etrrDetails =
            Just . BSS.toShort . CBOR.toStrictByteString . encodeMapDeterministic $
                Map.empty
                    & k "index" ?~ encodeWord64 trrOperationIndex
                    & k "availableBalance" ?~ encodeTokenAmount trrAvailableBalance
                    & k "requiredBalance" ?~ encodeTokenAmount trrRequiredBalance
        }
  where
    k = at . makeMapKeyEncoding . encodeString
encodeTokenRejectReason DeserializationFailure{..} =
    EncodedTokenRejectReason
        { etrrType = "deserializationFailure",
          etrrDetails =
            Just . BSS.toShort . CBOR.toStrictByteString . encodeMapDeterministic $
                Map.empty
                    & k "cause" .~ fmap encodeString trrCause
        }
  where
    k = at . makeMapKeyEncoding . encodeString
encodeTokenRejectReason UnsupportedOperation{..} =
    EncodedTokenRejectReason
        { etrrType = "unsupportedOperation",
          etrrDetails =
            Just . BSS.toShort . CBOR.toStrictByteString . encodeMapDeterministic $
                Map.empty
                    & k "index" ?~ encodeWord64 trrOperationIndex
                    & k "operationType" ?~ encodeString trrOperationType
                    & k "reason" .~ fmap encodeString trrReason
        }
  where
    k = at . makeMapKeyEncoding . encodeString
encodeTokenRejectReason MintWouldOverflow{..} =
    EncodedTokenRejectReason
        { etrrType = "mintWouldOverflow",
          etrrDetails =
            Just . BSS.toShort . CBOR.toStrictByteString . encodeMapDeterministic $
                Map.empty
                    & k "index" ?~ encodeWord64 trrOperationIndex
                    & k "requestedAmount" ?~ encodeTokenAmount trrRequestedAmount
                    & k "currentSupply" ?~ encodeTokenAmount trrCurrentSupply
                    & k "maxRepresentableAmount" ?~ encodeTokenAmount trrMaxRepresentableAmount
        }
  where
    k = at . makeMapKeyEncoding . encodeString
encodeTokenRejectReason OperationNotPermitted{..} =
    EncodedTokenRejectReason
        { etrrType = "operationNotPermitted",
          etrrDetails =
            Just . BSS.toShort . CBOR.toStrictByteString . encodeMapDeterministic $
                Map.empty
                    & k "index" ?~ encodeWord64 trrOperationIndex
                    & k "address" .~ fmap encodeCborAccountAddress trrAddressNotPermitted
                    & k "reason" .~ fmap encodeString trrReason
        }
  where
    k = at . makeMapKeyEncoding . encodeString

-- | Decode a CBOR-encoded 'TokenRejectReason' given a string representing the type of the failure.
decodeTokenRejectReasonDetails :: BSS.ShortByteString -> Decoder s TokenRejectReason
decodeTokenRejectReasonDetails "addressNotFound" =
    decodeMap
        valDecoder
        buildAddressNotFound
        emptyAddressNotFoundBuilder
  where
    valDecoder k@"index" = Just $ mapValueDecoder k decodeWord64 anfbTransactionIndex
<<<<<<< HEAD
    valDecoder k@"address" = Just $ mapValueDecoder k decodeCborHolderAccount anfbRecipient
=======
    valDecoder k@"address" = Just $ mapValueDecoder k decodeCborAccountAddress anfbRecipient
>>>>>>> 965f3d52
    valDecoder _ = Nothing
decodeTokenRejectReasonDetails "tokenBalanceInsufficient" =
    decodeMap
        valDecoder
        buildTokenBalanceInsufficient
        emptyTokenBalanceInsufficientBuilder
  where
    valDecoder k@"index" = Just $ mapValueDecoder k decodeWord64 tbibTransactionIndex
    valDecoder k@"availableBalance" = Just $ mapValueDecoder k decodeTokenAmount tbibAvailableBalance
    valDecoder k@"requiredBalance" = Just $ mapValueDecoder k decodeTokenAmount tbibRequiredBalance
    valDecoder _ = Nothing
decodeTokenRejectReasonDetails "deserializationFailure" =
    decodeMap
        valDecoder
        buildDeserializationFailure
        emptyDeserializationFailureBuilder
  where
    valDecoder k@"cause" = Just $ mapValueDecoder k decodeString dfbCause
    valDecoder _ = Nothing
decodeTokenRejectReasonDetails "unsupportedOperation" =
    decodeMap
        valDecoder
        buildUnsupportedOperation
        emptyUnsupportedOperationBuilder
  where
    valDecoder k@"index" = Just $ mapValueDecoder k decodeWord64 uobTransactionIndex
    valDecoder k@"operationType" = Just $ mapValueDecoder k decodeString uobOperationType
    valDecoder k@"reason" = Just $ mapValueDecoder k decodeString uobReason
    valDecoder _ = Nothing
decodeTokenRejectReasonDetails "mintWouldOverflow" =
    decodeMap
        valDecoder
        buildMintWouldOverflow
        emptyMintWouldOverflowBuilder
  where
    valDecoder k@"index" = Just $ mapValueDecoder k decodeWord64 mwoOperationIndex
    valDecoder k@"requestedAmount" = Just $ mapValueDecoder k decodeTokenAmount mwoRequestedAmount
    valDecoder k@"currentSupply" = Just $ mapValueDecoder k decodeTokenAmount mwoCurrentSupply
    valDecoder k@"maxRepresentableAmount" = Just $ mapValueDecoder k decodeTokenAmount mwoMaxRepresentableAmount
    valDecoder _ = Nothing
decodeTokenRejectReasonDetails "operationNotPermitted" =
    decodeMap
        valDecoder
        buildOperationNotPermitted
        emptyOperationNotPermittedBuilder
  where
    valDecoder k@"index" = Just $ mapValueDecoder k decodeWord64 onpbTransactionIndex
<<<<<<< HEAD
    valDecoder k@"address" = Just $ mapValueDecoder k decodeCborHolderAccount onpbAddressNotPermitted
=======
    valDecoder k@"address" = Just $ mapValueDecoder k decodeCborAccountAddress onpbAddressNotPermitted
>>>>>>> 965f3d52
    valDecoder k@"reason" = Just $ mapValueDecoder k decodeString onpbReason
    valDecoder _ = Nothing
decodeTokenRejectReasonDetails unknownType =
    fail $ "token-reject-reason: unsupported reject reason: " ++ show unknownType

-- | Decode a 'TokenRejectReason' from an 'EncodedTokenRejectReason'.
decodeTokenRejectReason :: EncodedTokenRejectReason -> Either String TokenRejectReason
decodeTokenRejectReason EncodedTokenRejectReason{..} = case etrrDetails of
    Nothing ->
        Left $
            "token-reject-reason: missing details for reject reason type "
                ++ show etrrType
    Just details -> do
        let detailsLBS = LBS.fromStrict $ BSS.fromShort details
        decodeFromBytes (decodeTokenRejectReasonDetails etrrType) "token reject reason details" detailsLBS

-- * Token Module state

-- | A representation of the global state information maintained by the token
--  module. The name, metadata and governance account fields are required, but
--  all other state is optional and may or may not be provided depending on
--  whether the token module supports it.
data TokenModuleState = TokenModuleState
    { -- | The name of the token.
      tmsName :: !(Maybe Text),
      -- | A URL pointing to the token metadata.
      tmsMetadata :: !(Maybe TokenMetadataUrl),
      -- | The governance account address of the token.
<<<<<<< HEAD
      tmsGovernanceAccount :: !(Maybe CborHolderAccount),
=======
      tmsGovernanceAccount :: !(Maybe CborAccountAddress),
>>>>>>> 965f3d52
      -- | Whether the token is paused.
      tmsPaused :: !(Maybe Bool),
      -- | Whether the token supports an allow list.
      tmsAllowList :: !(Maybe Bool),
      -- | Whether the token supports a deny list.
      tmsDenyList :: !(Maybe Bool),
      -- | Whether the token is mintable.
      tmsMintable :: !(Maybe Bool),
      -- | Whether the token is burnable.
      tmsBurnable :: !(Maybe Bool),
      -- | Any additional state data. Keys in this map SHOULD NOT overlap those
      --  used for the other (standardised) fields in this structure as that will
      --  break the invertability of the CBOR encoding.
      tmsAdditional :: !(Map.Map Text CBOR.Term)
    }
    deriving (Eq, Show)

instance AE.ToJSON TokenModuleState where
    toJSON TokenModuleState{..} =
        AE.object . catMaybes $
            [ ("name" AE..=) <$> tmsName,
              ("metadata" AE..=) <$> tmsMetadata,
              ("governanceAccount" AE..=) <$> tmsGovernanceAccount,
              ("paused" AE..=) <$> tmsPaused,
              ("allowList" AE..=) <$> tmsAllowList,
              ("denyList" AE..=) <$> tmsDenyList,
              ("mintable" AE..=) <$> tmsMintable,
              ("burnable" AE..=) <$> tmsBurnable,
              ("_additional" AE..=) <$> additional
            ]
      where
        additional
            | null tmsAdditional = Nothing
            | otherwise =
                Just $
                    AE.object
                        [ AE.Key.fromText k AE..= cborTermToHex v
                        | (k, v) <- Map.toList tmsAdditional
                        ]

instance AE.FromJSON TokenModuleState where
    parseJSON = AE.withObject "TokenModuleState" $ \v -> do
        tmsName <- v AE..:? "name"
        tmsMetadata <- v AE..:? "metadata"
        tmsGovernanceAccount <- v AE..:? "governanceAccount"
        tmsPaused <- v AE..:? "paused"
        tmsAllowList <- v AE..:? "allowList"
        tmsDenyList <- v AE..:? "denyList"
        tmsMintable <- v AE..:? "mintable"
        tmsBurnable <- v AE..:? "burnable"
        -- Decode each hex string into a CBOR.Term
        tmsAdditional <-
            (v AE..:? "_additional" .!= Map.empty)
                >>= Map.traverseWithKey
                    ( \k hexTxt ->
                        case hexToCborTerm hexTxt of
                            Left err ->
                                fail $ "Failed to decode CBOR for key " ++ show k ++ ": " ++ err
                            Right term -> return term
                    )

        return TokenModuleState{..}

-- | Encode a 'TokenModuleState' as CBOR. Any keys in 'tmsAdditional' that overlap with
--  standardized keys (e.g. "name", "metadata", "allowList", etc.) will be ignored.
encodeTokenModuleState :: TokenModuleState -> Encoding
encodeTokenModuleState TokenModuleState{..} =
    encodeMapDeterministic $
        additionalMap
            & k "name" .~ (encodeString <$> tmsName)
            & k "metadata" .~ (encodeTokenMetadataUrl <$> tmsMetadata)
<<<<<<< HEAD
            & k "governanceAccount" .~ (encodeCborTokenHolder <$> tmsGovernanceAccount)
=======
            & k "governanceAccount" .~ (encodeCborAccountAddress <$> tmsGovernanceAccount)
>>>>>>> 965f3d52
            & k "paused" .~ fmap encodeBool tmsPaused
            & k "allowList" .~ fmap encodeBool tmsAllowList
            & k "denyList" .~ fmap encodeBool tmsDenyList
            & k "mintable" .~ fmap encodeBool tmsMintable
            & k "burnable" .~ fmap encodeBool tmsBurnable
  where
    additionalMap =
        Map.fromList
            [ (makeMapKeyEncoding (encodeString key), CBOR.encodeTerm val)
            | (key, val) <- Map.toList tmsAdditional
            ]
    k = at . makeMapKeyEncoding . encodeString

-- | CBOR-encode a 'TokenModuleState' to a (strict) 'BS.ByteString'.
--  This uses default values in the encoding.
tokenModuleStateToBytes :: TokenModuleState -> BS.ByteString
tokenModuleStateToBytes = encodeToBytes . encodeTokenModuleState

-- | Decode a CBOR-encoded 'TokenModuleState'.
decodeTokenModuleState :: Decoder s TokenModuleState
decodeTokenModuleState = decodeMap decodeVal build Map.empty
  where
    decodeVal key = Just $ mapValueDecoder key CBOR.decodeTerm (at key)
    build :: Map.Map Text CBOR.Term -> Either String TokenModuleState
    build m0 = do
        (tmsName, m1) <- getMaybeAndClear "name" convertText m0
        (tmsMetadata, m2) <- getMaybeAndClear "metadata" convertTokenMetadataUrl m1
<<<<<<< HEAD
        (tmsGovernanceAccount, m3) <- getMaybeAndClear "governanceAccount" convertCborTokenHolder m2
=======
        (tmsGovernanceAccount, m3) <- getMaybeAndClear "governanceAccount" convertCborAccountAddress m2
>>>>>>> 965f3d52
        (tmsPaused, m4) <- getMaybeAndClear "paused" convertBool m3
        (tmsAllowList, m5) <- getMaybeAndClear "allowList" convertBool m4
        (tmsDenyList, m6) <- getMaybeAndClear "denyList" convertBool m5
        (tmsMintable, m7) <- getMaybeAndClear "mintable" convertBool m6
        (tmsBurnable, tmsAdditional) <- getMaybeAndClear "burnable" convertBool m7
        return TokenModuleState{..}
    getMaybeAndClear key convert m = do
        let (maybeTerm, m') = m & at key <<.~ Nothing
        maybeVal <- forM maybeTerm $ \term -> convert term `orFail` ("Invalid " ++ show key)
        return (maybeVal, m')
    convertText (CBOR.TString t) = Just t
    convertText (CBOR.TStringI t) = Just (LazyText.toStrict t)
    convertText _ = Nothing

    convertBool (CBOR.TBool b) = Just b
    convertBool _ = Nothing

    -- Convert CBOR to TokenMetadataUrl
    convertTokenMetadataUrl :: CBOR.Term -> Maybe TokenMetadataUrl
    convertTokenMetadataUrl = either (const Nothing) Just . decodeTokenMetadataUrlHelper

<<<<<<< HEAD
    convertCborTokenHolder :: CBOR.Term -> Maybe CborHolderAccount
    convertCborTokenHolder = either (const Nothing) Just . decodeCborHolderAccountHelper
=======
    convertCborAccountAddress :: CBOR.Term -> Maybe CborAccountAddress
    convertCborAccountAddress = either (const Nothing) Just . decodeCborAccountAddressHelper
>>>>>>> 965f3d52

-- | Parse a 'TokenModuleState' from a 'LBS.ByteString'. The entire bytestring must
--  be consumed in the parsing.
tokenModuleStateFromBytes :: LBS.ByteString -> Either String TokenModuleState
tokenModuleStateFromBytes = decodeFromBytes decodeTokenModuleState "token module state"

-- * Token account state

-- | The account state represents account-specific information that is maintained by the Token
--  Module, and is returned as part of a `GetAccountInfo` query. It does not include state that is
--  managed by the Token Kernel, such as the token identifier and account balance.
--
--  All fields are optional, and can be omitted if the module implementation does not support them.
--  The structure supports additional fields for future extensibility. Non-standard fields (i.e. any
--  fields that are not defined by a standard, and are specific to the module implementation) may
--  be included, and their tags should be prefixed with an underscore ("_") to distinguish them
--  as such.
data TokenModuleAccountState = TokenModuleAccountState
    { -- | Whether the account is on the allow list.
      --  This is only present if the token supports an allow list; that is, accounts can only
      --  send or receive tokens if they are on the allow list.
      tmasAllowList :: !(Maybe Bool),
      -- | Whether the account is on the deny list.
      --  This is only present if the token supports a deny list; that is, accounts can
      --  only send or receive tokens if they are not on the deny list.
      tmasDenyList :: !(Maybe Bool),
      -- | Any additional state data. Keys in this map SHOULD NOT overlap those
      --  used for the other (standardised) fields in this structure as that will
      --  break the invertability of the CBOR encoding.
      tmasAdditional :: !(Map.Map Text CBOR.Term)
    }
    deriving (Eq, Show)

instance AE.ToJSON TokenModuleAccountState where
    toJSON TokenModuleAccountState{..} =
        AE.object . catMaybes $
            [ ("allowList" AE..=) <$> tmasAllowList,
              ("denyList" AE..=) <$> tmasDenyList,
              ("_additional" AE..=) <$> additional
            ]
      where
        additional
            | null tmasAdditional = Nothing
            | otherwise =
                Just $
                    AE.object
                        [ AE.Key.fromText k AE..= cborTermToHex v
                        | (k, v) <- Map.toList tmasAdditional
                        ]

instance AE.FromJSON TokenModuleAccountState where
    parseJSON = AE.withObject "TokenModuleAccountState" $ \v -> do
        tmasAllowList <- v AE..:? "allowList"
        tmasDenyList <- v AE..:? "denyList"
        additional <- v AE..:? "_additional" AE..!= Map.empty
        tmasAdditional <-
            Map.traverseWithKey
                ( \k hexVal -> case hexToCborTerm hexVal of
                    Left err -> fail $ "Failed to decode CBOR key " ++ show k ++ ": " ++ err
                    Right term -> return term
                )
                additional
        return TokenModuleAccountState{..}

-- | Encode a 'TokenModuleAccountState' as CBOR. Any keys in 'tmasAdditional' that overlap with
--  standardized keys (e.g. "allowList", "denyList", etc.) will be ignored.
encodeTokenModuleAccountState :: TokenModuleAccountState -> Encoding
encodeTokenModuleAccountState TokenModuleAccountState{..} =
    encodeMapDeterministic $
        additionalMap
            & k "allowList" .~ fmap encodeBool tmasAllowList
            & k "denyList" .~ fmap encodeBool tmasDenyList
  where
    additionalMap =
        Map.fromList
            [ (makeMapKeyEncoding (encodeString key), CBOR.encodeTerm val)
            | (key, val) <- Map.toList tmasAdditional
            ]
    k = at . makeMapKeyEncoding . encodeString

-- | CBOR-encode a 'TokenModuleAccountState' to a (strict) 'BS.ByteString'.
tokenModuleAccountStateToBytes :: TokenModuleAccountState -> BS.ByteString
tokenModuleAccountStateToBytes = encodeToBytes . encodeTokenModuleAccountState

-- | Decode a CBOR-encoded 'TokenModuleAccountState'.
decodeTokenModuleAccountState :: Decoder s TokenModuleAccountState
decodeTokenModuleAccountState = decodeMap decodeVal build Map.empty
  where
    decodeVal key = Just $ mapValueDecoder key CBOR.decodeTerm (at key)
    build :: Map.Map Text CBOR.Term -> Either String TokenModuleAccountState
    build m0 = do
        (tmasAllowList, m1) <- getMaybeAndClear "allowList" convertBool m0
        (tmasDenyList, tmasAdditional) <- getMaybeAndClear "denyList" convertBool m1
        return TokenModuleAccountState{..}
    getMaybeAndClear key convert m = do
        let (maybeTerm, m') = m & at key <<.~ Nothing
        maybeVal <- forM maybeTerm $ \term -> convert term `orFail` ("Invalid " ++ show key)
        return (maybeVal, m')
    convertBool (CBOR.TBool b) = Just b
    convertBool _ = Nothing

-- | Parse a 'TokenModuleAccountState' from a 'LBS.ByteString'. The entire bytestring must
--  be consumed in the parsing.
tokenModuleAccountStateFromBytes :: LBS.ByteString -> Either String TokenModuleAccountState
tokenModuleAccountStateFromBytes = decodeFromBytes decodeTokenModuleAccountState "token module account state"<|MERGE_RESOLUTION|>--- conflicted
+++ resolved
@@ -293,11 +293,7 @@
 -- | Concordium account address in the context of receiving and holding protocol-level tokens.
 -- The type is used in the transaction
 -- payload, in reject reasons, and in the `TokenModuleEvent`.
-<<<<<<< HEAD
-data CborHolderAccount = CborHolderAccount
-=======
 data CborAccountAddress = CborAccountAddress
->>>>>>> 965f3d52
     { -- | The account address.
       chaAccount :: !AccountAddress,
       -- | Although the account can only be a Concordium address, this specifies whether the
@@ -306,13 +302,8 @@
     }
     deriving (Eq, Show)
 
-<<<<<<< HEAD
-instance AE.ToJSON CborHolderAccount where
-    toJSON CborHolderAccount{..} = do
-=======
 instance AE.ToJSON CborAccountAddress where
     toJSON CborAccountAddress{..} = do
->>>>>>> 965f3d52
         AE.object $
             [ -- Tag with type of receiver
               "type" AE..= AE.String "account",
@@ -320,33 +311,19 @@
             ]
                 ++ ["coinInfo" AE..= coinInfo | coinInfo <- toList chaCoinInfo]
 
-<<<<<<< HEAD
-instance AE.FromJSON CborHolderAccount where
-    parseJSON = AE.withObject "CborHolderAccount" $ \o -> do
-=======
 instance AE.FromJSON CborAccountAddress where
     parseJSON = AE.withObject "CborAccountAddress" $ \o -> do
->>>>>>> 965f3d52
         type_string <- o AE..: "type"
         case (type_string :: String) of
             "account" -> do
                 chaAccount <- o AE..: "address"
                 chaCoinInfo <- o AE..:? "coinInfo"
-<<<<<<< HEAD
-                return CborHolderAccount{..}
-            _ -> fail ("Unknown CborHolderAccount type " ++ type_string)
-
--- | Create a 'HolderAccount' from an 'AccountAddress'. The address type will be present in the
---  CBOR encoding.
-accountTokenHolder :: AccountAddress -> CborHolderAccount
-=======
                 return CborAccountAddress{..}
             _ -> fail ("Unknown CborAccountAddress type " ++ type_string)
 
 -- | Create a 'HolderAccount' from an 'AccountAddress'. The address type will be present in the
 --  CBOR encoding.
 accountTokenHolder :: AccountAddress -> CborAccountAddress
->>>>>>> 965f3d52
 accountTokenHolder addr =
     CborAccountAddress
         { chaAccount = addr,
@@ -355,11 +332,7 @@
 
 -- | Create a 'HolderAccount' from an 'AccountAddress'. The address type will not be present in
 --  the CBOR encoding.
-<<<<<<< HEAD
-accountTokenHolderShort :: AccountAddress -> CborHolderAccount
-=======
 accountTokenHolderShort :: AccountAddress -> CborAccountAddress
->>>>>>> 965f3d52
 accountTokenHolderShort addr =
     CborAccountAddress
         { chaAccount = addr,
@@ -380,15 +353,9 @@
 emptyHolderAccountBuilder :: HolderAccountBuilder
 emptyHolderAccountBuilder = HolderAccountBuilder Nothing Nothing
 
-<<<<<<< HEAD
--- | Helper function for decoding a 'CborHolderAccount' from a 'CBOR.Term'.
-decodeCborHolderAccountHelper :: CBOR.Term -> Either String CborHolderAccount
-decodeCborHolderAccountHelper = \case
-=======
 -- | Helper function for decoding a 'CborAccountAddress' from a 'CBOR.Term'.
 decodeCborAccountAddressHelper :: CBOR.Term -> Either String CborAccountAddress
 decodeCborAccountAddressHelper = \case
->>>>>>> 965f3d52
     CBOR.TTagged tag term
         | tag == 40307 -> do
             keyValues <- case term of
@@ -402,11 +369,7 @@
         | otherwise -> Left $ "token-holder: Expected cryptocurrency address (tag 40307), but found tag " ++ show tag
     other -> Left $ "token-holder: Unexpected term constructor for token holder: " ++ show other
   where
-<<<<<<< HEAD
-    build :: Map.Map Int CBOR.Term -> Either String CborHolderAccount
-=======
     build :: Map.Map Int CBOR.Term -> Either String CborAccountAddress
->>>>>>> 965f3d52
     build m0 = do
         (chaAccount, m1) <- getAndClear 3 convertAddress m0
         (chaCoinInfo, m2) <- getMaybeAndClear 1 convertCoinInfo m1
@@ -432,16 +395,6 @@
             Left _err -> Nothing
             Right coinInfo -> Just coinInfo
 
-<<<<<<< HEAD
--- | Decode a CBOR-encoded 'TokenHolder'.
-decodeCborHolderAccount :: Decoder s CborHolderAccount
-decodeCborHolderAccount = do
-    term <- CBOR.decodeTerm
-    either fail return $ decodeCborHolderAccountHelper term
-
-encodeCborTokenHolder :: CborHolderAccount -> Encoding
-encodeCborTokenHolder CborHolderAccount{..} =
-=======
 -- | Decode a CBOR-encoded 'CborAccountAddress'.
 decodeCborAccountAddress :: Decoder s CborAccountAddress
 decodeCborAccountAddress = do
@@ -450,7 +403,6 @@
 
 encodeCborAccountAddress :: CborAccountAddress -> Encoding
 encodeCborAccountAddress CborAccountAddress{..} =
->>>>>>> 965f3d52
     encodeTag 40307
         <> encodeMapDeterministic
             ( Map.empty
@@ -634,11 +586,7 @@
       -- | A URL pointing to the token metadata.
       tipMetadata :: !(Maybe TokenMetadataUrl),
       -- | The governance account of this token.
-<<<<<<< HEAD
-      tipGovernanceAccount :: !(Maybe CborHolderAccount),
-=======
       tipGovernanceAccount :: !(Maybe CborAccountAddress),
->>>>>>> 965f3d52
       -- | Whether the token supports an allow list.
       tipAllowList :: !(Maybe Bool),
       -- | Whether the token supports a deny list.
@@ -656,11 +604,7 @@
 data TokenInitializationParametersBuilder = TokenInitializationParametersBuilder
     { _tipbName :: Maybe Text,
       _tipbMetadata :: Maybe TokenMetadataUrl,
-<<<<<<< HEAD
-      _tipbGovernanceAccount :: Maybe CborHolderAccount,
-=======
       _tipbGovernanceAccount :: Maybe CborAccountAddress,
->>>>>>> 965f3d52
       _tipbAllowList :: Maybe Bool,
       _tipbDenyList :: Maybe Bool,
       _tipbInitialSupply :: Maybe TokenAmount,
@@ -715,11 +659,7 @@
         _tipbInitialSupply <- o AE..:? "initialSupply"
         _tipbMintable <- o AE..:? "mintable"
         _tipbBurnable <- o AE..:? "burnable"
-<<<<<<< HEAD
-        pure $ buildTokenInitializationParameters TokenInitializationParametersBuilder{..}
-=======
         return $ buildTokenInitializationParameters TokenInitializationParametersBuilder{..}
->>>>>>> 965f3d52
 
 -- | Decode a CBOR-encoded 'TokenInitializationParameters'.
 --  This decoder enforces CBOR-validity (in particular, no duplicate map keys), disallows
@@ -734,11 +674,7 @@
   where
     valDecoder k@"name" = Just $ mapValueDecoder k decodeString tipbName
     valDecoder k@"metadata" = Just $ mapValueDecoder k decodeTokenMetadataUrl tipbMetadata
-<<<<<<< HEAD
-    valDecoder k@"governanceAccount" = Just $ mapValueDecoder k decodeCborHolderAccount tipbGovernanceAccount
-=======
     valDecoder k@"governanceAccount" = Just $ mapValueDecoder k decodeCborAccountAddress tipbGovernanceAccount
->>>>>>> 965f3d52
     valDecoder k@"allowList" = Just $ mapValueDecoder k decodeBool tipbAllowList
     valDecoder k@"denyList" = Just $ mapValueDecoder k decodeBool tipbDenyList
     valDecoder k@"initialSupply" = Just $ mapValueDecoder k decodeTokenAmount tipbInitialSupply
@@ -758,11 +694,7 @@
         Map.empty
             & k "name" .~ (encodeString <$> tipName)
             & k "metadata" .~ (encodeTokenMetadataUrl <$> tipMetadata)
-<<<<<<< HEAD
-            & k "governanceAccount" .~ (encodeCborTokenHolder <$> tipGovernanceAccount)
-=======
             & k "governanceAccount" .~ (encodeCborAccountAddress <$> tipGovernanceAccount)
->>>>>>> 965f3d52
             & k "allowList" .~ (encodeBool <$> tipAllowList)
             & k "denyList" .~ (encodeBool <$> tipDenyList)
             & k "initialSupply" .~ (encodeTokenAmount <$> tipInitialSupply)
@@ -774,11 +706,7 @@
 -- | CBOR-encode a 'TokenInitializationParameters' to a (strict) 'BS.ByteString'.
 tokenInitializationParametersToBytes :: TokenInitializationParameters -> BS.ByteString
 tokenInitializationParametersToBytes =
-<<<<<<< HEAD
-    encodeToBytes . encodeTokenInitializationParameters
-=======
     CBOR.toStrictByteString . encodeTokenInitializationParameters
->>>>>>> 965f3d52
 
 -- | A 'TaggableMemo' represents a 'Memo' that may optionally be tagged as CBOR-encoded.
 --  Memos are often assumed to be CBOR-encoded, but the tag can be used to make this explicit.
@@ -853,11 +781,7 @@
     { -- | The amount to transfer.
       ttAmount :: !TokenAmount,
       -- | The recipient account address.
-<<<<<<< HEAD
-      ttRecipient :: !CborHolderAccount,
-=======
       ttRecipient :: !CborAccountAddress,
->>>>>>> 965f3d52
       -- | An optional memo associated with the transfer.
       ttMemo :: !(Maybe TaggableMemo)
     }
@@ -881,11 +805,7 @@
 -- | Builder
 data TokenTransferBuilder = TokenTransferBuilder
     { _ttbAmount :: Maybe TokenAmount,
-<<<<<<< HEAD
-      _ttbRecipient :: Maybe CborHolderAccount,
-=======
       _ttbRecipient :: Maybe CborAccountAddress,
->>>>>>> 965f3d52
       _ttbMemo :: Maybe TaggableMemo
     }
 
@@ -911,11 +831,7 @@
     decodeMap valDecoder buildTokenTransfer emptyTokenTransferBuilder
   where
     valDecoder k@"amount" = Just $ mapValueDecoder k decodeTokenAmount ttbAmount
-<<<<<<< HEAD
-    valDecoder k@"recipient" = Just $ mapValueDecoder k decodeCborHolderAccount ttbRecipient
-=======
     valDecoder k@"recipient" = Just $ mapValueDecoder k decodeCborAccountAddress ttbRecipient
->>>>>>> 965f3d52
     valDecoder k@"memo" = Just $ mapValueDecoder k decodeTaggableMemo ttbMemo
     valDecoder _ = Nothing
 
@@ -941,15 +857,6 @@
     | -- | Burn a specified token amount from the token governance account.
       TokenBurn {toBurnAmount :: !TokenAmount}
     | -- | Add the specified account to the allow list.
-<<<<<<< HEAD
-      TokenAddAllowList {toTarget :: !CborHolderAccount}
-    | -- | Remove the specified account from the allow list.
-      TokenRemoveAllowList {toTarget :: !CborHolderAccount}
-    | -- | Add the specified account to the deny list.
-      TokenAddDenyList {toTarget :: !CborHolderAccount}
-    | -- | Remove the specified account from the deny list.
-      TokenRemoveDenyList {toTarget :: !CborHolderAccount}
-=======
       TokenAddAllowList {toTarget :: !CborAccountAddress}
     | -- | Remove the specified account from the allow list.
       TokenRemoveAllowList {toTarget :: !CborAccountAddress}
@@ -957,7 +864,6 @@
       TokenAddDenyList {toTarget :: !CborAccountAddress}
     | -- | Remove the specified account from the deny list.
       TokenRemoveDenyList {toTarget :: !CborAccountAddress}
->>>>>>> 965f3d52
     | -- | Pause transfer/mint/burn operations for the token.
       TokenPause
     | -- | Unpause transfer/mint/burn operations for the token.
@@ -1067,11 +973,7 @@
                     "token-operation (" ++ Text.unpack opType ++ "): missing amount"
         decodeMap valDecoder build Nothing
     decodeListTarget opType = do
-<<<<<<< HEAD
-        let valDecoder k@"target" = Just (mapValueDecoder k decodeCborHolderAccount id)
-=======
         let valDecoder k@"target" = Just (mapValueDecoder k decodeCborAccountAddress id)
->>>>>>> 965f3d52
             valDecoder _ = Nothing
             build (Just v) = Right v
             build Nothing =
@@ -1158,15 +1060,6 @@
 
 data TokenEvent
     = -- | An account was added to the allow list.
-<<<<<<< HEAD
-      AddAllowListEvent !CborHolderAccount
-    | -- | An account was removed from the allow list.
-      RemoveAllowListEvent !CborHolderAccount
-    | -- | An account was added to the deny list.
-      AddDenyListEvent !CborHolderAccount
-    | -- | An account was removed from the deny list.
-      RemoveDenyListEvent !CborHolderAccount
-=======
       AddAllowListEvent !CborAccountAddress
     | -- | An account was removed from the allow list.
       RemoveAllowListEvent !CborAccountAddress
@@ -1174,7 +1067,6 @@
       AddDenyListEvent !CborAccountAddress
     | -- | An account was removed from the deny list.
       RemoveDenyListEvent !CborAccountAddress
->>>>>>> 965f3d52
     | -- | The execution of balance-changing operations was paused.
       Pause
     | -- | The execution of balance-changing operations was unpaused.
@@ -1183,11 +1075,7 @@
 
 -- | CBOR-encode the details for the list update events in the form:
 --  > {"target": <TokenHolder>}
-<<<<<<< HEAD
-encodeTargetDetails :: CborHolderAccount -> TokenEventDetails
-=======
 encodeTargetDetails :: CborAccountAddress -> TokenEventDetails
->>>>>>> 965f3d52
 encodeTargetDetails target =
     TokenEventDetails . BSS.toShort . CBOR.toStrictByteString $
         encodeMapLen 1
@@ -1235,11 +1123,7 @@
 
 -- | Decoder for the event details of the list update events.
 --  This is the "token-list-update-details" type in the CDDL schema.
-<<<<<<< HEAD
-decodeTokenEventTarget :: Decoder s CborHolderAccount
-=======
 decodeTokenEventTarget :: Decoder s CborAccountAddress
->>>>>>> 965f3d52
 decodeTokenEventTarget = do
     maybeMapLen <- decodeMapLenOrIndef
     forM_ maybeMapLen $ \mapLen ->
@@ -1251,11 +1135,7 @@
         fail $
             "token-event: expected \"target\" key, but saw "
                 ++ show label
-<<<<<<< HEAD
-    target <- decodeCborHolderAccount
-=======
     target <- decodeCborAccountAddress
->>>>>>> 965f3d52
     when (isNothing maybeMapLen) $ do
         isEnd <- decodeBreakOr
         unless isEnd $ fail "token-event: expected end of map"
@@ -1294,11 +1174,7 @@
         { -- | The index in the list of operations of the failing operation.
           trrOperationIndex :: !Word64,
           -- | The address that could not be resolved.
-<<<<<<< HEAD
-          trrAddress :: !CborHolderAccount
-=======
           trrAddress :: !CborAccountAddress
->>>>>>> 965f3d52
         }
     | -- | The balance of tokens on the sender account is insufficient to perform the operation.
       TokenBalanceInsufficient
@@ -1340,11 +1216,7 @@
           trrOperationIndex :: !Word64,
           -- | (Optionally) the address that does not have the necessary permissions to perform
           --  the operation.
-<<<<<<< HEAD
-          trrAddressNotPermitted :: !(Maybe CborHolderAccount),
-=======
           trrAddressNotPermitted :: !(Maybe CborAccountAddress),
->>>>>>> 965f3d52
           -- | The reason why the operation is not permitted.
           trrReason :: !(Maybe Text)
         }
@@ -1354,11 +1226,7 @@
 --  constructor.
 data AddressNotFoundBuilder = AddressNotFoundBuilder
     { _anfbTransactionIndex :: Maybe Word64,
-<<<<<<< HEAD
-      _anfbRecipient :: Maybe CborHolderAccount
-=======
       _anfbRecipient :: Maybe CborAccountAddress
->>>>>>> 965f3d52
     }
 
 makeLenses ''AddressNotFoundBuilder
@@ -1473,11 +1341,7 @@
 --  constructor.
 data OperationNotPermittedBuilder = OperationNotPermittedBuilder
     { _onpbTransactionIndex :: Maybe Word64,
-<<<<<<< HEAD
-      _onpbAddressNotPermitted :: Maybe CborHolderAccount,
-=======
       _onpbAddressNotPermitted :: Maybe CborAccountAddress,
->>>>>>> 965f3d52
       _onpbReason :: Maybe Text
     }
 
@@ -1578,11 +1442,7 @@
         emptyAddressNotFoundBuilder
   where
     valDecoder k@"index" = Just $ mapValueDecoder k decodeWord64 anfbTransactionIndex
-<<<<<<< HEAD
-    valDecoder k@"address" = Just $ mapValueDecoder k decodeCborHolderAccount anfbRecipient
-=======
     valDecoder k@"address" = Just $ mapValueDecoder k decodeCborAccountAddress anfbRecipient
->>>>>>> 965f3d52
     valDecoder _ = Nothing
 decodeTokenRejectReasonDetails "tokenBalanceInsufficient" =
     decodeMap
@@ -1630,11 +1490,7 @@
         emptyOperationNotPermittedBuilder
   where
     valDecoder k@"index" = Just $ mapValueDecoder k decodeWord64 onpbTransactionIndex
-<<<<<<< HEAD
-    valDecoder k@"address" = Just $ mapValueDecoder k decodeCborHolderAccount onpbAddressNotPermitted
-=======
     valDecoder k@"address" = Just $ mapValueDecoder k decodeCborAccountAddress onpbAddressNotPermitted
->>>>>>> 965f3d52
     valDecoder k@"reason" = Just $ mapValueDecoder k decodeString onpbReason
     valDecoder _ = Nothing
 decodeTokenRejectReasonDetails unknownType =
@@ -1663,11 +1519,7 @@
       -- | A URL pointing to the token metadata.
       tmsMetadata :: !(Maybe TokenMetadataUrl),
       -- | The governance account address of the token.
-<<<<<<< HEAD
-      tmsGovernanceAccount :: !(Maybe CborHolderAccount),
-=======
       tmsGovernanceAccount :: !(Maybe CborAccountAddress),
->>>>>>> 965f3d52
       -- | Whether the token is paused.
       tmsPaused :: !(Maybe Bool),
       -- | Whether the token supports an allow list.
@@ -1739,11 +1591,7 @@
         additionalMap
             & k "name" .~ (encodeString <$> tmsName)
             & k "metadata" .~ (encodeTokenMetadataUrl <$> tmsMetadata)
-<<<<<<< HEAD
-            & k "governanceAccount" .~ (encodeCborTokenHolder <$> tmsGovernanceAccount)
-=======
             & k "governanceAccount" .~ (encodeCborAccountAddress <$> tmsGovernanceAccount)
->>>>>>> 965f3d52
             & k "paused" .~ fmap encodeBool tmsPaused
             & k "allowList" .~ fmap encodeBool tmsAllowList
             & k "denyList" .~ fmap encodeBool tmsDenyList
@@ -1771,11 +1619,7 @@
     build m0 = do
         (tmsName, m1) <- getMaybeAndClear "name" convertText m0
         (tmsMetadata, m2) <- getMaybeAndClear "metadata" convertTokenMetadataUrl m1
-<<<<<<< HEAD
-        (tmsGovernanceAccount, m3) <- getMaybeAndClear "governanceAccount" convertCborTokenHolder m2
-=======
         (tmsGovernanceAccount, m3) <- getMaybeAndClear "governanceAccount" convertCborAccountAddress m2
->>>>>>> 965f3d52
         (tmsPaused, m4) <- getMaybeAndClear "paused" convertBool m3
         (tmsAllowList, m5) <- getMaybeAndClear "allowList" convertBool m4
         (tmsDenyList, m6) <- getMaybeAndClear "denyList" convertBool m5
@@ -1797,13 +1641,8 @@
     convertTokenMetadataUrl :: CBOR.Term -> Maybe TokenMetadataUrl
     convertTokenMetadataUrl = either (const Nothing) Just . decodeTokenMetadataUrlHelper
 
-<<<<<<< HEAD
-    convertCborTokenHolder :: CBOR.Term -> Maybe CborHolderAccount
-    convertCborTokenHolder = either (const Nothing) Just . decodeCborHolderAccountHelper
-=======
     convertCborAccountAddress :: CBOR.Term -> Maybe CborAccountAddress
     convertCborAccountAddress = either (const Nothing) Just . decodeCborAccountAddressHelper
->>>>>>> 965f3d52
 
 -- | Parse a 'TokenModuleState' from a 'LBS.ByteString'. The entire bytestring must
 --  be consumed in the parsing.
