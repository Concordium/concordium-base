--- conflicted
+++ resolved
@@ -14,15 +14,10 @@
 import Control.Monad
 import qualified Data.Aeson as AE
 import qualified Data.Aeson.Key as AE.Key
-<<<<<<< HEAD
-import qualified Data.ByteString as BS
-import Data.ByteString.Base16 as Base16
-=======
 import qualified Data.Aeson.KeyMap as KeyMap
 import qualified Data.Aeson.Types as AE
 import qualified Data.ByteString as BS
 import qualified Data.ByteString.Base16 as Base16
->>>>>>> dc667f4c
 import qualified Data.ByteString.Lazy as LBS
 import qualified Data.ByteString.Short as BSS
 import Data.Foldable
