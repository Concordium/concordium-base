--- conflicted
+++ resolved
@@ -590,11 +590,7 @@
       -- | A URL pointing to the token metadata.
       tipMetadata :: !(Maybe TokenMetadataUrl),
       -- | The governance account of this token.
-<<<<<<< HEAD
       tipGovernanceAccount :: !(Maybe CborAccountAddress),
-=======
-      tipGovernanceAccount :: !(Maybe CborTokenHolder),
->>>>>>> 2386eb9a
       -- | Whether the token supports an allow list.
       tipAllowList :: !(Maybe Bool),
       -- | Whether the token supports a deny list.
@@ -667,11 +663,7 @@
         _tipbInitialSupply <- o AE..:? "initialSupply"
         _tipbMintable <- o AE..:? "mintable"
         _tipbBurnable <- o AE..:? "burnable"
-<<<<<<< HEAD
-        pure $ buildTokenInitializationParameters TokenInitializationParametersBuilder{..}
-=======
         return $ buildTokenInitializationParameters TokenInitializationParametersBuilder{..}
->>>>>>> 2386eb9a
 
 -- | Decode a CBOR-encoded 'TokenInitializationParameters'.
 --  This decoder enforces CBOR-validity (in particular, no duplicate map keys), disallows
@@ -712,11 +704,7 @@
         Map.empty
             & k "name" .~ (encodeString <$> tipName)
             & k "metadata" .~ (encodeTokenMetadataUrl <$> tipMetadata)
-<<<<<<< HEAD
             & k "governanceAccount" .~ (encodeCborAccountAddress <$> tipGovernanceAccount)
-=======
-            & k "governanceAccount" .~ (encodeCborTokenHolder <$> tipGovernanceAccount)
->>>>>>> 2386eb9a
             & k "allowList" .~ (encodeBool <$> tipAllowList)
             & k "denyList" .~ (encodeBool <$> tipDenyList)
             & k "initialSupply" .~ (encodeTokenAmount <$> tipInitialSupply)
@@ -1562,11 +1550,7 @@
       -- | A URL pointing to the token metadata.
       tmsMetadata :: !(Maybe TokenMetadataUrl),
       -- | The governance account address of the token.
-<<<<<<< HEAD
       tmsGovernanceAccount :: !(Maybe CborAccountAddress),
-=======
-      tmsGovernanceAccount :: !(Maybe CborTokenHolder),
->>>>>>> 2386eb9a
       -- | Whether the token is paused.
       tmsPaused :: !(Maybe Bool),
       -- | Whether the token supports an allow list.
@@ -1638,11 +1622,7 @@
         additionalMap
             & k "name" .~ (encodeString <$> tmsName)
             & k "metadata" .~ (encodeTokenMetadataUrl <$> tmsMetadata)
-<<<<<<< HEAD
             & k "governanceAccount" .~ (encodeCborAccountAddress <$> tmsGovernanceAccount)
-=======
-            & k "governanceAccount" .~ (encodeCborTokenHolder <$> tmsGovernanceAccount)
->>>>>>> 2386eb9a
             & k "paused" .~ fmap encodeBool tmsPaused
             & k "allowList" .~ fmap encodeBool tmsAllowList
             & k "denyList" .~ fmap encodeBool tmsDenyList
@@ -1670,11 +1650,7 @@
     build m0 = do
         (tmsName, m1) <- getMaybeAndClear "name" convertText m0
         (tmsMetadata, m2) <- getMaybeAndClear "metadata" convertTokenMetadataUrl m1
-<<<<<<< HEAD
         (tmsGovernanceAccount, m3) <- getMaybeAndClear "governanceAccount" convertCborAccountAddress m2
-=======
-        (tmsGovernanceAccount, m3) <- getMaybeAndClear "governanceAccount" convertCborTokenHolder m2
->>>>>>> 2386eb9a
         (tmsPaused, m4) <- getMaybeAndClear "paused" convertBool m3
         (tmsAllowList, m5) <- getMaybeAndClear "allowList" convertBool m4
         (tmsDenyList, m6) <- getMaybeAndClear "denyList" convertBool m5
