--- conflicted
+++ resolved
@@ -436,7 +436,6 @@
     }
     deriving (Eq, Show)
 
-<<<<<<< HEAD
 instance AE.ToJSON TokenReceiver where
     toJSON ReceiverAccount{..} = do
         AE.object $
@@ -456,10 +455,7 @@
                 return ReceiverAccount{..}
             _ -> fail ("Unknown TokenReceiver type " ++ type_string)
 
--- | Create a 'ReceiverAccount' from an 'AccountAddress'. The address type will be present in the
-=======
 -- | Create a 'HolderAccount' from an 'AccountAddress'. The address type will be present in the
->>>>>>> 06e2872b
 --  CBOR encoding.
 accountTokenHolder :: AccountAddress -> TokenHolder
 accountTokenHolder addr =
