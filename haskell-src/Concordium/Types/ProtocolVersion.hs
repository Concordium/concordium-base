--- conflicted
+++ resolved
@@ -287,14 +287,11 @@
     P7Sym0,
     P8Sym0,
     P9Sym0,
-<<<<<<< HEAD
+    P10Sym0,
     TOV0Sym0,
     TOV1Sym0,
     TOV2Sym0,
     TOV3Sym0,
-=======
-    P10Sym0,
->>>>>>> 324acbed
 ) where
 
 import Control.Monad.Except (ExceptT)
