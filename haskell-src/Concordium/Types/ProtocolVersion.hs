{-# LANGUAGE ConstraintKinds #-}
{-# LANGUAGE DataKinds #-}
{-# LANGUAGE GADTs #-}
{-# LANGUAGE TypeFamilies #-}
{-# LANGUAGE KindSignatures #-}
{-# LANGUAGE TypeFamilies #-}
{-# LANGUAGE TypeOperators #-}

-- |This module contains the 'ProtocolVersion' datatype, which enumerates the
-- (supported) versions of the protocol for the consensus layer and up.
-- For the most part, 'ProtocolVersion' should be used at the kind level, and
-- its constructors promoted to types (as @'P1@).
--
-- In addition to 'ProtocolVersion' we define the GADT 'SProtocolVersion',
-- which is indexed by the protocol version.
-- i.e. @SProtocolVersion :: ProtocolVersion -> Type@. For each protocol version @pv@,
-- there is a singleton constructor of type @SProtocolVersion pv@, which is named
-- by prepending "S" to the protocol version constructor (e.g. @SP1 :: SProtocolVersion 'P1@).
--
-- The class 'IsProtocolVersion' identifies the singleton for each 'ProtocolVersion',
-- and should have an instance for each constructor of 'ProtocolVersion'.
module Concordium.Types.ProtocolVersion where

import Data.Aeson
import Data.Aeson.Types
import Data.Serialize
import Data.Word
import GHC.TypeNats

-- |An enumeration of the supported versions of the consensus protocol.
-- Binary and JSON serializations are as Word64 corresponding to the protocol number.
data ProtocolVersion
    = P1
    | P2
    | P3
    | P4
    deriving (Eq, Show, Ord)

-- |The singleton type associated with 'ProtocolVersion'.
-- There is a unique constructor of 'SProtocolVersion' for
-- each constructor of 'ProtocolVersion'.
data SProtocolVersion (pv :: ProtocolVersion) where
    SP1 :: SProtocolVersion 'P1
    SP2 :: SProtocolVersion 'P2
    SP3 :: SProtocolVersion 'P3
    SP4 :: SProtocolVersion 'P4

protocolVersionToWord64 :: ProtocolVersion -> Word64
protocolVersionToWord64 P1 = 1
protocolVersionToWord64 P2 = 2
protocolVersionToWord64 P3 = 3
protocolVersionToWord64 P4 = 4

protocolVersionFromWord64 :: MonadFail m => Word64 -> m ProtocolVersion
protocolVersionFromWord64 1 = return P1
protocolVersionFromWord64 2 = return P2
protocolVersionFromWord64 3 = return P3
protocolVersionFromWord64 4 = return P4
protocolVersionFromWord64 v = fail $ "Unknown protocol version: " ++ show v

type family PVNat (pv :: ProtocolVersion) :: Nat where
    PVNat 'P1 = 1
    PVNat 'P2 = 2
    PVNat 'P3 = 3
    PVNat 'P4 = 4

type SupportsDelegation pv = 4 <= PVNat pv

instance Serialize ProtocolVersion where
    put = putWord64be . protocolVersionToWord64
    get = protocolVersionFromWord64 =<< getWord64be

instance ToJSON ProtocolVersion where
    toJSON = toJSON . protocolVersionToWord64

instance FromJSON ProtocolVersion where
    parseJSON v = prependFailure "Protocol version" $ do
        x <- parseJSON v
        protocolVersionFromWord64 x

-- |Type class for relating type-level 'ProtocolVersion's with
-- term level 'SProtocolVersion's.
class
    ( IsChainParametersVersion (ChainParametersVersionFor pv),
      IsAccountVersion (AccountVersionFor pv)
    ) =>
    IsProtocolVersion (pv :: ProtocolVersion)
    where
    -- |The singleton associated with the protocol version.
    protocolVersion :: SProtocolVersion pv

instance IsProtocolVersion 'P1 where
    protocolVersion = SP1
    {-# INLINE protocolVersion #-}

instance IsProtocolVersion 'P2 where
    protocolVersion = SP2
    {-# INLINE protocolVersion #-}

instance IsProtocolVersion 'P3 where
    protocolVersion = SP3
    {-# INLINE protocolVersion #-}

instance IsProtocolVersion 'P4 where
    protocolVersion = SP4
    {-# INLINE protocolVersion #-}

-- |Demote an 'SProtocolVersion' to a 'ProtocolVersion'.
demoteProtocolVersion :: SProtocolVersion pv -> ProtocolVersion
demoteProtocolVersion SP1 = P1
demoteProtocolVersion SP2 = P2
demoteProtocolVersion SP3 = P3
demoteProtocolVersion SP4 = P4

-- |An existentially quantified protocol version.
data SomeProtocolVersion where
    SomeProtocolVersion :: (IsProtocolVersion pv) => SProtocolVersion pv -> SomeProtocolVersion

-- |Promote a 'ProtocolVersion' to an 'SProtocolVersion'. This is wrapped in the existential
-- type 'SomeProtocolVersion'.
promoteProtocolVersion :: ProtocolVersion -> SomeProtocolVersion
promoteProtocolVersion P1 = SomeProtocolVersion SP1
promoteProtocolVersion P2 = SomeProtocolVersion SP2
promoteProtocolVersion P3 = SomeProtocolVersion SP3
<<<<<<< HEAD
promoteProtocolVersion P4 = SomeProtocolVersion SP4

data ChainParametersVersion = ChainParametersV0 | ChainParametersV1
    deriving (Eq, Show)

type family ChainParametersVersionFor (pv :: ProtocolVersion) :: ChainParametersVersion where
    ChainParametersVersionFor 'P1 = 'ChainParametersV0
    ChainParametersVersionFor 'P2 = 'ChainParametersV0
    ChainParametersVersionFor 'P3 = 'ChainParametersV0
    ChainParametersVersionFor 'P4 = 'ChainParametersV1

data SChainParametersVersion (cpv :: ChainParametersVersion) where
    SCPV0 :: SChainParametersVersion 'ChainParametersV0
    SCPV1 :: SChainParametersVersion 'ChainParametersV1

-- |Type class for relating type-level 'ChainParametersVersion's with
-- term level 'SChainParameters's.
class IsChainParametersVersion (cpv :: ChainParametersVersion) where
    -- |The singleton associated with the protocol version.
    chainParametersVersion :: SChainParametersVersion cpv

instance IsChainParametersVersion 'ChainParametersV0 where
    chainParametersVersion = SCPV0
    {-# INLINE chainParametersVersion #-}

instance IsChainParametersVersion 'ChainParametersV1 where
    chainParametersVersion = SCPV1
    {-# INLINE chainParametersVersion #-}

chainParametersVersionFor :: SProtocolVersion pv -> SChainParametersVersion (ChainParametersVersionFor pv)
chainParametersVersionFor spv = case spv of
    SP1 -> SCPV0
    SP2 -> SCPV0
    SP3 -> SCPV0
    SP4 -> SCPV1

demoteChainParameterVersion :: SChainParametersVersion pv -> ChainParametersVersion
demoteChainParameterVersion SCPV0 = ChainParametersV0
demoteChainParameterVersion SCPV1 = ChainParametersV1
-- * Account versions

-- |A data kind used for parametrising account-related types.
-- This is used rather than 'ProtocolVersion' to coalesce cases where different protocol versions
-- share the same account format.
data AccountVersion
    = -- |Account version used in P1, P2, and P3.
      AccountV0
    | -- |Account version used in P4. Adds stake delegation.
      AccountV1

-- |A singleton type corresponding to 'SAccountVersion'.
data SAccountVersion (av :: AccountVersion) where
    SAccountV0 :: SAccountVersion 'AccountV0
    SAccountV1 :: SAccountVersion 'AccountV1

-- |Projection of 'ProtocolVersion' to 'AccountVersion'.
type family AccountVersionFor (pv :: ProtocolVersion) :: AccountVersion where
    AccountVersionFor 'P1 = 'AccountV0
    AccountVersionFor 'P2 = 'AccountV0
    AccountVersionFor 'P3 = 'AccountV0
    AccountVersionFor 'P4 = 'AccountV1

-- |Projection of 'SProtocolVersion' to 'SAccountVersion'.
accountVersionFor :: SProtocolVersion pv -> SAccountVersion (AccountVersionFor pv)
accountVersionFor SP1 = SAccountV0
accountVersionFor SP2 = SAccountV0
accountVersionFor SP3 = SAccountV0
accountVersionFor SP4 = SAccountV1

class IsAccountVersion (av :: AccountVersion) where
    -- |The singleton associated with the account version
    accountVersion :: SAccountVersion av

instance IsAccountVersion 'AccountV0 where
    accountVersion = SAccountV0

instance IsAccountVersion 'AccountV1 where
    accountVersion = SAccountV1
=======
promoteProtocolVersion P4 = SomeProtocolVersion SP4
>>>>>>> eae29f2a
<|MERGE_RESOLUTION|>--- conflicted
+++ resolved
@@ -122,7 +122,6 @@
 promoteProtocolVersion P1 = SomeProtocolVersion SP1
 promoteProtocolVersion P2 = SomeProtocolVersion SP2
 promoteProtocolVersion P3 = SomeProtocolVersion SP3
-<<<<<<< HEAD
 promoteProtocolVersion P4 = SomeProtocolVersion SP4
 
 data ChainParametersVersion = ChainParametersV0 | ChainParametersV1
@@ -201,6 +200,25 @@
 
 instance IsAccountVersion 'AccountV1 where
     accountVersion = SAccountV1
-=======
-promoteProtocolVersion P4 = SomeProtocolVersion SP4
->>>>>>> eae29f2a
+
+-- |Whether the protocol version supports memo functionality.
+-- (Memos are supported in 'P2' onwards.)
+supportsMemo :: SProtocolVersion pv -> Bool
+supportsMemo SP1 = False
+supportsMemo _ = True
+
+-- |Whether the protocol version supports stake delegation functionality.
+-- (Delegation is supported in 'P4' onwards.)
+supportsDelegation :: SProtocolVersion pv -> Bool
+supportsDelegation SP1 = False
+supportsDelegation SP2 = False
+supportsDelegation SP3 = False
+supportsDelegation SP4 = True
+
+-- |Whether the protocol version supports V1 smart contracts.
+-- (V1 contracts are supported in 'P4' onwards.)
+supportsV1Contracts :: SProtocolVersion pv -> Bool
+supportsV1Contracts SP1 = False
+supportsV1Contracts SP2 = False
+supportsV1Contracts SP3 = False
+supportsV1Contracts SP4 = True