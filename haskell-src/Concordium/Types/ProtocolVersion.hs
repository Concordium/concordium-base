{-# LANGUAGE DataKinds #-}
{-# LANGUAGE GADTs #-}
{-# LANGUAGE KindSignatures #-}

-- |This module contains the 'ProtocolVersion' datatype, which enumerates the
-- (supported) versions of the protocol for the consensus layer and up.
-- For the most part, 'ProtocolVersion' should be used at the kind level, and
-- its constructors promoted to types (as @'P1@).
--
-- In addition to 'ProtocolVersion' we define the GADT 'SProtocolVersion',
-- which is indexed by the protocol version.
-- i.e. @SProtocolVersion :: ProtocolVersion -> Type@. For each protocol version @pv@,
-- there is a singleton constructor of type @SProtocolVersion pv@, which is named
-- by prepending "S" to the protocol version constructor (e.g. @SP1 :: SProtocolVersion 'P1@).
--
-- The class 'IsProtocolVersion' identifies the singleton for each 'ProtocolVersion',
-- and should have an instance for each constructor of 'ProtocolVersion'.
module Concordium.Types.ProtocolVersion where

import Data.Serialize

-- |An enumeration of the supported versions of the consensus protocol.
data ProtocolVersion
    = P1
<<<<<<< HEAD
    deriving (Eq,Show)
=======
    deriving (Eq, Show)
>>>>>>> 69ef359b

-- |The singleton type associated with 'ProtocolVersion'.
-- There is a unique constructor of 'SProtocolVersion' for
-- each constructor of 'ProtocolVersion'.
data SProtocolVersion (pv :: ProtocolVersion) where
    SP1 :: SProtocolVersion 'P1

instance Serialize ProtocolVersion where
    put P1 = putWord64be 1
    get =
        getWord64be >>= \case
            1 -> return P1
            v -> fail $ "Unknown protocol version: " ++ show v

-- |Type class for relating type-level 'ProtocolVersion's with
-- term level 'SProtocolVersion's.
class IsProtocolVersion (pv :: ProtocolVersion) where
    -- |The singleton associated with the protocol version.
    protocolVersion :: SProtocolVersion pv

instance IsProtocolVersion 'P1 where
    protocolVersion = SP1
    {-# INLINE protocolVersion #-}

-- |Demote an 'SProtocolVersion' to a 'ProtocolVersion'.
demoteProtocolVersion :: SProtocolVersion pv -> ProtocolVersion
demoteProtocolVersion SP1 = P1

-- |An existentially quantified protocol version.
data SomeProtocolVersion where
    SomeProtocolVersion :: (IsProtocolVersion pv) => SProtocolVersion pv -> SomeProtocolVersion

-- |Promote a 'ProtocolVersion' to an 'SProtocolVersion'. This is wrapped in the existential
-- type 'SomeProtocolVersion'.
promoteProtocolVersion :: ProtocolVersion -> SomeProtocolVersion
promoteProtocolVersion P1 = SomeProtocolVersion SP1<|MERGE_RESOLUTION|>--- conflicted
+++ resolved
@@ -22,11 +22,7 @@
 -- |An enumeration of the supported versions of the consensus protocol.
 data ProtocolVersion
     = P1
-<<<<<<< HEAD
-    deriving (Eq,Show)
-=======
     deriving (Eq, Show)
->>>>>>> 69ef359b
 
 -- |The singleton type associated with 'ProtocolVersion'.
 -- There is a unique constructor of 'SProtocolVersion' for
