{-# LANGUAGE ConstraintKinds #-}
{-# LANGUAGE DataKinds #-}
{-# LANGUAGE EmptyCase #-}
{-# LANGUAGE FlexibleContexts #-}
{-# LANGUAGE GADTs #-}
{-# LANGUAGE InstanceSigs #-}
{-# LANGUAGE OverloadedStrings #-}
{-# LANGUAGE PatternSynonyms #-}
{-# LANGUAGE QuasiQuotes #-}
{-# LANGUAGE RankNTypes #-}
{-# LANGUAGE ScopedTypeVariables #-}
{-# LANGUAGE StandaloneDeriving #-}
{-# LANGUAGE StandaloneKindSignatures #-}
{-# LANGUAGE TemplateHaskell #-}
{-# LANGUAGE TypeApplications #-}
{-# LANGUAGE TypeFamilies #-}
{-# LANGUAGE TypeOperators #-}
{-# LANGUAGE UndecidableInstances #-}
-- We suppress redundant constraint warnings since GHC does not detect when a constraint is used
-- for pattern matching. (See: https://gitlab.haskell.org/ghc/ghc/-/issues/20896)
{-# OPTIONS_GHC -Wno-redundant-constraints #-}

-- The class 'IsProtocolVersion' identifies the singleton for each 'ProtocolVersion',
-- and should have an instance for each constructor of 'ProtocolVersion'.
-- In other words the constraint 'IsProtocolVersion' contextualizes the function
-- with the protocol version.

-- | This module contains the 'ProtocolVersion' datatype, which enumerates the
--  (supported) versions of the protocol for the consensus layer and up.
--  For the most part, 'ProtocolVersion' should be used at the kind level, and
--  its constructors promoted to types (as @'P1@).
--
--  In addition to 'ProtocolVersion' we define the GADT 'SProtocolVersion',
--  which is indexed by the protocol version.
--  i.e. @SProtocolVersion :: ProtocolVersion -> Type@. For each protocol version @pv@,
--  there is a singleton constructor of type @SProtocolVersion pv@, which is named
--  by prepending "S" to the protocol version constructor (e.g. @SP1 :: SProtocolVersion 'P1@).
--  This is generated from the definition of 'ProtocolVersion' by the singletons library, along
--  with a number of useful typeclass instances.
module Concordium.Types.ProtocolVersion (
    -- * Protocol version

    -- | An enumeration of the supported versions of the consensus protocol.
    --  Binary and JSON serializations are as 'Word64' corresponding to the protocol number.
    ProtocolVersion (..),
    -- | The singleton type associated with 'ProtocolVersion'.
    --  There is a unique constructor of 'SProtocolVersion' for
    --  each constructor of 'ProtocolVersion'.
    SProtocolVersion (..),
    IsProtocolVersion,
    protocolVersion,
    SomeProtocolVersion (..),
    promoteProtocolVersion,
    demoteProtocolVersion,
    MonadProtocolVersion (..),

    -- * Chain parameters version

    -- | The version of the chain parameters.
    --
    --  * 'ChainParametersV0' is used in 'P1', 'P2' and 'P3'.
    --
    --  * 'ChainParametersV1' is used in 'P4' and 'P5'. This has the following changes:
    --
    --      - Mint-per-slot rate is removed from the mint distribution parameters.
    --      - New time parameters are introduced that combine payday length and mint-per-payday rate.
    --        These time parameters are updatable (introducing a new access structure).
    --      - The cooldown parameters are changed to use real time instead of number of epochs.
    --        The cooldown parameters are made updatable (introducing a new access structure).
    --
    --  * 'ChainParametersV2' is used in 'P6', which introduces the new consensus protocol.
    --    This has the following changes:
    --
    --      - Election difficulty is removed as a parameter.
    --      - New consensus parameters are introduced, consisting of three parameter groups that are
    --        separately updatable (using the same access structure as for election difficulty).
    --        These are:
    --
    --          * Timeout parameters: timeout base time, timeout increase factor, timeout decrease factor.
    --          * Minimum block time.
    --          * Block energy limit.
    --
    --      - The finalization proof reward is removed from the GAS rewards.
    ChainParametersVersion (..),
    -- | Singleton type corresponding to 'ChainParametersVersion'.
    SChainParametersVersion (..),
    IsChainParametersVersion,
    chainParametersVersion,
    demoteChainParameterVersion,
    -- | The chain parameters version for a given protocol version.
    chainParametersVersionFor,
    -- | The chain parameters version for a given protocol version (at the type level).
    ChainParametersVersionFor,
    -- | The chain parameters version for a given protocol version (on singletons).
    sChainParametersVersionFor,
    -- | Defunctionalisation symbol for 'ChainParametersVersionFor'.
    ChainParametersVersionForSym0,

    -- * Account version

    -- | A data kind used for parametrising account-related types.
    --  This is used rather than 'ProtocolVersion' to coalesce cases where different protocol versions
    --  share the same account format.
    --
    --    * 'AccountV0' is used in 'P1', 'P2' and 'P3'.
    --
    --    * 'AccountV1' is used in 'P4'. Adds stake delegation.
    --
    --    * 'AccountV2' is used in 'P5' and 'P6'. Modifies the hash calculation.
    AccountVersion (..),
    -- | Singleton type corresponding to 'AccountVersion'.
    SAccountVersion (..),
    IsAccountVersion,
    accountVersion,
    -- | The account version for a given protocol version.
    accountVersionFor,
    -- | The account version for a given protocol version (at the type level).
    AccountVersionFor,
    -- | The account version for a given protocol version (on singletons).
    sAccountVersionFor,

    -- * Transaction outcomes version

    -- | Transaction outcomes versions.
    --  The difference between the two versions are only related
    --  to the hashing scheme.
    --
    --    * 'TOVO' is used in P1 to P4. The hash is computed as a simple hash list.
    --      All the contents of the transaction summaries are used for computing the hash.
    --
    --    * 'TOV1' is used in P5 and onwards. The hash is computed via a merkle tree and the
    --      exact reject reasons for failed transactions are omitted from the hash.
    --
    --    * 'TOV2' is used in P7 and onwards. The hash is computed similarly to 'TOV1',
    --      except the merkle trees are hashed to include the size.
    TransactionOutcomesVersion (..),
    -- | Singleton type corresponding to 'TransactionOutcomesVersion'.
    STransactionOutcomesVersion (..),
    IsTransactionOutcomesVersion,
    transactionOutcomesVersion,
    -- | The transaction outcomes version for a given protocol version.
    transactionOutcomesVersionFor,
    -- | The transaction outcomes version for a given protocol version (at the type level).
    TransactionOutcomesVersionFor,
    -- | The transaction outcomes version for a given protocol version (on singletons).
    sTransactionOutcomesVersionFor,

    -- * Delegation support

    -- | Whether or not delegation is supported at a particular account version.
    DelegationSupport (..),
    -- Singleton type corresponding to 'DelegationSupport'.
    SDelegationSupport (..),
    -- | Determine whether delegation is supported for a particular account version.
    supportsDelegation,
    -- | Determine whether delegation is supported for a particular account version (at the type level).
    SupportsDelegation,
    -- | Determine whether delegation is supported for a particular account version (on singletons).
    sSupportsDelegation,
    SAVDelegationSupport (..),
    AVSupportsDelegation,
    PVSupportsDelegation,
    delegationSupport,
    protocolSupportsDelegation,

    -- * Block hash version
<<<<<<< HEAD
    BlockHashVersion (..),
    SBlockHashVersion (..),
    blockHashVersionFor,
    BlockHashVersionFor,
    sBlockHashVersionFor,
    IsBlockHashVersion,
=======

    -- | The version of the block hashing structure.
    BlockHashVersion (..),
    -- | Singleton type corresponding to 'BlockHashVersion'.
    SBlockHashVersion (..),
    IsBlockHashVersion,
    blockHashVersion,
    -- | The block hash version for a given protocol version.
    blockHashVersionFor,
    -- | The block hash version for a given protocol version (at the type level).
    BlockHashVersionFor,
    -- | The block hash version for a given protocol version (on singletons).
    sBlockHashVersionFor,
    -- | Whether the block state hash is tracked as part of the block metadata.
    blockStateHashInMetadata,
    -- | Whether the block state hash is tracked as part of the block metadata (at the type level).
    BlockStateHashInMetadata,
    -- | Whether the block state hash is tracked as part of the block metadata (on singletons).
    sBlockStateHashInMetadata,
>>>>>>> 08ffb178

    -- * Feature guards
    supportsMemo,
    supportsV1Contracts,
    supportsUpgradableContracts,
    supportsChainQueryContracts,
    supportsAccountAliases,
    supportsDelegationPV,
    supportsSignExtensionInstructions,
    supportsGlobalsInInitSections,
    omitCustomSectionFromSize,
    supportsAccountSignatureChecks,

    -- * Defunctionalisation symbols
    P1Sym0,
    P2Sym0,
    P3Sym0,
    P4Sym0,
    P5Sym0,
    P6Sym0,
    P7Sym0,
) where

import Control.Monad.Except (ExceptT)
import Control.Monad.Reader (ReaderT)
import Control.Monad.Trans.Maybe (MaybeT)
import Data.Aeson
import Data.Aeson.Types
import Data.Kind
import Data.Serialize
import Data.Singletons.Base.TH
import Data.Word

import Concordium.Utils.Serialization.Put (PutT)

-- See the splice documentation in 'Parameters.hs' for an explanation of what is generated.
$( singletons
    [d|
        -- \|An enumeration of the supported versions of the consensus protocol.
        -- Binary and JSON serializations are as Word64 corresponding to the protocol number.
        data ProtocolVersion
            = P1
            | P2
            | P3
            | P4
            | P5
            | P6
            | P7
            deriving (Eq, Ord)

        data ChainParametersVersion
            = ChainParametersV0
            | ChainParametersV1
            | ChainParametersV2
            deriving (Eq, Ord)

        chainParametersVersionFor :: ProtocolVersion -> ChainParametersVersion
        chainParametersVersionFor P1 = ChainParametersV0
        chainParametersVersionFor P2 = ChainParametersV0
        chainParametersVersionFor P3 = ChainParametersV0
        chainParametersVersionFor P4 = ChainParametersV1
        chainParametersVersionFor P5 = ChainParametersV1
        chainParametersVersionFor P6 = ChainParametersV2
        chainParametersVersionFor P7 = ChainParametersV2

        -- \* Account versions

        -- \|A data kind used for parametrising account-related types.
        -- This is used rather than 'ProtocolVersion' to coalesce cases where different protocol versions
        -- share the same account format.
        data AccountVersion
            = -- \|Account version used in P1, P2, and P3.
              AccountV0
            | -- \|Account version used in P4. Adds stake delegation.
              AccountV1
            | -- \|Account version used in P5. Modifies hashing.
              AccountV2

        -- \|'AccountVersion' associated with a 'ProtocolVersion'.
        accountVersionFor :: ProtocolVersion -> AccountVersion
        accountVersionFor P1 = AccountV0
        accountVersionFor P2 = AccountV0
        accountVersionFor P3 = AccountV0
        accountVersionFor P4 = AccountV1
        accountVersionFor P5 = AccountV2
        accountVersionFor P6 = AccountV2
        accountVersionFor P7 = AccountV2

        -- \|Transaction outcomes versions.
        -- The difference between the two versions are only related
        -- to the hashing scheme.
        -- \* 'TOVO' is used in P1 to P4. The hash is computed as a simple hash list.
        -- All the contents of the transaction summaries are used for computing the hash.
        -- \* 'TOV1' is used in P5 and P6. The hash is computed via a merkle tree and the
        -- exact reject reasons for failed transactions are omitted from the hash.
        -- \* 'TOV2' is used in P7 and onwards. The hash is computed similarly to 'TOV1',
        -- except the merkle trees are hashed to include the size.
        data TransactionOutcomesVersion
            = TOV0
            | TOV1
            | TOV2

        -- \|Projection of 'ProtocolVersion' to 'TransactionOutcomesVersion'.
        transactionOutcomesVersionFor :: ProtocolVersion -> TransactionOutcomesVersion
        transactionOutcomesVersionFor P1 = TOV0
        transactionOutcomesVersionFor P2 = TOV0
        transactionOutcomesVersionFor P3 = TOV0
        transactionOutcomesVersionFor P4 = TOV0
        transactionOutcomesVersionFor P5 = TOV1
        transactionOutcomesVersionFor P6 = TOV1
        transactionOutcomesVersionFor P7 = TOV2

        -- \|A type used at the kind level to denote that delegation is or is not expected to be supported
        -- at an account version. This is intended to give more descriptive type errors in cases where the
        -- typechecker simplifies 'AVSupportsDelegationB'. In particular, a required constraint of
        -- @AVSupportsDelegation 'AccountV0@ will give a type error:
        --
        -- @
        --   Couldn't match type: 'DelegationNotSupported 'AccountV0
        --   with: 'DelegationSupported 'AccountV0
        -- @
        --
        -- This is more meaningful than @Couldn't match type: 'False with: 'True@.
        -- From ghc 9.4, @Assert@ and @TypeError@ can be used instead to give even better errors.
        data DelegationSupport
            = -- \|Delegation is supported at the account version
              DelegationSupported AccountVersion
            | -- \|Delegation is not supported at the account version
              DelegationNotSupported AccountVersion

        supportsDelegation :: AccountVersion -> DelegationSupport
        supportsDelegation AccountV0 = DelegationNotSupported AccountV0
        supportsDelegation AccountV1 = DelegationSupported AccountV1
        supportsDelegation AccountV2 = DelegationSupported AccountV2

<<<<<<< HEAD
        data BlockHashVersion
            = BlockHashVersion0
            | BlockHashVersion1

=======
        -- \| A type representing the different hashing structures used for the block hash depending on
        -- the protocol version.
        data BlockHashVersion
            = -- \| Block hashing version 0, used for P1 to P6.
              BlockHashVersion0
            | -- \| Block hashing version 1, used for P7.
              BlockHashVersion1

        -- \| Projection of 'ProtocolVersion' to 'BlockHashVersion'.
>>>>>>> 08ffb178
        blockHashVersionFor :: ProtocolVersion -> BlockHashVersion
        blockHashVersionFor P1 = BlockHashVersion0
        blockHashVersionFor P2 = BlockHashVersion0
        blockHashVersionFor P3 = BlockHashVersion0
        blockHashVersionFor P4 = BlockHashVersion0
        blockHashVersionFor P5 = BlockHashVersion0
        blockHashVersionFor P6 = BlockHashVersion0
        blockHashVersionFor P7 = BlockHashVersion1
<<<<<<< HEAD
=======

        -- \| Whether the block state hash is tracked as part of the block metadata.
        blockStateHashInMetadata :: BlockHashVersion -> Bool
        blockStateHashInMetadata BlockHashVersion0 = False
        blockStateHashInMetadata BlockHashVersion1 = True
>>>>>>> 08ffb178
        |]
 )

instance ToJSON ChainParametersVersion where
    toJSON = toJSON . chainParameterVersionToWord64

deriving instance Show ProtocolVersion

deriving instance Show ChainParametersVersion

-- | Convert a protocol version to the corresponding 'Word64'.
protocolVersionToWord64 :: ProtocolVersion -> Word64
protocolVersionToWord64 P1 = 1
protocolVersionToWord64 P2 = 2
protocolVersionToWord64 P3 = 3
protocolVersionToWord64 P4 = 4
protocolVersionToWord64 P5 = 5
protocolVersionToWord64 P6 = 6
protocolVersionToWord64 P7 = 7

-- | Parse a 'Word64' as a 'ProtocolVersion'.
protocolVersionFromWord64 :: (MonadFail m) => Word64 -> m ProtocolVersion
protocolVersionFromWord64 1 = return P1
protocolVersionFromWord64 2 = return P2
protocolVersionFromWord64 3 = return P3
protocolVersionFromWord64 4 = return P4
protocolVersionFromWord64 5 = return P5
protocolVersionFromWord64 6 = return P6
protocolVersionFromWord64 7 = return P7
protocolVersionFromWord64 v = fail $ "Unknown protocol version: " ++ show v

-- | Convert a @ChainParametersVersion@ to the corresponding 'Word64'.
chainParameterVersionToWord64 :: ChainParametersVersion -> Word64
chainParameterVersionToWord64 ChainParametersV0 = 0
chainParameterVersionToWord64 ChainParametersV1 = 1
chainParameterVersionToWord64 ChainParametersV2 = 2

instance Serialize ProtocolVersion where
    put = putWord64be . protocolVersionToWord64
    get = protocolVersionFromWord64 =<< getWord64be

instance ToJSON ProtocolVersion where
    toJSON = toJSON . protocolVersionToWord64

instance FromJSON ProtocolVersion where
    parseJSON v = prependFailure "Protocol version" $ do
        x <- parseJSON v
        protocolVersionFromWord64 x

-- | An existentially quantified protocol version.
data SomeProtocolVersion where
    SomeProtocolVersion :: (IsProtocolVersion pv) => SProtocolVersion pv -> SomeProtocolVersion

-- | Promote a 'ProtocolVersion' to an 'SProtocolVersion'. This is wrapped in the existential
--  type 'SomeProtocolVersion'.
promoteProtocolVersion :: ProtocolVersion -> SomeProtocolVersion
promoteProtocolVersion P1 = SomeProtocolVersion SP1
promoteProtocolVersion P2 = SomeProtocolVersion SP2
promoteProtocolVersion P3 = SomeProtocolVersion SP3
promoteProtocolVersion P4 = SomeProtocolVersion SP4
promoteProtocolVersion P5 = SomeProtocolVersion SP5
promoteProtocolVersion P6 = SomeProtocolVersion SP6
promoteProtocolVersion P7 = SomeProtocolVersion SP7

-- | Demote an 'SProtocolVersion' to a 'ProtocolVersion'.
demoteProtocolVersion :: SProtocolVersion pv -> ProtocolVersion
demoteProtocolVersion = fromSing

-- | Constraint on a type level 'AccountVersion' that can be used to get a corresponding
--  'SAccountVersion' (see 'accountVersion'). (An alias for 'SingI'.)
type IsAccountVersion (av :: AccountVersion) = SingI av

-- | Constraint on a type level 'ChainParametersVersion' that can be used to get a corresponding
--  'SChainParametersVersion' (see 'chainParametersVersion'). (An alias for 'SingI'.)
type IsChainParametersVersion (cpv :: ChainParametersVersion) = SingI cpv

-- | Constraint on a type level 'TransactionOutcomesVersion' that can be used to get a corresponding
--  'STransactionOutcomesVersion' (see 'transactionOutcomesVersion'). (An alias for 'SingI'.)
type IsTransactionOutcomesVersion (tov :: TransactionOutcomesVersion) = SingI tov

<<<<<<< HEAD
=======
-- | Constraint on a type level 'BlockHashVersion' that can be used to get a corresponding
--  'SBlockHashVersion' (see 'blockHashVersion'). (An alias for 'SingI'.)
>>>>>>> 08ffb178
type IsBlockHashVersion (bhv :: BlockHashVersion) = SingI bhv

-- | Constraint on a type level 'ProtocolVersion' that can be used to get a corresponding
--  'SProtocolVersion' (see 'protocolVersion'). This wraps 'SingI', but also
--  has constraints on the 'ChainParametersVersionFor', 'AccountVersionFor' and
--  'TransactionOutcomesVersionFor' the protocol version. (This facilitates cases where those
--  constraints are needed.)
--
--  This is implemented as a typeclass (with a single instance) rather than a synonym because
--  otherwise instances that require 'IsProtocolVersion' as a constraint would have "illegal nested
--  constraints", requiring @UndecidableInstances@.
class
    ( SingI pv,
      IsChainParametersVersion (ChainParametersVersionFor pv),
      IsAccountVersion (AccountVersionFor pv),
      IsTransactionOutcomesVersion (TransactionOutcomesVersionFor pv),
      IsBlockHashVersion (BlockHashVersionFor pv)
    ) =>
    IsProtocolVersion (pv :: ProtocolVersion)

instance
    ( SingI pv,
      IsChainParametersVersion (ChainParametersVersionFor pv),
      IsAccountVersion (AccountVersionFor pv),
      IsTransactionOutcomesVersion (TransactionOutcomesVersionFor pv),
      IsBlockHashVersion (BlockHashVersionFor pv)
    ) =>
    IsProtocolVersion (pv :: ProtocolVersion)

-- | Produce the singleton 'SProtocolVersion' from an 'IsProtocolVersion' constraint.
protocolVersion :: (IsProtocolVersion pv) => SProtocolVersion pv
protocolVersion = sing

-- | Type class for monads that have an associated 'ProtocolVersion'.
class (IsProtocolVersion (MPV m)) => MonadProtocolVersion (m :: Type -> Type) where
    type MPV m :: ProtocolVersion

instance (MonadProtocolVersion m) => MonadProtocolVersion (MaybeT m) where
    type MPV (MaybeT m) = MPV m

instance (MonadProtocolVersion m) => MonadProtocolVersion (ExceptT e m) where
    type MPV (ExceptT e m) = MPV m

instance (MonadProtocolVersion m) => MonadProtocolVersion (ReaderT r m) where
    type MPV (ReaderT r m) = MPV m

instance (MonadProtocolVersion m) => MonadProtocolVersion (PutT m) where
    type MPV (PutT m) = MPV m

-- | Produce the singleton 'SAccountVersion' from an 'IsAccountVersion' constraint.
accountVersion :: (IsAccountVersion av) => SAccountVersion av
accountVersion = sing

-- | Produce the singleton 'SChainParametersVersion' from an 'IsChainParametersVersion' constraint.
chainParametersVersion :: (IsChainParametersVersion cpv) => SChainParametersVersion cpv
chainParametersVersion = sing

-- | Produce the singleton 'STransactionOutcomesVersion' from an 'IsTransactionOutcomesVersion' constraint.
transactionOutcomesVersion :: (IsTransactionOutcomesVersion tov) => STransactionOutcomesVersion tov
transactionOutcomesVersion = sing

-- | Demote a singleton 'SChainParametersVersion' to a 'ChainParametersVersion'.
demoteChainParameterVersion :: SChainParametersVersion cpv -> ChainParametersVersion
demoteChainParameterVersion = fromSing

-- | Produce the singleton 'SBlockHashVersion' from an 'IsBlockHashVersion' constraint.
blockHashVersion :: (IsBlockHashVersion bhv) => SBlockHashVersion bhv
blockHashVersion = sing

-- | Constraint that an account version supports delegation.
--
--  TODO: As of ghc 9.4, @Assert@ should be used to give better type errors.
type AVSupportsDelegation (av :: AccountVersion) = SupportsDelegation av ~ 'DelegationSupported av

-- | Constraint that a protocol version supports delegation.
type PVSupportsDelegation (pv :: ProtocolVersion) = AVSupportsDelegation (AccountVersionFor pv)

-- | A GADT that covers the cases for whether an account version supports delegation or not.
--  The case that it doesn't is limited to 'AccountV0', and in the other case, this provides an
--  instance of 'AVSupportsDelegation'.
data SAVDelegationSupport (av :: AccountVersion) where
    SAVDelegationNotSupported :: SAVDelegationSupport 'AccountV0
    SAVDelegationSupported :: (AVSupportsDelegation av) => SAVDelegationSupport av

-- | Determine if delegation is supported at the account version.
delegationSupport :: forall av. (IsAccountVersion av) => SAVDelegationSupport av
{-# INLINE delegationSupport #-}
delegationSupport = case accountVersion @av of
    SAccountV0 -> SAVDelegationNotSupported
    SAccountV1 -> SAVDelegationSupported
    SAccountV2 -> SAVDelegationSupported

-- | Whether the protocol supports delegation functionality.
protocolSupportsDelegation :: SProtocolVersion pv -> Bool
{-# INLINE protocolSupportsDelegation #-}
protocolSupportsDelegation spv = case sSupportsDelegation (sAccountVersionFor spv) of
    SDelegationSupported{} -> True
    _ -> False

-- | Whether the protocol version supports memo functionality.
--  (Memos are supported in 'P2' onwards.)
supportsMemo :: SProtocolVersion pv -> Bool
supportsMemo SP1 = False
supportsMemo SP2 = True
supportsMemo SP3 = True
supportsMemo SP4 = True
supportsMemo SP5 = True
supportsMemo SP6 = True
supportsMemo SP7 = True

-- | Whether the protocol version supports account aliases.
--  (Account aliases are supported in 'P3' onwards.)
supportsAccountAliases :: SProtocolVersion pv -> Bool
supportsAccountAliases SP1 = False
supportsAccountAliases SP2 = False
supportsAccountAliases SP3 = True
supportsAccountAliases SP4 = True
supportsAccountAliases SP5 = True
supportsAccountAliases SP6 = True
supportsAccountAliases SP7 = True

-- | Whether the protocol version supports V1 smart contracts.
--  (V1 contracts are supported in 'P4' onwards.)
supportsV1Contracts :: SProtocolVersion pv -> Bool
supportsV1Contracts SP1 = False
supportsV1Contracts SP2 = False
supportsV1Contracts SP3 = False
supportsV1Contracts SP4 = True
supportsV1Contracts SP5 = True
supportsV1Contracts SP6 = True
supportsV1Contracts SP7 = True

-- | Whether the protocol version supports delegation.
--  (Delegation is supported in 'P4' onwards.)
supportsDelegationPV :: SProtocolVersion pv -> Bool
supportsDelegationPV SP1 = False
supportsDelegationPV SP2 = False
supportsDelegationPV SP3 = False
supportsDelegationPV _ = True

-- | Whether the protocol version supports upgradable smart contracts.
--  (Supported in 'P5' and onwards)
supportsUpgradableContracts :: SProtocolVersion pv -> Bool
supportsUpgradableContracts spv = case spv of
    SP1 -> False
    SP2 -> False
    SP3 -> False
    SP4 -> False
    SP5 -> True
    SP6 -> True
    SP7 -> True

-- | Whether the protocol version supports chain queries in smart contracts.
--  (Supported in 'P5' and onwards)
supportsChainQueryContracts :: SProtocolVersion pv -> Bool
supportsChainQueryContracts spv = case spv of
    SP1 -> False
    SP2 -> False
    SP3 -> False
    SP4 -> False
    SP5 -> True
    SP6 -> True
    SP7 -> True

-- | Whether the protocol version supports sign extension instructions for V1
--  contracts. (Supported in 'P6' and onwards)
supportsSignExtensionInstructions :: SProtocolVersion pv -> Bool
supportsSignExtensionInstructions spv = case spv of
    SP1 -> False
    SP2 -> False
    SP3 -> False
    SP4 -> False
    SP5 -> False
    SP6 -> True
    SP7 -> True

-- | Whether the protocol version allows globals in data and element sections of
--  Wasm modules for V1 contracts. (Supported before 'P6')
supportsGlobalsInInitSections :: SProtocolVersion pv -> Bool
supportsGlobalsInInitSections spv = case spv of
    SP1 -> True
    SP2 -> True
    SP3 -> True
    SP4 -> True
    SP5 -> True
    SP6 -> False
    SP7 -> False

-- | Whether the protocol version specifies that custom section should not be
--  counted towards module size when executing V1 contracts.
omitCustomSectionFromSize :: SProtocolVersion pv -> Bool
omitCustomSectionFromSize = supportsSignExtensionInstructions

-- | Whether the protocol version supports account signature checks and account key queries
--  from smart contracts.
--  (Supported in 'P6' and onwards)
supportsAccountSignatureChecks :: SProtocolVersion pv -> Bool
supportsAccountSignatureChecks spv = case spv of
    SP1 -> False
    SP2 -> False
    SP3 -> False
    SP4 -> False
    SP5 -> False
    SP6 -> True
    SP7 -> True<|MERGE_RESOLUTION|>--- conflicted
+++ resolved
@@ -164,14 +164,6 @@
     protocolSupportsDelegation,
 
     -- * Block hash version
-<<<<<<< HEAD
-    BlockHashVersion (..),
-    SBlockHashVersion (..),
-    blockHashVersionFor,
-    BlockHashVersionFor,
-    sBlockHashVersionFor,
-    IsBlockHashVersion,
-=======
 
     -- | The version of the block hashing structure.
     BlockHashVersion (..),
@@ -191,7 +183,6 @@
     BlockStateHashInMetadata,
     -- | Whether the block state hash is tracked as part of the block metadata (on singletons).
     sBlockStateHashInMetadata,
->>>>>>> 08ffb178
 
     -- * Feature guards
     supportsMemo,
@@ -327,12 +318,6 @@
         supportsDelegation AccountV1 = DelegationSupported AccountV1
         supportsDelegation AccountV2 = DelegationSupported AccountV2
 
-<<<<<<< HEAD
-        data BlockHashVersion
-            = BlockHashVersion0
-            | BlockHashVersion1
-
-=======
         -- \| A type representing the different hashing structures used for the block hash depending on
         -- the protocol version.
         data BlockHashVersion
@@ -342,7 +327,6 @@
               BlockHashVersion1
 
         -- \| Projection of 'ProtocolVersion' to 'BlockHashVersion'.
->>>>>>> 08ffb178
         blockHashVersionFor :: ProtocolVersion -> BlockHashVersion
         blockHashVersionFor P1 = BlockHashVersion0
         blockHashVersionFor P2 = BlockHashVersion0
@@ -351,14 +335,11 @@
         blockHashVersionFor P5 = BlockHashVersion0
         blockHashVersionFor P6 = BlockHashVersion0
         blockHashVersionFor P7 = BlockHashVersion1
-<<<<<<< HEAD
-=======
 
         -- \| Whether the block state hash is tracked as part of the block metadata.
         blockStateHashInMetadata :: BlockHashVersion -> Bool
         blockStateHashInMetadata BlockHashVersion0 = False
         blockStateHashInMetadata BlockHashVersion1 = True
->>>>>>> 08ffb178
         |]
  )
 
@@ -439,11 +420,8 @@
 --  'STransactionOutcomesVersion' (see 'transactionOutcomesVersion'). (An alias for 'SingI'.)
 type IsTransactionOutcomesVersion (tov :: TransactionOutcomesVersion) = SingI tov
 
-<<<<<<< HEAD
-=======
 -- | Constraint on a type level 'BlockHashVersion' that can be used to get a corresponding
 --  'SBlockHashVersion' (see 'blockHashVersion'). (An alias for 'SingI'.)
->>>>>>> 08ffb178
 type IsBlockHashVersion (bhv :: BlockHashVersion) = SingI bhv
 
 -- | Constraint on a type level 'ProtocolVersion' that can be used to get a corresponding
