<<<<<<< HEAD
{-# LANGUAGE DerivingVia #-}
{-# LANGUAGE OverloadedStrings #-}
=======
{-# LANGUAGE DerivingStrategies #-}
>>>>>>> 9fb23ac0

-- | Types for protocol level tokens (PLT).
module Concordium.Types.Queries.Tokens where

<<<<<<< HEAD
import qualified Concordium.Crypto.ByteStringHelpers as ByteStringHelpers
import qualified Concordium.Crypto.SHA256 as SHA256
import qualified Concordium.Types as Types
import qualified Concordium.Types.HashableTo as HashableTo
import qualified Data.Aeson as Aeson
import qualified Data.Aeson.Types as Aeson
import qualified Data.ByteString.Short as BS
import qualified Data.Hashable as Hashable
import qualified Data.Serialize as Serialize
import qualified Data.Text.Encoding as Text
=======
>>>>>>> 9fb23ac0
import Data.Word

import Concordium.Types

instance Aeson.ToJSON TokenId where
    -- decodeUtf8 will throw an exception if it fails, but we should be safe since the TokenId
    -- should enforce valid UTF-8.
    toJSON TokenId{..} = Aeson.String $ Text.decodeUtf8 $ BS.fromShort symbol

instance Aeson.FromJSON TokenId where
    parseJSON (Aeson.String text) = return $ TokenId $ BS.toShort $ Text.encodeUtf8 text
    parseJSON invalid = Aeson.prependFailure "parsing TokenId failed" (Aeson.typeMismatch "String" invalid)

instance Serialize.Serialize TokenId where
    get = do
        len <- Serialize.getWord8
        TokenId <$> Serialize.getShortByteString (fromIntegral len)
    put (TokenId symbol) = do
        Serialize.putWord8 (fromIntegral (BS.length symbol))
        Serialize.putShortByteString symbol

-- | The token amount representation.
--  The amount is computed as `amount = digits * 10^(-nrDecimals)`.
data TokenAmount = TokenAmount
    { digits :: !Word64,
      nrDecimals :: !Word32
    }
    deriving (Eq, Show)

-- | Protocol level token.
data Token = Token
    { -- | The unique token identifier.
      tokenId :: !TokenId,
      -- | The account level state of the token.
      tokenAccountState :: !TokenAccountState
    }
    deriving (Eq, Show)

-- | The account level state of a token.
data TokenAccountState = TokenAccountState
    { -- | The available token balance.
      balance :: !TokenAmount,
      -- | Whether the account is a member of the allow list of the token.
      -- If present, tokens can be transferred only, if both sender and receiver are
      -- members of the allow list of the token.
      memberAllowList :: !Bool,
      -- | Whether the account is a member of the deny list of the token.
      -- If present, tokens can be transferred only, if neither sender or receiver
      -- are members of the deny list.
      memberDenyList :: !Bool
    }
    deriving (Eq, Show)

-- | Parameter for a Token module.
newtype TokenParameter = TokenParameter {parameterBytes :: BS.ShortByteString}
    deriving (Eq)
    deriving (Aeson.ToJSON, Aeson.FromJSON, Show) via ByteStringHelpers.ByteStringHex

instance Serialize.Serialize TokenParameter where
    get = do
        len <- Serialize.getWord16be
        TokenParameter <$> Serialize.getShortByteString (fromIntegral len)
    put (TokenParameter parameter) = do
        Serialize.putWord16be (fromIntegral (BS.length parameter))
        Serialize.putShortByteString parameter

-- | Module reference for a token module.
newtype TokenModuleRef = TokenModuleRef {tokenModuleRef :: SHA256.Hash}
    deriving (Eq, Ord, Hashable.Hashable)
    deriving (Aeson.FromJSON, Aeson.ToJSON, Read, Show, Serialize.Serialize) via SHA256.Hash

-- | Update payload for creating a new protocol-level token.
data CreatePLT = CreatePLT
    { -- | The symbol of the token.
      tokenSymbol :: !TokenId,
      -- | A SHA256 hash that identifies the token module implementation.
      tokenModule :: !TokenModuleRef,
      -- | The address of the account that will govern the token.
      governanceAccount :: !Types.AccountAddress,
      -- | The number of decimal places used in the representation of amounts of this token. This determines the smallest representable fraction of the token.
      decimals :: !Word8,
      -- | The initialization parameters of the token, encoded in CBOR. This consists of the remaining bytes of the update payload.
      initializationParameters :: !TokenParameter
    }
    deriving (Eq, Show)

instance HashableTo.HashableTo SHA256.Hash CreatePLT where
    getHash = SHA256.hash . Serialize.encode

instance (Monad m) => HashableTo.MHashableTo m SHA256.Hash CreatePLT

instance Serialize.Serialize CreatePLT where
    put CreatePLT{..} = do
        Serialize.put tokenSymbol
        Serialize.put tokenModule
        Serialize.put governanceAccount
        Serialize.put decimals
        Serialize.put initializationParameters
    get = do
        tokenSymbol <- Serialize.get
        tokenModule <- Serialize.get
        governanceAccount <- Serialize.get
        decimals <- Serialize.get
        initializationParameters <- Serialize.get
        return CreatePLT{..}

instance Aeson.ToJSON CreatePLT where
    toJSON CreatePLT{..} =
        Aeson.object
            [ "tokenSymbol" Aeson..= tokenSymbol,
              "tokenModule" Aeson..= tokenModule,
              "governanceAccount" Aeson..= governanceAccount,
              "decimals" Aeson..= decimals,
              "initializationParameters" Aeson..= initializationParameters
            ]

instance Aeson.FromJSON CreatePLT where
    parseJSON = Aeson.withObject "CreatePLT" $ \o -> do
        tokenSymbol <- o Aeson..: "tokenSymbol"
        tokenModule <- o Aeson..: "tokenModule"
        governanceAccount <- o Aeson..: "governanceAccount"
        decimals <- o Aeson..: "decimals"
        initializationParameters <- o Aeson..: "initializationParameters"
        return CreatePLT{..}<|MERGE_RESOLUTION|>--- conflicted
+++ resolved
@@ -1,46 +1,20 @@
-<<<<<<< HEAD
+{-# LANGUAGE DerivingStrategies #-}
 {-# LANGUAGE DerivingVia #-}
 {-# LANGUAGE OverloadedStrings #-}
-=======
-{-# LANGUAGE DerivingStrategies #-}
->>>>>>> 9fb23ac0
 
 -- | Types for protocol level tokens (PLT).
 module Concordium.Types.Queries.Tokens where
 
-<<<<<<< HEAD
 import qualified Concordium.Crypto.ByteStringHelpers as ByteStringHelpers
 import qualified Concordium.Crypto.SHA256 as SHA256
 import qualified Concordium.Types as Types
 import qualified Concordium.Types.HashableTo as HashableTo
+
 import qualified Data.Aeson as Aeson
-import qualified Data.Aeson.Types as Aeson
 import qualified Data.ByteString.Short as BS
 import qualified Data.Hashable as Hashable
 import qualified Data.Serialize as Serialize
-import qualified Data.Text.Encoding as Text
-=======
->>>>>>> 9fb23ac0
 import Data.Word
-
-import Concordium.Types
-
-instance Aeson.ToJSON TokenId where
-    -- decodeUtf8 will throw an exception if it fails, but we should be safe since the TokenId
-    -- should enforce valid UTF-8.
-    toJSON TokenId{..} = Aeson.String $ Text.decodeUtf8 $ BS.fromShort symbol
-
-instance Aeson.FromJSON TokenId where
-    parseJSON (Aeson.String text) = return $ TokenId $ BS.toShort $ Text.encodeUtf8 text
-    parseJSON invalid = Aeson.prependFailure "parsing TokenId failed" (Aeson.typeMismatch "String" invalid)
-
-instance Serialize.Serialize TokenId where
-    get = do
-        len <- Serialize.getWord8
-        TokenId <$> Serialize.getShortByteString (fromIntegral len)
-    put (TokenId symbol) = do
-        Serialize.putWord8 (fromIntegral (BS.length symbol))
-        Serialize.putShortByteString symbol
 
 -- | The token amount representation.
 --  The amount is computed as `amount = digits * 10^(-nrDecimals)`.
@@ -53,7 +27,7 @@
 -- | Protocol level token.
 data Token = Token
     { -- | The unique token identifier.
-      tokenId :: !TokenId,
+      tokenId :: !Types.TokenId,
       -- | The account level state of the token.
       tokenAccountState :: !TokenAccountState
     }
@@ -95,7 +69,7 @@
 -- | Update payload for creating a new protocol-level token.
 data CreatePLT = CreatePLT
     { -- | The symbol of the token.
-      tokenSymbol :: !TokenId,
+      tokenSymbol :: !Types.TokenId,
       -- | A SHA256 hash that identifies the token module implementation.
       tokenModule :: !TokenModuleRef,
       -- | The address of the account that will govern the token.
