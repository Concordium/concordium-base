{-# LANGUAGE DeriveDataTypeable #-}
{-# LANGUAGE DerivingVia #-}
{-# LANGUAGE OverloadedStrings #-}
{-# LANGUAGE TemplateHaskell #-}
{-# LANGUAGE TypeFamilies #-}
-- |Basic blockchain types.
module Concordium.Types (
  -- * Cost units
  module Concordium.Common.Amount,
  Energy(..),
  AmountDelta(..),
  amountToDelta,
  amountDiff,
  applyAmountDelta,
  -- ** Exchange rates
  ExchangeRate(..),
  EnergyRate,
  computeEnergyRate,
  computeCost,

  -- * Mint and reward rates
  MintRate(..),
  mintAmount,
  AmountFraction(..),
  makeAmountFraction,
  addAmountFraction,
  hundredThousand,
  complementAmountFraction,
  takeFraction,
  fractionToRational,
  CommissionRates(..),
  finalizationCommission,
  bakingCommission,
  transactionCommission,
  -- * Time units
  Duration(..),
  durationToNominalDiffTime,
  getTransactionTime,
  Timestamp(..),
  timestampToUTCTime,
  utcTimeToTimestamp,
  timestampToSeconds,
  addDuration,
  DurationSeconds(..),
  addDurationSeconds,
  TransactionTime(..),
  TransactionExpiryTime,
  utcTimeToTransactionTime,
  transactionTimeToTimestamp,
  transactionExpired,
  transactionTimeToSlot,
  isTimestampBefore,

  -- * Accounts
  SchemeId,
  AccountAddress(..),
  AccountEncryptedAmount(..),
  initialAccountEncryptedAmount,
  isZeroAccountEncryptedAmount,
  incomingEncryptedAmounts,
  getIncomingAmountsList,
  aggregatedAmount,
  selfAmount,
  startIndex,
  Nonce(..),
  minNonce,
  AccountVerificationKey,
  AccountIndex(..),
  AccountIdentifier(..),
  decodeAccountIdentifier,

  -- * Smart contracts
  ModuleRef(..),
  ContractIndex(..),
  ContractSubindex(..),
  ContractAddress(..),
  -- ** Chain metadata
  ChainMetadata(..),
  encodeChainMeta,

  -- * Addresses
  Address(..),

  -- * URLs
  UrlText(..),
  maxUrlTextLength,
  emptyUrlText,

  -- * Registered Data
  RegisteredData(..),
  registeredDataFromBSS,
  maxRegisteredDataSize,

  -- * Transaction memo
  Memo(..),
  maxMemoSize,
  memoFromBSS,

  -- * Baking
  ElectionDifficulty(..),
  makeElectionDifficulty,
  makeElectionDifficultyUnchecked,
  getDoubleFromElectionDifficulty,
  LotteryPower,
  BakerAggregationProof,
  BakerAggregationPrivateKey,
  BakerAggregationVerifyKey,
  BakerElectionPrivateKey,
  BakerElectionVerifyKey,
  BakerSignPrivateKey,
  BakerSignVerifyKey,
  LeadershipElectionNonce,
  BakerId(..),
  DelegatorId(..),
  -- ** Block elements
  BlockNonce,
  BlockSignature,
  BlockProof,
  TransactionOutcomesHashV0(..),
  TransactionOutcomesHash,
  StateHashV0(..),
  StateHash,
  BlockHash(..),
  BlockHeight(..),
  Slot(..),
  EpochLength,
  Epoch,
  RewardPeriodLength(..),
  genesisSlot,
  CredentialsPerBlockLimit,
  -- ** Transactions
  EncodedPayload(..),
  PayloadSize(..),
  putEncodedPayload,
  getEncodedPayload,
  payloadSize,
  validatePayloadSize,
  TransactionSignHashV0(..),
  TransactionSignHash,
  transactionSignHashToByteString,
  TransactionHashV0(..),
  TransactionHash,

  -- * Finalization
  VoterId,
  VoterPower(..),
  VoterSignKey,
  VoterVerificationKey,
  VoterVRFPublicKey,
  VoterAggregationPrivateKey,
  VoterAggregationVerifyKey,
  FinalizationIndex(..),
  FinalizationCommitteeSize,

  -- * Hashing
  Hashed'(..),
  Hashed,
  unhashed,
  makeHashed,
  
  -- * Regenesis
  GenesisIndex(..),

  -- * Protocol version
  module Concordium.Types.ProtocolVersion,
  module Concordium.Types.ProtocolVersion.JustForCPV1,

  -- * Account address identifications.
  AccountAddressEq(..),
  accountAddressEmbed,
  accountAddressPrefixSize,
  createAlias
  ) where

import Data.Data (Typeable, Data)
import Data.Scientific
import Foreign.Storable

import Concordium.Common.Amount
import Concordium.Common.Time
import qualified Concordium.Crypto.BlockSignature as Sig
import qualified Concordium.Crypto.ByteStringHelpers as BSH
import Concordium.Crypto.EncryptedTransfers
import qualified Concordium.Crypto.SHA256 as Hash
import qualified Concordium.Crypto.VRF as VRF
import qualified Concordium.Crypto.BlsSignature as Bls
import Concordium.ID.Types
import Concordium.Types.Block
import Concordium.Types.SmartContracts
import Concordium.Crypto.SignatureScheme (SchemeId)
import Concordium.Types.HashableTo
import Concordium.Types.ProtocolVersion
import Concordium.Types.ProtocolVersion.JustForCPV1
import Concordium.Constants
import qualified Data.FixedByteString as FBS

import Control.Exception (assert)
import Control.Monad
import Control.Monad.Except

import Data.Hashable (Hashable (..))
import Data.Word
import qualified Data.Sequence as Seq
import Data.ByteString.Char8 (ByteString)
<<<<<<< HEAD
import qualified Data.ByteString as BS
=======
import qualified Data.ByteString.Char8 as BS
>>>>>>> f9112bc0
import qualified Data.ByteString.Short as BSS
import Data.Bits
import Data.Ratio
import Data.Foldable

import Data.Aeson as AE
import Data.Aeson.TH

import Data.Time
import Data.Time.Clock.POSIX

import qualified Data.Text as T
import qualified Data.Text.Encoding as T

import qualified Data.Serialize as S
import qualified Data.Serialize.Put as P
import qualified Data.Serialize.Get as G

import Lens.Micro.Platform

<<<<<<< HEAD
-- |A value equipped with its hash.
data Hashed' h a = Hashed {_unhashed :: a, _hashed :: h}
=======
import Text.Read (readMaybe)

data Hashed a = Hashed {_unhashed :: a, _hashed :: Hash.Hash}
>>>>>>> f9112bc0

-- |A value equipped with a 'Hash.Hash'.
type Hashed = Hashed' Hash.Hash

instance HashableTo h (Hashed' h a) where
    getHash = _hashed

-- |This lens allows for getting and setting the value inside a Hashed structure.
-- If a value is updated the new hash is recomputed automatically.
unhashed :: (HashableTo h a) => Lens' (Hashed' h a) a
unhashed f h = makeHashed <$> f (_unhashed h)

-- |Construct a hashed value, given that the value is of a hashable type.
makeHashed :: HashableTo h a => a -> Hashed' h a
makeHashed v = Hashed v (getHash v)

instance Eq h => Eq (Hashed' h a) where
    a == b = _hashed a == _hashed b

instance (Eq h, Ord a) => Ord (Hashed' h a) where
    compare a b = compare (_unhashed a) (_unhashed b)

instance (Show a) => Show (Hashed' h a) where
    show = show . _unhashed

-- * Types related to bakers.

-- |The ID of a baker, which is the index of its account.
newtype BakerId = BakerId {bakerAccountIndex :: AccountIndex}
    deriving (Eq, Ord, Num, Enum, Bounded, Real, Hashable, Read, Show, Integral, FromJSON, ToJSON, Bits, S.Serialize) via AccountIndex

-- |The ID of a delegator, which is the index of its account.
newtype DelegatorId = DelegatorId {delegatorAccountIndex :: AccountIndex}
    deriving (Eq, Ord, Num, Enum, Bounded, Real, Hashable, Read, Show, Integral, FromJSON, ToJSON, Bits, S.Serialize) via AccountIndex

type LeadershipElectionNonce = Hash.Hash
type BakerSignVerifyKey = Sig.VerifyKey
type BakerSignPrivateKey = Sig.KeyPair
type BakerElectionVerifyKey = VRF.PublicKey
type BakerElectionPrivateKey = VRF.KeyPair
type BakerAggregationVerifyKey = Bls.PublicKey
type BakerAggregationPrivateKey = Bls.SecretKey
type BakerAggregationProof = Bls.Proof
type LotteryPower = Ratio Amount

-- |A wrapper type over units that are measured as parts per 100000.
-- This wrapper will be used by both @AmountFraction@ and @ElectionDifficulty@.
-- It was agreed in tokenomics discussions to be sufficient.
newtype PartsPerHundredThousands = PartsPerHundredThousands { partsPerHundredThousand :: Word32 }
  deriving newtype (Eq, Ord, Num, Real, Enum, Integral)

hundredThousand :: Word32
hundredThousand = 100000

instance S.Serialize PartsPerHundredThousands where
  put (PartsPerHundredThousands f) = S.putWord32be f
  get = do
    f <- S.getWord32be
    unless (f <= hundredThousand) $ fail "Parts per hundred thousandths out of bounds"
    return (PartsPerHundredThousands f)

instance Show PartsPerHundredThousands where
  show (PartsPerHundredThousands f) = show (fromIntegral f / 100000 :: Double)

instance ToJSON PartsPerHundredThousands where
  toJSON (PartsPerHundredThousands f) = Number (scientific (fromIntegral f) (-5))

instance FromJSON PartsPerHundredThousands where
  parseJSON (Number s0) = do
    let s = normalize s0
    let ex = base10Exponent s
    unless (ex <= 0 && ex >= -5) $ fail "Precision out of bounds"
    let v = coefficient s * 10 ^ (5 + ex)
    unless (v >= 0 && v <= fromIntegral hundredThousand) $ fail "Fraction out of bounds"
    return (PartsPerHundredThousands (fromIntegral v))
  parseJSON _ = fail "Expected number"

-- |Make a 'PartsPerHundredThousands'.
makePartsPerHundredThousands
  :: Word32
  -- ^Hundred thousandths
  -> PartsPerHundredThousands
makePartsPerHundredThousands v = assert (v <= hundredThousand) (PartsPerHundredThousands v)

-- |Add two PartsPerHundredThousands.
addPartsPerHundredThousands :: PartsPerHundredThousands -> PartsPerHundredThousands -> Maybe PartsPerHundredThousands
addPartsPerHundredThousands (PartsPerHundredThousands a) (PartsPerHundredThousands b)
  | a + b <= hundredThousand = Just (PartsPerHundredThousands (a + b))
  | otherwise = Nothing

-- |Compute @1 - f@.
complementPartsPerHundredThousands :: PartsPerHundredThousands -> PartsPerHundredThousands
complementPartsPerHundredThousands (PartsPerHundredThousands a) = PartsPerHundredThousands (hundredThousand - a)

-- |Compute a fraction of an amount, with the fraction given as parts per 100000.
-- The amount is rounded down to the nearest microGTU.
takeFractionFromPartsPerHundredThousands :: PartsPerHundredThousands -> Amount -> Amount
takeFractionFromPartsPerHundredThousands f = fromInteger . (`div` 100000) . (toInteger (partsPerHundredThousand f) *) . toInteger

partsPerHundredThousandsToRational :: PartsPerHundredThousands -> Rational
partsPerHundredThousandsToRational f = toInteger (partsPerHundredThousand f) % 100000

-- |A unicode representation of a Url.
-- The Utf8 encoding of the Url must be at most 'maxUrlTextLength' bytes.
newtype UrlText = UrlText T.Text
  deriving newtype (Eq, Show)

-- |The maximum allowed length of a 'UrlText' in bytes (Utf8 encoded).
maxUrlTextLength :: Word16
maxUrlTextLength = 2048

instance S.Serialize UrlText where
  put (UrlText url)
    | len <= fromIntegral maxUrlTextLength = do
      S.putWord16be (fromIntegral len)
      S.putByteString enc
    | otherwise = error "UrlText is too long"
    where
      enc = T.encodeUtf8 url
      len = BS.length enc
  get = do
      len <- S.getWord16be
      when (len > maxUrlTextLength) $
        fail ("UrlText is too long (" ++ show len ++ " > " ++ show maxUrlTextLength ++ ")")
      bytes <- S.getByteString (fromIntegral len)
      case T.decodeUtf8' bytes of
        Left e -> fail (show e)
        Right r -> return (UrlText r)

instance AE.ToJSON UrlText where
  toJSON (UrlText t) = AE.toJSON t
  toEncoding (UrlText t) = AE.toEncoding t

instance AE.FromJSON UrlText where
  parseJSON = AE.withText "URL" $ \t -> do
    let len = BS.length (T.encodeUtf8 t)
    when (len > fromIntegral maxUrlTextLength) $
      fail ("UrlText is too long (" ++ show len ++ " > " ++ show maxUrlTextLength ++ ")")
    return (UrlText t)

emptyUrlText :: UrlText
emptyUrlText = UrlText ""

-- |Due to limitations on the ledger, there has to be some restriction on the
-- precision of the input for updating ElectionDifficult. For this purpose,
-- we will consider the parameter on the ChainUpdate as parts per 100000 which
-- should probably give enough precision.
--
-- This value will be converted into a Double when checking the election probability.
-- The value must be in the range [0,100000).
newtype ElectionDifficulty = ElectionDifficulty { edPartsPerHundredThousands :: PartsPerHundredThousands }
  deriving (Eq, Ord, Show, ToJSON, FromJSON, S.Serialize, Num, Integral, Enum, Real) via PartsPerHundredThousands

instance HashableTo Hash.Hash ElectionDifficulty where
    getHash = Hash.hash . S.encode

instance Monad m => MHashableTo m Hash.Hash ElectionDifficulty

-- |Make an election difficulty fraction.
-- The numerator (Word32) must be strictly less than 100000. This function will raise an exception otherwise.
makeElectionDifficulty
  :: Word32
  -> ElectionDifficulty
makeElectionDifficulty v = let ppht = makePartsPerHundredThousands v in assert (ppht < 100000) $ ElectionDifficulty ppht


-- |Same as `makeElectionDifficulty`, but does not check its precondition.
makeElectionDifficultyUnchecked
   :: Word32
   -> ElectionDifficulty
makeElectionDifficultyUnchecked = ElectionDifficulty . PartsPerHundredThousands

-- |Convert election difficulty to an IEEE754 double. In general this involves
-- some amount of rounding. Since the numerator of election difficulty is at
-- most 32-bits it can be fully represented as a Double without any loss of
-- precision. Thus the only source of rounding is division by 100000 which is
-- very small.
-- The maximum absolute error for any value of is about 7 * 10^-12.
getDoubleFromElectionDifficulty :: ElectionDifficulty -> Double
getDoubleFromElectionDifficulty = (/ 100000) . fromIntegral

-- |A sequential index of each finalization on a chain.
-- The genesis block has finalization index 0.
-- Note that this is not comparable with block height, since finalization does not occur at every
-- level of the chain.
newtype FinalizationIndex = FinalizationIndex {theFinalizationIndex :: Word64}
    deriving (Eq, Ord, Num, Real, Enum, Integral, Show, ToJSON, FromJSON) via Word64

instance S.Serialize FinalizationIndex where
  put (FinalizationIndex w) = S.putWord64be w
  get = FinalizationIndex <$> S.getWord64be

type FinalizationCommitteeSize = Word32
-- |An exchange rate (e.g. uGTU/Euro or Euro/Energy).
-- Infinity and zero are disallowed.
newtype ExchangeRate = ExchangeRate (Ratio Word64)
    deriving newtype (Eq, Ord, Num, Real, Show, Fractional, ToJSON)

-- |We require the serialization to be in reduced form to ensure
-- that an exchange rate has a unique serialized representation.
instance S.Serialize ExchangeRate where
    put (ExchangeRate r) = assert (numerator r /= 0 && denominator r /= 0) $
        S.put (numerator r) >> S.put (denominator r)
    get = do
        num <- S.get
        den <- S.get
        if num == 0 || den == 0 || gcd num den /= 1 then
            fail "Invalid exchange rate"
        else
            return $ ExchangeRate (num % den)

instance FromJSON ExchangeRate where
    parseJSON v = do
        r <- parseJSON v
        if numerator r == 0 || denominator r == 0 then
            fail "Invalid exchange rate"
        else
            return $ ExchangeRate r

instance HashableTo Hash.Hash ExchangeRate where
    getHash = Hash.hash . S.encode

instance Monad m => MHashableTo m Hash.Hash ExchangeRate

-- |Energy to GTU conversion rate in microGTU per Energy.
type EnergyRate = Rational

-- |Compute the exchange rate of microGTU per Energy from the
-- rate of microGTU per Euro and the rate of Euros per Energy.
computeEnergyRate
  :: ExchangeRate
  -- ^microGTU per Euro
  -> ExchangeRate
  -- ^Euros per Energy
  -> EnergyRate
computeEnergyRate microGTUPerEuro euroPerEnergy = toRational microGTUPerEuro * toRational euroPerEnergy

-- |Compute the cost of energy at a given rate.
-- This rounds up to the nearest microGTU.
computeCost
  :: EnergyRate
  -> Energy
  -> Amount
computeCost rate energy = ceiling (rate * fromIntegral energy)

-- * Minting and rewards

-- |A base-10 floating point number representation.
-- The value is @mrMantissa * 10^(-mrExponent)@.
--
-- At least 6 significant figures were required by the specification,
-- and 'Word32' provides 9.  Exponent values greater than about
-- 29 will not be necessary, since such a rate will be effectively
-- 0 (when we compute the amount that is minted based on a 64-bit
-- value as the current number of GTUs.)
data MintRate = MintRate {
  mrMantissa :: !Word32,
  mrExponent :: !Word8
}

instance Eq MintRate where
  mr1 == mr2 = mrMantissa m1' == mrMantissa m2' && mrExponent m1' == mrExponent m2'
    where
      n mr@MintRate{..}
        | mrMantissa == 0 = MintRate 0 0
        | let (d,m) = mrMantissa `divMod` 10
        , m == 0
        , mrExponent > 0
            = n (MintRate d (mrExponent - 1))
        | otherwise = mr
      m1' = n mr1
      m2' = n mr2

instance Show MintRate where
  show MintRate{..} = show mrMantissa ++ "e-" ++ show mrExponent

instance S.Serialize MintRate where
  put MintRate{..} = S.putWord32be mrMantissa >> S.putWord8 mrExponent
  get = do
    mrMantissa <- S.getWord32be
    mrExponent <- S.getWord8
    return MintRate{..}

instance ToJSON MintRate where
  toJSON MintRate{..} = Number (scientific (toInteger mrMantissa) (- fromIntegral mrExponent))

instance FromJSON MintRate where
  parseJSON (Number s0) = do
    let s = normalize s0
    unless (coefficient s >= 0 && coefficient s <= toInteger (maxBound :: Word32)) $ fail "Coefficient out of bounds"
    unless (base10Exponent s <= 0 && base10Exponent s >= - (fromIntegral (maxBound :: Word8))) $ fail "Exponent out of bounds"
    return MintRate {
      mrMantissa = fromInteger (coefficient s),
      mrExponent = fromIntegral (- (base10Exponent s))
    }
  parseJSON _ = fail "Not a number"

instance HashableTo Hash.Hash MintRate where
  getHash = Hash.hash . S.encode

instance Monad m => MHashableTo m Hash.Hash MintRate

-- |Compute an amount minted at a given rate.
-- The amount is rounded down to the nearest microGTU.
mintAmount :: MintRate -> Amount -> Amount
{-# INLINE mintAmount #-}
mintAmount mr = fromInteger . (`div` (10 ^ mrExponent mr)) . (toInteger (mrMantissa mr) *) . toInteger

-- |A fraction in [0,1] of an 'Amount', represented as parts per 100000.
newtype AmountFraction = AmountFraction { rfPartsPerHundredThousands :: PartsPerHundredThousands }
  deriving newtype (Eq, Ord, Show, ToJSON, FromJSON, S.Serialize)

makeAmountFraction
   :: Word32
   -> AmountFraction
makeAmountFraction = AmountFraction . makePartsPerHundredThousands

addAmountFraction :: AmountFraction -> AmountFraction -> Maybe AmountFraction
addAmountFraction (AmountFraction a) (AmountFraction b) = AmountFraction <$> addPartsPerHundredThousands a b

-- |Compute @1 - f@.
complementAmountFraction :: AmountFraction -> AmountFraction
complementAmountFraction (AmountFraction f) = AmountFraction $ complementPartsPerHundredThousands f

-- |Compute a fraction of an amount.
-- The amount is rounded down to the nearest microGTU.
takeFraction :: AmountFraction -> Amount -> Amount
takeFraction (AmountFraction f) = takeFractionFromPartsPerHundredThousands f

fractionToRational :: AmountFraction -> Rational
fractionToRational (AmountFraction f) = partsPerHundredThousandsToRational f

-- |The commission rates charged by a pool owner.
data CommissionRates = CommissionRates
    { -- |Fraction of finalization rewards charged by the pool owner.
      _finalizationCommission :: !AmountFraction,
      -- |Fraction of baking rewards charged by the pool owner.
      _bakingCommission :: !AmountFraction,
      -- |Fraction of transaction rewards charged by the pool owner.
      _transactionCommission :: !AmountFraction
    }
    deriving (Eq, Show)
-- Note: lenses are derived at the end of the file.

instance S.Serialize CommissionRates where
  put CommissionRates{..} = do
    S.put _finalizationCommission
    S.put _bakingCommission
    S.put _transactionCommission
  get = do
    _finalizationCommission <- S.get
    _bakingCommission <- S.get
    _transactionCommission <- S.get
    return CommissionRates{..}

instance ToJSON CommissionRates where
  toJSON CommissionRates{..} = object [
      "finalizationCommission" AE..= _finalizationCommission,
      "bakingCommission" AE..= _bakingCommission,
      "transactionCommission" AE..= _transactionCommission
      ]

instance FromJSON CommissionRates where
  parseJSON = withObject "CommissionRates" $ \o -> do
    _finalizationCommission <- o .: "finalizationCommission"
    _bakingCommission <- o .: "bakingCommission"
    _transactionCommission <- o .: "transactionCommission"
    return CommissionRates{..}

type VoterId = Word64
type VoterVerificationKey = Sig.VerifyKey
type VoterVRFPublicKey = VRF.PublicKey
type VoterAggregationVerifyKey = Bls.PublicKey
type VoterSignKey = Sig.SignKey
type VoterAggregationPrivateKey = Bls.SecretKey
newtype VoterPower = VoterPower AmountUnit
    deriving newtype (Eq, Ord, Num, Enum, Bounded, Real, Show, Integral, S.Serialize)

-- * Blockchain specific types.
-- Eventually these will be replaced by types given by the global store.
-- For now they are placeholders

-- |The identifier associated with an account.
data AccountIdentifier =
  -- |Given credential registration id as an identifier.
  CredRegID !CredentialRegistrationID
  -- |Given address as an identifier. Multiple addresses may refer to the same account.
  | AccAddress !AccountAddress
  -- |Given index as an identifier.
  | AccIndex !AccountIndex

-- |Decode a null-terminated string as either an account address (base-58), account index (AccountIndex) or a
-- credential registration ID (base-16).
decodeAccountIdentifier :: ByteString -> Maybe AccountIdentifier
decodeAccountIdentifier bs =
    case addressFromBytes bs of
        Left _ ->
            case BSH.bsDeserializeBase16 bs of
                Nothing -> AccIndex <$> readMaybe (BS.unpack bs)
                Just cid -> Just $ CredRegID cid
        Right acc -> Just $ AccAddress acc

-- |The index of an account. Starting with 0,
-- each account is allocated a sequential @AccountIndex@
-- when it is created.  For the most part, this is only
-- used internally.  However, it is indirectly exposed through
-- 'BakerId'.
newtype AccountIndex = AccountIndex Word64
    deriving (Eq, Ord, Num, Enum, Bounded, Real, Hashable, Read, Show, Integral, FromJSON, ToJSON, Bits) via Word64

instance S.Serialize AccountIndex where
    get = AccountIndex <$> G.getWord64be
    put (AccountIndex i) = P.putWord64be i

instance HashableTo Hash.Hash AccountIndex where
    getHash = Hash.hash . S.encode

instance Monad m => MHashableTo m Hash.Hash AccountIndex

-- |Unique module reference.
newtype ModuleRef = ModuleRef {moduleRef :: Hash.Hash}
    deriving(Eq, Ord, Hashable, Typeable, Data)
    deriving (FromJSON, ToJSON, Read) via Hash.Hash

instance Show ModuleRef where
  show (ModuleRef m) = show m

instance S.Serialize ModuleRef where
  get = ModuleRef <$> S.get
  put (ModuleRef mref) = S.put mref

-- |An address is either a contract or account.
data Address = AddressAccount !AccountAddress
             | AddressContract !ContractAddress
             deriving (Eq)

instance S.Serialize Address where
  get = do
    h <- G.getWord8
    case h of
      0 -> AddressAccount <$> S.get
      1 -> AddressContract <$> S.get
      _ -> fail "Only two types of addresses are supported."

  put (AddressAccount acc) = P.putWord8 0 <> S.put acc
  put (AddressContract cnt) = P.putWord8 1 <> S.put cnt

instance Show Address where
  show (AddressAccount a) = show a
  show (AddressContract a) = show a

-- | Time in seconds since the unix epoch
newtype TransactionTime = TransactionTime { ttsSeconds :: Word64 }
    deriving (Show, Read, Eq, Num, Ord, FromJSON, ToJSON, Real, Enum, Integral) via Word64

instance S.Serialize TransactionTime where
  put = P.putWord64be . ttsSeconds
  get = TransactionTime <$> G.getWord64be

-- |Get time in seconds since the unix epoch.
getTransactionTime :: IO TransactionTime
getTransactionTime = utcTimeToTransactionTime <$> getCurrentTime

utcTimeToTransactionTime :: UTCTime -> TransactionTime
utcTimeToTransactionTime = floor . utcTimeToPOSIXSeconds

-- | Expiry time of a transaction in seconds since the epoch
type TransactionExpiryTime = TransactionTime

-- | Convert a 'TransactionTime' (seconds since epoch) to a
-- 'Timestamp' (milliseconds since epoch).
transactionTimeToTimestamp :: TransactionTime -> Timestamp
transactionTimeToTimestamp (TransactionTime x) = Timestamp (1000 * x)

-- |Check if a transaction expiry time precedes a given timestamp.
transactionExpired :: TransactionExpiryTime -> Timestamp -> Bool
transactionExpired (TransactionTime x) (Timestamp t) = 1000*x < t

-- |Type representing a difference between amounts.
newtype AmountDelta = AmountDelta { amountDelta :: Integer }
    deriving (Eq, Ord, Show, Enum, Num, Integral, Real)

amountToDelta :: Amount -> AmountDelta
amountToDelta = fromIntegral

amountDiff :: Amount -> Amount -> AmountDelta
amountDiff amt1 amt2 = fromIntegral amt1 - fromIntegral amt2

applyAmountDelta ::  AmountDelta -> Amount -> Amount
applyAmountDelta del amt =
        assert (amt' >= fromIntegral (minBound :: Amount)) $
        assert (amt' <= fromIntegral (maxBound :: Amount)) $
            fromIntegral amt'
    where
        amt' = fromIntegral amt + del

-- |The type used to count exact execution cost. This cost is then converted to
-- amounts in some way.
newtype Energy = Energy { _energy :: Word64 }
    deriving (Show, Read, Eq, Enum, Ord, Num, Real, Integral, Hashable, Bounded, FromJSON, ToJSON) via Word64

instance S.Serialize Energy where
  get = Energy <$> G.getWord64be
  put (Energy v) = P.putWord64be v

newtype Nonce = Nonce Word64
    deriving (Show, Read, Eq, Ord, Num, Enum, FromJSON, ToJSON) via Word64

instance S.Serialize Nonce where
  put (Nonce w) = P.putWord64be w
  get = Nonce <$> G.getWord64be

minNonce :: Nonce
minNonce = 1

-- |Data type for memos that can be added to transfers.
-- Max length of 'maxMemoSize' is assumed.
-- Create new values with 'memoFromBSS' to ensure assumed properties.
--
-- Note that the ToJSON instance of this type is derived, based on hex encoding.
-- The FromJSON instance is manually implemented to ensure length limits.
newtype Memo = Memo BSS.ShortByteString
  deriving Eq
  deriving (AE.ToJSON, Show) via BSH.ByteStringHex

-- |Maximum size for 'Memo'.
maxMemoSize :: Int
maxMemoSize = 256

tooBigErrorString :: String -> Int -> Int -> String
tooBigErrorString name len maxSize = "Size of the "++ name ++" (" ++ show len ++ " bytes) exceeds maximum allowed size (" ++ show maxSize ++ " bytes)."

-- |Construct 'Memo' from a 'BSS.ShortByteString'.
-- Fails if the length exceeds 'maxMemoSize'.
memoFromBSS :: MonadError String m => BSS.ShortByteString -> m Memo
memoFromBSS bss = if len <= maxMemoSize
                              then return . Memo $ bss
                              else throwError $ tooBigErrorString "memo" len maxMemoSize
  where len = BSS.length bss

instance S.Serialize Memo where
  put (Memo bss) = do
    S.putWord16be . fromIntegral . BSS.length $ bss
    S.putShortByteString bss

  get = G.label "Memo" $ do
    l <- fromIntegral <$> S.getWord16be
    unless (l <= maxMemoSize) $ fail $ tooBigErrorString "memo" l maxMemoSize
    Memo <$> S.getShortByteString l

instance AE.FromJSON Memo where
  parseJSON v = do
    (BSH.ByteStringHex bss) <- AE.parseJSON v
    case memoFromBSS bss of
      Left err -> fail err
      Right rd -> return rd

-- |Data type for registering data on chain.
-- Max length of 'maxRegisteredDataSize' is assumed.
-- Create new values with 'registeredDataFromBSS' to ensure assumed properties.
newtype RegisteredData = RegisteredData BSS.ShortByteString
  deriving Eq
  deriving (AE.ToJSON, Show) via BSH.ByteStringHex

-- |Maximum size for 'RegisteredData'.
maxRegisteredDataSize :: Int
maxRegisteredDataSize = 256

-- |Construct 'RegisteredData' from a 'BSS.ShortByteString'.
-- Fails if the length exceeds 'maxRegisteredDataSize'.
registeredDataFromBSS :: MonadError String m => BSS.ShortByteString -> m RegisteredData
registeredDataFromBSS bss = if len <= maxRegisteredDataSize
                              then return . RegisteredData $ bss
                              else throwError $ tooBigErrorString "data" len maxRegisteredDataSize
  where len = BSS.length bss

-- Uses two bytes for length to be more future-proof.
instance S.Serialize RegisteredData where
  put (RegisteredData bss) = do
    S.putWord16be . fromIntegral . BSS.length $ bss
    S.putShortByteString bss

  get = do
    l <- fromIntegral <$> S.getWord16be
    unless (l <= maxRegisteredDataSize) $ fail $ tooBigErrorString "data" l maxRegisteredDataSize
    RegisteredData <$> S.getShortByteString l

instance AE.FromJSON RegisteredData where
  parseJSON v = do
    (BSH.ByteStringHex bss) <- AE.parseJSON v
    case registeredDataFromBSS bss of
      Left err -> fail err
      Right rd -> return rd

-- * Account encrypted amount.

-- | Encrypted amounts stored on an account.
data AccountEncryptedAmount = AccountEncryptedAmount {
  -- | Encrypted amount that is a result of this accounts' actions.
  -- In particular this list includes the aggregate of
  --
  -- - remaining amounts that result when transferring to public balance
  -- - remaining amounts when transferring to another account
  -- - encrypted amounts that are transferred from public balance
  --
  -- When a transfer is made all of these must always be used.
  _selfAmount :: !EncryptedAmount,
  -- | Starting index for incoming encrypted amounts. If there is an aggregated amount
  -- present, this index is the one for such amount. Otherwise it refers to the first
  -- amount in the list of incoming encrypted amounts.
  _startIndex :: !EncryptedAmountAggIndex,
  -- |If 'Just', the amount that has resulted from aggregating other amounts and the
  -- number of aggregated amounts (must be at least 2 if present).
  _aggregatedAmount :: !(Maybe (EncryptedAmount, Word32)),
  -- | Amounts starting at @startIndex@ (or at @startIndex + 1@ if an aggregated amount is present).
  -- They are assumed to be numbered sequentially.
  -- This list (plus the optionally present aggregated amount) will never contain more than
  -- 'maxNumIncoming' values.
  _incomingEncryptedAmounts :: !(Seq.Seq EncryptedAmount)
} deriving(Eq, Show)

-- |Check whether the account encrypted amount is zero. This checks that there
-- are no incoming amounts, and that the self amount is a specific encryption of
-- 0, with randomness 0.
isZeroAccountEncryptedAmount :: AccountEncryptedAmount -> Bool
isZeroAccountEncryptedAmount AccountEncryptedAmount{..} =
  _aggregatedAmount == Nothing &&
  null _incomingEncryptedAmounts &&
  isZeroEncryptedAmount _selfAmount

-- | When serializing to a JSON, we will put the aggregated amount if present at the
-- beginning of the `"incomingAmounts"` field.
instance AE.ToJSON AccountEncryptedAmount where
  toJSON AccountEncryptedAmount{..} = AE.object $ [
    "selfAmount" AE..= _selfAmount,
    "startIndex" AE..= _startIndex,
    "incomingAmounts" AE..= case _aggregatedAmount of
                               Nothing -> _incomingEncryptedAmounts
                               Just (e, _) -> e Seq.:<| _incomingEncryptedAmounts
    ] ++ aggregated
    where aggregated = case _aggregatedAmount of
            Nothing -> []
            Just (_, n) -> ["numAggregated" AE..= n]

-- | When deserializing from JSON, if the field `"numAggregated"` is present, we will
-- interpret the first item in the `"incomingAmounts"` list as the aggregated amount.
instance AE.FromJSON AccountEncryptedAmount where
  parseJSON = AE.withObject "AccountEncryptedAmount" $ \obj -> do
    _selfAmount <- obj AE..: "selfAmount"
    _startIndex <- obj AE..: "startIndex"
    incomingEncryptedAmounts <- obj AE..: "incomingAmounts"
    numAggregated <- obj AE..:? "numAggregated"
    (_aggregatedAmount, _incomingEncryptedAmounts) <-
      case numAggregated of
        Nothing -> return (Nothing, incomingEncryptedAmounts)
        Just n | n > 1 -> case incomingEncryptedAmounts of
                           agg Seq.:<| rest ->
                             return (Just (agg, n), rest)
                           _ -> fail "The list of amounts doesn't contain any amounts but it claims some amounts have been aggregated"
               | otherwise -> fail "Cannot have less than 2 amounts aggregated"
    return AccountEncryptedAmount{..}

-- |Initial encrypted amount on a newly created account.
initialAccountEncryptedAmount :: AccountEncryptedAmount
initialAccountEncryptedAmount = AccountEncryptedAmount{
  _selfAmount = mempty,
  _startIndex = 0,
  _incomingEncryptedAmounts = Seq.empty,
  _aggregatedAmount = Nothing
}

instance S.Serialize AccountEncryptedAmount where
  put AccountEncryptedAmount{..} = do
    S.put _selfAmount
    S.put _startIndex
    S.putWord32be (fromIntegral (Seq.length _incomingEncryptedAmounts))
    mapM_ S.put _incomingEncryptedAmounts
    case _aggregatedAmount of
      Nothing -> S.putWord32be 0
      Just (e, n) -> do
        S.putWord32be n
        S.put e

  get = do
    _selfAmount <- S.get
    _startIndex <- S.get
    len <- S.getWord32be
    _incomingEncryptedAmounts <- Seq.fromList <$> replicateM (fromIntegral len) S.get
    mNumAggregated <- S.getWord32be
    case mNumAggregated of
      0 -> return AccountEncryptedAmount{_aggregatedAmount = Nothing,..}
      n | n >= 2 -> do
            e <- S.get
            return AccountEncryptedAmount{_aggregatedAmount = Just (e, n),..}
      _ -> fail "numAggregated must be at least 2, if non-zero."

makeLenses ''AccountEncryptedAmount

-- |Get the list of incoming amounts ordered by index, starting at `_startIndex`.
getIncomingAmountsList :: AccountEncryptedAmount -> [EncryptedAmount]
getIncomingAmountsList AccountEncryptedAmount{..} =
    toList $ case _aggregatedAmount of
               Nothing -> _incomingEncryptedAmounts
               Just (e, _) -> e Seq.:<| _incomingEncryptedAmounts

-- |Size of the transaction payload.
newtype PayloadSize = PayloadSize {thePayloadSize :: Word32}
    deriving (Eq, Show, Ord, Num, Real, Enum, Integral, FromJSON, ToJSON) via Word32

-- |Check that the payload size is within bounds of what the protocol version allows.
validatePayloadSize :: SProtocolVersion pv -> PayloadSize -> Bool
validatePayloadSize spv PayloadSize{..} = thePayloadSize <= maxPayloadSize spv

-- |Serialization format as specified
--
-- * @SPEC: <$DOCS/Transactions#transaction-header>
instance S.Serialize PayloadSize where
  put (PayloadSize n) = S.putWord32be n
  get = PayloadSize <$> S.getWord32be

-- |Serialized payload of the transaction
newtype EncodedPayload = EncodedPayload { _spayload :: BSS.ShortByteString }
    deriving(Eq, Show)

-- |There is no corresponding getter (to fit into the Serialize instance) since
-- encoded payload does not encode its own length. See 'getPayload' below.
putEncodedPayload :: P.Putter EncodedPayload
putEncodedPayload = P.putShortByteString . _spayload

-- |Get payload with given length.
getEncodedPayload :: PayloadSize -> G.Get EncodedPayload
getEncodedPayload (PayloadSize n) = EncodedPayload <$> G.getShortByteString (fromIntegral n)

payloadSize :: EncodedPayload -> PayloadSize
payloadSize = fromIntegral . BSS.length . _spayload


-- |Blockchain metadata as needed by contract execution.
newtype ChainMetadata =
  ChainMetadata {
                -- |Time at the beginning of the slot.
                slotTime :: Timestamp
                }

-- |Encode chain metadata for passing over FFI. Uses little-endian encoding
-- for integral values since that is what is expected on the other side of FFI.
-- This is deliberately not made into a serialize instance so that it is not accidentally
-- misused, since it differs in endianness from most other network-related serialization.
encodeChainMeta :: ChainMetadata -> ByteString
encodeChainMeta ChainMetadata{..} = S.runPut encoder
  where encoder = P.putWord64le (tsMillis slotTime)

-- |The hash of a transaction which is then signed.
-- (Naturally, this does not include the transaction signature.)
newtype TransactionSignHashV0 = TransactionSignHashV0 {v0TransactionSignHash :: Hash.Hash}
  deriving newtype (Eq, Ord, Show, S.Serialize, AE.ToJSON, AE.FromJSON, AE.FromJSONKey, AE.ToJSONKey, Read, Hashable)

type TransactionSignHash = TransactionSignHashV0

transactionSignHashToByteString :: TransactionSignHash -> ByteString
transactionSignHashToByteString = Hash.hashToByteString . v0TransactionSignHash

-- |Hash of a transaction including the signature.
-- (For credential deployments, there is no signature.)
newtype TransactionHashV0 = TransactionHashV0 {v0TransactionHash :: Hash.Hash}
  deriving newtype (Eq, Ord, Show, S.Serialize, AE.ToJSON, AE.FromJSON, AE.FromJSONKey, AE.ToJSONKey, Read, Hashable)

type TransactionHash = TransactionHashV0

-- These definitions __should__ be in Types.Block but due to some bugs related
-- to template haskell that is not possible. If we do move this, then
-- Types.Block must depend on some foreign functions (via the VRF/Sig modules)
-- which causes the AccountTransactionIndex template haskell derivation of
-- database schemas to fail.

-- |The type of a block hash. This should be independent of how the hash
-- is computed. Even if the hashing scheme changes over time, it should be
-- effectively impossible for two blocks on the same chain to have the same
-- 'BlockHash'.
--
-- (This type may need to change if the hash size changes or a different
-- hash function is used.)
newtype BlockHash = BlockHash {blockHash :: Hash.Hash}
  deriving newtype (Eq, Ord, Show, S.Serialize, ToJSON, FromJSON, FromJSONKey, ToJSONKey, Read, Hashable)

newtype TransactionOutcomesHashV0 = TransactionOutcomesHashV0 {v0TransactionOutcomesHash :: Hash.Hash}
  deriving newtype (Eq, Ord, Show, S.Serialize, ToJSON, FromJSON, FromJSONKey, ToJSONKey, Read, Hashable)

newtype StateHashV0 = StateHashV0 {v0StateHash :: Hash.Hash}
  deriving newtype (Eq, Ord, Show, S.Serialize, ToJSON, FromJSON, FromJSONKey, ToJSONKey, Read, Hashable)

type StateHash = StateHashV0
type TransactionOutcomesHash = TransactionOutcomesHashV0

type BlockProof = VRF.Proof
type BlockSignature = Sig.Signature
type BlockNonce = VRF.Proof

-- |Compute the first slot at or above the given time.
transactionTimeToSlot ::
  Timestamp
  -- ^Genesis time
  -> Duration
  -- ^Slot duration
  -> TransactionTime
  -- ^Time to convert
  -> Slot
transactionTimeToSlot genesis slotDur t
  | tt <= genesis = 0
  | otherwise = fromIntegral $ (tsMillis (tt - genesis - 1) `div` durationMillis slotDur) + 1
  where
    tt = transactionTimeToTimestamp t

-- |Type indicating the index of a (re)genesis block.
-- The initial genesis block has index @0@ and each subsequent regenesis
-- has an incrementally higher index.
newtype GenesisIndex = GenesisIndex Word32
  deriving (Show, Read, Eq, Enum, Ord, Num, Real, Integral, Hashable, Bounded, FromJSON, ToJSON, Storable) via Word32

instance S.Serialize GenesisIndex where
  put (GenesisIndex gi) = S.putWord32be gi
  get = GenesisIndex <$> S.getWord32be

-- |Equivalence class of account addresses. In protocol versions 1 and 2
-- addresses are in 1-1 correspondence with accounts. In protocol version 3 only
-- the first 29 bytes of the address uniquely identify an account. This type
-- wrapper is used to wrap account addresses and add different equality and
-- hashable instances so that we can identify transactions coming from different
-- addresses but the same account.
--
-- For backwards compatibility we retain the equality and hashable instances for
-- account addresses as they were since account addresses are compared in a few
-- places in the scheduler.
newtype AccountAddressEq = AccountAddressEq {
  aaeAddress :: AccountAddress
  }
    deriving (Show)

-- |Length of the account address prefix used when uniquely determining the account.
accountAddressPrefixSize :: Int
accountAddressPrefixSize = 29

{-# INLINE accountAddressEmbed #-}
-- |Embed an account address into its equivalence class.
accountAddressEmbed :: AccountAddress -> AccountAddressEq
accountAddressEmbed = AccountAddressEq

instance Eq AccountAddressEq where
  -- compare the first 29 bytes of the address
  AccountAddressEq (AccountAddress a1) == AccountAddressEq (AccountAddress a2) = FBS.unsafeCompareFixedByteStrings 0 accountAddressPrefixSize a1 a2 == EQ

instance Hashable AccountAddressEq where
    hashWithSalt s (AccountAddressEq (AccountAddress b)) = hashWithSalt s (FBS.unsafeReadWord64 b)
    {-# INLINE hashWithSalt #-}
    hash (AccountAddressEq (AccountAddress b)) = fromIntegral (FBS.unsafeReadWord64 b)
    {-# INLINE hash #-}

-- |Create an alias for the address using the counter. The counter is used
-- modulo 2^24, and the three bytes are appended in big endian order.
--
-- Examples
-- - @createAlias 2wkH4kHMn2WPndf8CxmsoFkX93ouZMJUwTBFSZpDCeNeGWa7dj (1 + 2 * 256 + 3 * 256^2) = 2wkH4kHMn2WPndf8CxmsoFkX93ouZMJUwTBFSZpDBez9cfL8oC@
-- - @createAlias 2wkH4kHMn2WPndf8CxmsoFkX93ouZMJUwTBFSZpDCeNeGWa7dj (1 + 2 * 256 + 3 * 256 * 256 + 4 * 256 * 256 * 256) = 2wkH4kHMn2WPndf8CxmsoFkX93ouZMJUwTBFSZpDBez9cfL8oC@
-- - @createAlias addr x = createAlias (createAlias addr y) x@ for any x and y
createAlias :: AccountAddress -> Word -> AccountAddress
createAlias (AccountAddress addr) count = AccountAddress ((addr .&. mask) .|. rest)
  where rest = FBS.encodeInteger (toInteger (count .&. 0xffffff))
        mask = complement (FBS.encodeInteger 0xffffff) -- mask to clear out the last three bytes of the addr

-- Template haskell derivations. At the end to get around staging restrictions.
$(deriveJSON defaultOptions{sumEncoding = TaggedObject{tagFieldName = "type", contentsFieldName = "address"}} ''Address)
makeLenses ''CommissionRates<|MERGE_RESOLUTION|>--- conflicted
+++ resolved
@@ -202,11 +202,7 @@
 import Data.Word
 import qualified Data.Sequence as Seq
 import Data.ByteString.Char8 (ByteString)
-<<<<<<< HEAD
-import qualified Data.ByteString as BS
-=======
 import qualified Data.ByteString.Char8 as BS
->>>>>>> f9112bc0
 import qualified Data.ByteString.Short as BSS
 import Data.Bits
 import Data.Ratio
@@ -227,14 +223,10 @@
 
 import Lens.Micro.Platform
 
-<<<<<<< HEAD
+import Text.Read (readMaybe)
+
 -- |A value equipped with its hash.
 data Hashed' h a = Hashed {_unhashed :: a, _hashed :: h}
-=======
-import Text.Read (readMaybe)
-
-data Hashed a = Hashed {_unhashed :: a, _hashed :: Hash.Hash}
->>>>>>> f9112bc0
 
 -- |A value equipped with a 'Hash.Hash'.
 type Hashed = Hashed' Hash.Hash
