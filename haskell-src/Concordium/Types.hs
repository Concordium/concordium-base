{-# LANGUAGE DeriveDataTypeable #-}
{-# LANGUAGE DerivingVia #-}
{-# LANGUAGE OverloadedStrings #-}
{-# LANGUAGE TemplateHaskell #-}
{-# LANGUAGE TypeFamilies #-}

-- | Basic blockchain types.
module Concordium.Types (
    -- * Cost units
    module Concordium.Common.Amount,
    Energy (..),
    AmountDelta (..),
    amountToDelta,
    amountDiff,
    applyAmountDelta,

    -- ** Exchange rates
    ExchangeRate (..),
    EnergyRate,
    computeEnergyRate,
    computeCost,

    -- * Mint and reward rates
    MintRate (..),
    mintAmount,
    AmountFraction (..),
    makeAmountFraction,
    addAmountFraction,
    hundredThousand,
    complementAmountFraction,
    takeFraction,
    fractionToRational,
    CommissionRates (..),
    finalizationCommission,
    bakingCommission,
    transactionCommission,

    -- * Time units
    Duration (..),
    durationToNominalDiffTime,
    getTransactionTime,
    Timestamp (..),
    timestampToUTCTime,
    utcTimeToTimestamp,
    timestampToSeconds,
    addDuration,
    DurationSeconds (..),
    addDurationSeconds,
    TransactionTime (..),
    TransactionExpiryTime,
    utcTimeToTransactionTime,
    transactionTimeToTimestamp,
    transactionExpired,
    transactionTimeToSlot,
    isTimestampBefore,

    -- * Accounts
    SchemeId,
    AccountAddress (..),
    AccountEncryptedAmount (..),
    initialAccountEncryptedAmount,
    isZeroAccountEncryptedAmount,
    incomingEncryptedAmounts,
    getIncomingAmountsList,
    aggregatedAmount,
    selfAmount,
    startIndex,
    Nonce (..),
    minNonce,
    AccountVerificationKey,
    AccountIndex (..),
    AccountIdentifier (..),
    decodeAccountIdentifier,

    -- * Smart contracts
    ModuleRef (..),
    ContractIndex (..),
    ContractSubindex (..),
    ContractAddress (..),

    -- ** Chain metadata
    ChainMetadata (..),
    encodeChainMeta,

    -- * Addresses
    Address (..),

    -- * URLs
    UrlText (..),
    maxUrlTextLength,
    emptyUrlText,

    -- * Registered Data
    RegisteredData (..),
    registeredDataFromBSS,
    maxRegisteredDataSize,

    -- * Transaction memo
    Memo (..),
    maxMemoSize,
    memoFromBSS,

    -- * Baking
    ElectionDifficulty (..),
    makeElectionDifficulty,
    makeElectionDifficultyUnchecked,
    getDoubleFromElectionDifficulty,
    LotteryPower,
    BakerAggregationProof,
    BakerAggregationPrivateKey,
    BakerAggregationVerifyKey,
    BakerElectionPrivateKey,
    BakerElectionVerifyKey,
    BakerSignPrivateKey,
    BakerSignVerifyKey,
    LeadershipElectionNonce,
    BakerId (..),
    DelegatorId (..),

    -- ** Block elements
    BlockNonce,
    BlockSignature,
    BlockProof,
    BlockResultHash (..),
    StateHashV0 (..),
    StateHash,
    BlockHash (..),
    BlockHeight (..),
    Slot (..),
    Round (..),
    EpochLength,
    Epoch,
    RewardPeriodLength (..),
    genesisSlot,
    CredentialsPerBlockLimit,

    -- ** Transactions
    EncodedPayload (..),
    PayloadSize (..),
    putEncodedPayload,
    getEncodedPayload,
    payloadSize,
    validatePayloadSize,
    TransactionSignHashV0 (..),
    TransactionSignHash,
    transactionSignHashToByteString,
    TransactionHashV0 (..),
    TransactionHash,

    -- * Finalization
    VoterId,
    VoterPower (..),
    VoterSignKey,
    VoterVerificationKey,
    VoterVRFPublicKey,
    VoterAggregationPrivateKey,
    VoterAggregationVerifyKey,
    FinalizationIndex (..),
    FinalizationCommitteeSize,

    -- * Hashing
    Hashed' (..),
    Hashed,
    unhashed,
    makeHashed,

    -- * Regenesis
    GenesisIndex (..),

    -- * Protocol version
    module Concordium.Types.ProtocolVersion,

    -- * Account address identifications.
    AccountAddressEq (..),
    accountAddressEmbed,
    accountAddressPrefixSize,
    createAlias,

    -- * PartsPerHundredThousands
    PartsPerHundredThousands (..),
    partsPerHundredThousandsToRational,

    -- * Protocol-level tokens
    TokenId (..),
    makeTokenId,
    unsafeGetTokenId,
    TokenParameter (..),
    TokenModuleRef (..),
    TokenEventDetails (..),
    TokenEventType (..),
    TokenEvent (..),
    teSymbol,
    teType,
    teDetails,
    makeTokenEventType,
    CreatePLT (..),
    cpltTokenSymbol,
    cpltTokenModule,
    cpltGovernanceAccount,
    cpltDecimals,
    cpltInitializationParameters,
) where

import Data.Data (Data, Typeable)
import Data.Scientific
import Foreign.Storable

import Concordium.Common.Amount
import Concordium.Common.Time
import Concordium.Constants
import qualified Concordium.Crypto.BlockSignature as Sig
import qualified Concordium.Crypto.BlsSignature as Bls
import qualified Concordium.Crypto.ByteStringHelpers as BSH
import Concordium.Crypto.EncryptedTransfers
import qualified Concordium.Crypto.SHA256 as Hash
import Concordium.Crypto.SignatureScheme (SchemeId)
import qualified Concordium.Crypto.VRF as VRF
import Concordium.ID.Types
import Concordium.Types.Block
import Concordium.Types.HashableTo
import qualified Concordium.Types.ProtocolLevelTokens.CBOR as CBOR
import Concordium.Types.ProtocolVersion
import Concordium.Types.SmartContracts
import Concordium.Types.Tokens
import qualified Data.FixedByteString as FBS

import Control.Exception (assert)
import Control.Monad
import Control.Monad.Except

import Data.Bits
import qualified Data.ByteString.Builder as BSBuilder
import Data.ByteString.Char8 (ByteString)
import qualified Data.ByteString.Char8 as BS
import qualified Data.ByteString.Short as BSS
import Data.Foldable
import Data.Hashable (Hashable (..))
import Data.Ratio
import qualified Data.Sequence as Seq
import Data.Word

import Data.Aeson as AE
import Data.Aeson.TH

import Data.Time
import Data.Time.Clock.POSIX

import qualified Data.Text as T
import qualified Data.Text.Encoding as T

import qualified Data.Serialize as S
import qualified Data.Serialize.Get as G
import qualified Data.Serialize.Put as P

import Lens.Micro.Platform

import Text.Read (readMaybe)

import Test.QuickCheck (Arbitrary, choose)
import Test.QuickCheck.Arbitrary (Arbitrary (arbitrary))

-- * Hashing

-- | A value equipped with its hash.
data Hashed' h a = Hashed {_unhashed :: a, _hashed :: h}

-- | A value equipped with a 'Hash.Hash'.
type Hashed = Hashed' Hash.Hash

instance HashableTo h (Hashed' h a) where
    getHash = _hashed

-- | This lens allows for getting and setting the value inside a Hashed structure.
--  If a value is updated the new hash is recomputed automatically.
unhashed :: (HashableTo h a) => Lens' (Hashed' h a) a
unhashed f h = makeHashed <$> f (_unhashed h)

-- | Construct a hashed value, given that the value is of a hashable type.
makeHashed :: (HashableTo h a) => a -> Hashed' h a
makeHashed v = Hashed v (getHash v)

instance (Eq h) => Eq (Hashed' h a) where
    a == b = _hashed a == _hashed b

instance (Eq h, Ord a) => Ord (Hashed' h a) where
    compare a b = compare (_unhashed a) (_unhashed b)

instance (Show a) => Show (Hashed' h a) where
    show = show . _unhashed

-- * Types related to bakers.

-- | The ID of a baker, which is the index of its account.
newtype BakerId = BakerId {bakerAccountIndex :: AccountIndex}
    deriving (Eq, Ord, Num, Enum, Bounded, Real, Hashable, Read, Show, Integral, FromJSON, ToJSON, Bits, S.Serialize) via AccountIndex

-- | The ID of a delegator, which is the index of its account.
newtype DelegatorId = DelegatorId {delegatorAccountIndex :: AccountIndex}
    deriving (Eq, Ord, Num, Enum, Bounded, Real, Hashable, Read, Show, Integral, FromJSON, ToJSON, Bits, S.Serialize) via AccountIndex

type LeadershipElectionNonce = Hash.Hash
type BakerSignVerifyKey = Sig.VerifyKey
type BakerSignPrivateKey = Sig.KeyPair
type BakerElectionVerifyKey = VRF.PublicKey
type BakerElectionPrivateKey = VRF.KeyPair
type BakerAggregationVerifyKey = Bls.PublicKey
type BakerAggregationPrivateKey = Bls.SecretKey
type BakerAggregationProof = Bls.Proof
type LotteryPower = Ratio Amount

-- | A wrapper type over units that are measured as parts per 100000.
--  This wrapper will be used by both @AmountFraction@ and @ElectionDifficulty@.
--  It was agreed in tokenomics discussions to be sufficient.
newtype PartsPerHundredThousands = PartsPerHundredThousands {partsPerHundredThousand :: Word32}
    deriving newtype (Eq, Ord, Num, Real, Enum, Integral)

hundredThousand :: Word32
hundredThousand = 100000

instance S.Serialize PartsPerHundredThousands where
    put (PartsPerHundredThousands f) = S.putWord32be f
    get = do
        f <- S.getWord32be
        unless (f <= hundredThousand) $ fail "Parts per hundred thousandths out of bounds"
        return (PartsPerHundredThousands f)

instance Show PartsPerHundredThousands where
    show (PartsPerHundredThousands f) = show (fromIntegral f / 100000 :: Double)

instance ToJSON PartsPerHundredThousands where
    toJSON (PartsPerHundredThousands f) = Number (scientific (fromIntegral f) (-5))

instance FromJSON PartsPerHundredThousands where
    parseJSON (Number s0) = do
        let s = normalize s0
        let ex = base10Exponent s
        unless (ex <= 0 && ex >= -5) $ fail "Precision out of bounds"
        let v = coefficient s * 10 ^ (5 + ex)
        unless (v >= 0 && v <= fromIntegral hundredThousand) $ fail "Fraction out of bounds"
        return (PartsPerHundredThousands (fromIntegral v))
    parseJSON _ = fail "Expected number"

instance Arbitrary PartsPerHundredThousands where
    arbitrary = PartsPerHundredThousands <$> choose (0, hundredThousand)

-- | Make a 'PartsPerHundredThousands'.
makePartsPerHundredThousands ::
    -- | Hundred thousandths
    Word32 ->
    PartsPerHundredThousands
makePartsPerHundredThousands v = assert (v <= hundredThousand) (PartsPerHundredThousands v)

-- | Add two PartsPerHundredThousands.
addPartsPerHundredThousands :: PartsPerHundredThousands -> PartsPerHundredThousands -> Maybe PartsPerHundredThousands
addPartsPerHundredThousands (PartsPerHundredThousands a) (PartsPerHundredThousands b)
    | a + b <= hundredThousand = Just (PartsPerHundredThousands (a + b))
    | otherwise = Nothing

-- | Compute @1 - f@.
complementPartsPerHundredThousands :: PartsPerHundredThousands -> PartsPerHundredThousands
complementPartsPerHundredThousands (PartsPerHundredThousands a) = PartsPerHundredThousands (hundredThousand - a)

-- | Compute a fraction of an amount, with the fraction given as parts per 100000.
--  The amount is rounded down to the nearest microGTU.
takeFractionFromPartsPerHundredThousands :: PartsPerHundredThousands -> Amount -> Amount
takeFractionFromPartsPerHundredThousands f = fromInteger . (`div` 100000) . (toInteger (partsPerHundredThousand f) *) . toInteger

-- | Convert a 'PartsPerHundredThousands' to a 'Rational' with no loss of precision.
partsPerHundredThousandsToRational :: PartsPerHundredThousands -> Rational
partsPerHundredThousandsToRational f = toInteger (partsPerHundredThousand f) % 100000

-- | A unicode representation of a Url.
--  The Utf8 encoding of the Url must be at most 'maxUrlTextLength' bytes.
newtype UrlText = UrlText T.Text
    deriving newtype (Eq, Show)

-- | The maximum allowed length of a 'UrlText' in bytes (Utf8 encoded).
maxUrlTextLength :: Word16
maxUrlTextLength = 2048

instance S.Serialize UrlText where
    put (UrlText url)
        | len <= fromIntegral maxUrlTextLength = do
            S.putWord16be (fromIntegral len)
            S.putByteString enc
        | otherwise = error "UrlText is too long"
      where
        enc = T.encodeUtf8 url
        len = BS.length enc
    get = do
        len <- S.getWord16be
        when (len > maxUrlTextLength) $
            fail ("UrlText is too long (" ++ show len ++ " > " ++ show maxUrlTextLength ++ ")")
        bytes <- S.getByteString (fromIntegral len)
        case T.decodeUtf8' bytes of
            Left e -> fail (show e)
            Right r -> return (UrlText r)

instance AE.ToJSON UrlText where
    toJSON (UrlText t) = AE.toJSON t
    toEncoding (UrlText t) = AE.toEncoding t

instance AE.FromJSON UrlText where
    parseJSON = AE.withText "URL" $ \t -> do
        let len = BS.length (T.encodeUtf8 t)
        when (len > fromIntegral maxUrlTextLength) $
            fail ("UrlText is too long (" ++ show len ++ " > " ++ show maxUrlTextLength ++ ")")
        return (UrlText t)

emptyUrlText :: UrlText
emptyUrlText = UrlText ""

-- | Due to limitations on the ledger, there has to be some restriction on the
--  precision of the input for updating ElectionDifficult. For this purpose,
--  we will consider the parameter on the ChainUpdate as parts per 100000 which
--  should probably give enough precision.
--
--  This value will be converted into a Double when checking the election probability.
--  The value must be in the range [0,100000).
newtype ElectionDifficulty = ElectionDifficulty {edPartsPerHundredThousands :: PartsPerHundredThousands}
    deriving (Eq, Ord, Show, ToJSON, FromJSON, S.Serialize, Num, Integral, Enum, Real) via PartsPerHundredThousands

instance HashableTo Hash.Hash ElectionDifficulty where
    getHash = Hash.hash . S.encode

instance (Monad m) => MHashableTo m Hash.Hash ElectionDifficulty

-- | Make an election difficulty fraction.
--  The numerator (Word32) must be strictly less than 100000. This function will raise an exception otherwise.
makeElectionDifficulty ::
    Word32 ->
    ElectionDifficulty
makeElectionDifficulty v = let ppht = makePartsPerHundredThousands v in assert (ppht < 100000) $ ElectionDifficulty ppht

-- | Same as `makeElectionDifficulty`, but does not check its precondition.
makeElectionDifficultyUnchecked ::
    Word32 ->
    ElectionDifficulty
makeElectionDifficultyUnchecked = ElectionDifficulty . PartsPerHundredThousands

-- | Convert election difficulty to an IEEE754 double. In general this involves
--  some amount of rounding. Since the numerator of election difficulty is at
--  most 32-bits it can be fully represented as a Double without any loss of
--  precision. Thus the only source of rounding is division by 100000 which is
--  very small.
--  The maximum absolute error for any value of is about 7 * 10^-12.
getDoubleFromElectionDifficulty :: ElectionDifficulty -> Double
getDoubleFromElectionDifficulty = (/ 100000) . fromIntegral

-- | A sequential index of each finalization on a chain.
--  The genesis block has finalization index 0.
--  Note that this is not comparable with block height, since finalization does not occur at every
--  level of the chain.
newtype FinalizationIndex = FinalizationIndex {theFinalizationIndex :: Word64}
    deriving (Eq, Ord, Num, Real, Enum, Integral, Show, ToJSON, FromJSON) via Word64

instance S.Serialize FinalizationIndex where
    put (FinalizationIndex w) = S.putWord64be w
    get = FinalizationIndex <$> S.getWord64be

type FinalizationCommitteeSize = Word32

-- | An exchange rate (e.g. uGTU/Euro or Euro/Energy).
--  Infinity and zero are disallowed.
newtype ExchangeRate = ExchangeRate (Ratio Word64)
    deriving newtype (Eq, Ord, Num, Real, Show, Fractional, ToJSON)

-- | We require the serialization to be in reduced form to ensure
--  that an exchange rate has a unique serialized representation.
instance S.Serialize ExchangeRate where
    put (ExchangeRate r) =
        assert (numerator r /= 0 && denominator r /= 0) $
            S.put (numerator r) >> S.put (denominator r)
    get = do
        num <- S.get
        den <- S.get
        if num == 0 || den == 0 || gcd num den /= 1
            then fail "Invalid exchange rate"
            else return $ ExchangeRate (num % den)

instance FromJSON ExchangeRate where
    parseJSON v = do
        r <- parseJSON v
        if numerator r == 0 || denominator r == 0
            then fail "Invalid exchange rate"
            else return $ ExchangeRate r

instance HashableTo Hash.Hash ExchangeRate where
    getHash = Hash.hash . S.encode

instance (Monad m) => MHashableTo m Hash.Hash ExchangeRate

-- | Energy to GTU conversion rate in microGTU per Energy.
type EnergyRate = Rational

-- | Compute the exchange rate of microGTU per Energy from the
--  rate of microGTU per Euro and the rate of Euros per Energy.
computeEnergyRate ::
    -- | microGTU per Euro
    ExchangeRate ->
    -- | Euros per Energy
    ExchangeRate ->
    EnergyRate
computeEnergyRate microGTUPerEuro euroPerEnergy = toRational microGTUPerEuro * toRational euroPerEnergy

-- | Compute the cost of energy at a given rate.
--  This rounds up to the nearest microGTU.
computeCost ::
    EnergyRate ->
    Energy ->
    Amount
computeCost rate energy = ceiling (rate * fromIntegral energy)

-- * Minting and rewards

-- | A base-10 floating point number representation.
--  The value is @mrMantissa * 10^(-mrExponent)@.
--
--  At least 6 significant figures were required by the specification,
--  and 'Word32' provides 9.  Exponent values greater than about
--  29 will not be necessary, since such a rate will be effectively
--  0 (when we compute the amount that is minted based on a 64-bit
--  value as the current number of GTUs.)
data MintRate = MintRate
    { mrMantissa :: !Word32,
      mrExponent :: !Word8
    }

instance Eq MintRate where
    mr1 == mr2 = mrMantissa m1' == mrMantissa m2' && mrExponent m1' == mrExponent m2'
      where
        n mr@MintRate{..}
            | mrMantissa == 0 = MintRate 0 0
            | let (d, m) = mrMantissa `divMod` 10,
              m == 0,
              mrExponent > 0 =
                n (MintRate d (mrExponent - 1))
            | otherwise = mr
        m1' = n mr1
        m2' = n mr2

instance Show MintRate where
    show MintRate{..} = show mrMantissa ++ "e-" ++ show mrExponent

instance S.Serialize MintRate where
    put MintRate{..} = S.putWord32be mrMantissa >> S.putWord8 mrExponent
    get = do
        mrMantissa <- S.getWord32be
        mrExponent <- S.getWord8
        return MintRate{..}

instance ToJSON MintRate where
    toJSON MintRate{..} = Number (scientific (toInteger mrMantissa) (-fromIntegral mrExponent))

instance FromJSON MintRate where
    parseJSON (Number s0) = do
        let s = normalize s0
        unless (coefficient s >= 0 && coefficient s <= toInteger (maxBound :: Word32)) $ fail "Coefficient out of bounds"
        unless (base10Exponent s <= 0 && base10Exponent s >= -(fromIntegral (maxBound :: Word8))) $ fail "Exponent out of bounds"
        return
            MintRate
                { mrMantissa = fromInteger (coefficient s),
                  mrExponent = fromIntegral (-(base10Exponent s))
                }
    parseJSON _ = fail "Not a number"

instance HashableTo Hash.Hash MintRate where
    getHash = Hash.hash . S.encode

instance (Monad m) => MHashableTo m Hash.Hash MintRate

instance Arbitrary MintRate where
    arbitrary = do
        mrMantissa <- arbitrary
        let mantissaDigits = ceiling . logBase (10 :: Double) . fromIntegral $ mrMantissa
        -- By making the exponent no less than the number of decimal digits in the mantissa, we assure
        -- that the mint rate value stays below 1. As per comment for the `MintRate` definition,
        -- exponents above 29 aren't used in practice.
        mrExponent <- choose (mantissaDigits, 29)
        return MintRate{..}

-- | Compute an amount minted at a given rate.
--  The amount is rounded down to the nearest microGTU.
mintAmount :: MintRate -> Amount -> Amount
{-# INLINE mintAmount #-}
mintAmount mr = fromInteger . (`div` (10 ^ mrExponent mr)) . (toInteger (mrMantissa mr) *) . toInteger

-- | A fraction in [0,1] of an 'Amount', represented as parts per 100000.
newtype AmountFraction = AmountFraction {rfPartsPerHundredThousands :: PartsPerHundredThousands}
    deriving newtype (Eq, Ord, Show, ToJSON, FromJSON, S.Serialize, Arbitrary)

makeAmountFraction ::
    Word32 ->
    AmountFraction
makeAmountFraction = AmountFraction . makePartsPerHundredThousands

addAmountFraction :: AmountFraction -> AmountFraction -> Maybe AmountFraction
addAmountFraction (AmountFraction a) (AmountFraction b) = AmountFraction <$> addPartsPerHundredThousands a b

-- | Compute @1 - f@.
complementAmountFraction :: AmountFraction -> AmountFraction
complementAmountFraction (AmountFraction f) = AmountFraction $ complementPartsPerHundredThousands f

-- | Compute a fraction of an amount.
--  The amount is rounded down to the nearest microGTU.
takeFraction :: AmountFraction -> Amount -> Amount
takeFraction (AmountFraction f) = takeFractionFromPartsPerHundredThousands f

fractionToRational :: AmountFraction -> Rational
fractionToRational (AmountFraction f) = partsPerHundredThousandsToRational f

-- | The commission rates charged by a pool owner.
data CommissionRates = CommissionRates
    { -- | Fraction of finalization rewards charged by the pool owner.
      _finalizationCommission :: !AmountFraction,
      -- | Fraction of baking rewards charged by the pool owner.
      _bakingCommission :: !AmountFraction,
      -- | Fraction of transaction rewards charged by the pool owner.
      _transactionCommission :: !AmountFraction
    }
    deriving (Eq, Show)

-- Note: lenses are derived at the end of the file.

instance S.Serialize CommissionRates where
    put CommissionRates{..} = do
        S.put _finalizationCommission
        S.put _bakingCommission
        S.put _transactionCommission
    get = do
        _finalizationCommission <- S.get
        _bakingCommission <- S.get
        _transactionCommission <- S.get
        return CommissionRates{..}

instance ToJSON CommissionRates where
    toJSON CommissionRates{..} =
        object
            [ "finalizationCommission" AE..= _finalizationCommission,
              "bakingCommission" AE..= _bakingCommission,
              "transactionCommission" AE..= _transactionCommission
            ]

instance FromJSON CommissionRates where
    parseJSON = withObject "CommissionRates" $ \o -> do
        _finalizationCommission <- o .: "finalizationCommission"
        _bakingCommission <- o .: "bakingCommission"
        _transactionCommission <- o .: "transactionCommission"
        return CommissionRates{..}

type VoterId = Word64
type VoterVerificationKey = Sig.VerifyKey
type VoterVRFPublicKey = VRF.PublicKey
type VoterAggregationVerifyKey = Bls.PublicKey
type VoterSignKey = Sig.SignKey
type VoterAggregationPrivateKey = Bls.SecretKey
newtype VoterPower = VoterPower AmountUnit
    deriving newtype (Eq, Ord, Num, Enum, Bounded, Real, Show, Integral, S.Serialize)

-- * Blockchain specific types.

-- Eventually these will be replaced by types given by the global store.
-- For now they are placeholders

-- | The identifier associated with an account.
data AccountIdentifier
    = -- | Given credential registration id as an identifier.
      CredRegID !RawCredentialRegistrationID
    | -- | Given address as an identifier. Multiple addresses may refer to the same account.
      AccAddress !AccountAddress
    | -- | Given index as an identifier.
      AccIndex !AccountIndex

-- | Decode a null-terminated string as either an account address (base-58), account index (AccountIndex) or a
--  credential registration ID (base-16).
decodeAccountIdentifier :: ByteString -> Maybe AccountIdentifier
decodeAccountIdentifier bs =
    case addressFromBytes bs of
        Left _ ->
            case BSH.bsDeserializeBase16 bs of
                Nothing -> AccIndex <$> readMaybe (BS.unpack bs)
                Just cid -> Just $ CredRegID cid
        Right acc -> Just $ AccAddress acc

-- | The index of an account. Starting with 0,
--  each account is allocated a sequential @AccountIndex@
--  when it is created.  For the most part, this is only
--  used internally.  However, it is indirectly exposed through
--  'BakerId'.
newtype AccountIndex = AccountIndex Word64
    deriving (Eq, Ord, Num, Enum, Bounded, Real, Hashable, Read, Show, Integral, FromJSON, ToJSON, Bits) via Word64

instance S.Serialize AccountIndex where
    get = AccountIndex <$> G.getWord64be
    put (AccountIndex i) = P.putWord64be i

instance HashableTo Hash.Hash AccountIndex where
    getHash = Hash.hash . S.encode

instance (Monad m) => MHashableTo m Hash.Hash AccountIndex

-- | Unique module reference.
newtype ModuleRef = ModuleRef {moduleRef :: Hash.Hash}
    deriving (Eq, Ord, Hashable, Typeable, Data)
    deriving (FromJSON, ToJSON, Read) via Hash.Hash

instance Show ModuleRef where
    show (ModuleRef m) = show m

instance S.Serialize ModuleRef where
    get = ModuleRef <$> S.get
    put (ModuleRef mref) = S.put mref

-- | An address is either a contract or account.
data Address
    = AddressAccount !AccountAddress
    | AddressContract !ContractAddress
    deriving (Eq)

instance S.Serialize Address where
    get = do
        h <- G.getWord8
        case h of
            0 -> AddressAccount <$> S.get
            1 -> AddressContract <$> S.get
            _ -> fail "Only two types of addresses are supported."

    put (AddressAccount acc) = P.putWord8 0 <> S.put acc
    put (AddressContract cnt) = P.putWord8 1 <> S.put cnt

instance Show Address where
    show (AddressAccount a) = show a
    show (AddressContract a) = show a

-- | Time in seconds since the unix epoch
newtype TransactionTime = TransactionTime {ttsSeconds :: Word64}
    deriving (Show, Read, Eq, Num, Ord, Real, FromJSON, ToJSON, Enum, Integral) via Word64

instance S.Serialize TransactionTime where
    put = P.putWord64be . ttsSeconds
    get = TransactionTime <$> G.getWord64be

-- | Get time in seconds since the unix epoch.
getTransactionTime :: IO TransactionTime
getTransactionTime = utcTimeToTransactionTime <$> getCurrentTime

utcTimeToTransactionTime :: UTCTime -> TransactionTime
utcTimeToTransactionTime = floor . utcTimeToPOSIXSeconds

-- | Expiry time of a transaction in seconds since the epoch
type TransactionExpiryTime = TransactionTime

-- | Convert a 'TransactionTime' (seconds since epoch) to a
-- 'Timestamp' (milliseconds since epoch).
transactionTimeToTimestamp :: TransactionTime -> Timestamp
transactionTimeToTimestamp (TransactionTime x) = Timestamp (1000 * x)

-- | Check if a transaction expiry time precedes a given timestamp.
transactionExpired :: TransactionExpiryTime -> Timestamp -> Bool
transactionExpired (TransactionTime x) (Timestamp t) = 1000 * x < t

-- | Type representing a difference between amounts.
newtype AmountDelta = AmountDelta {amountDelta :: Integer}
    deriving (Eq, Ord, Show, Enum, Num, Integral, Real)

amountToDelta :: Amount -> AmountDelta
amountToDelta = fromIntegral

amountDiff :: Amount -> Amount -> AmountDelta
amountDiff amt1 amt2 = fromIntegral amt1 - fromIntegral amt2

applyAmountDelta :: AmountDelta -> Amount -> Amount
applyAmountDelta del amt =
    assert (amt' >= fromIntegral (minBound :: Amount)) $
        assert (amt' <= fromIntegral (maxBound :: Amount)) $
            fromIntegral amt'
  where
    amt' = fromIntegral amt + del

-- | The type used to count exact execution cost. This cost is then converted to
--  amounts in some way.
newtype Energy = Energy {_energy :: Word64}
    deriving (Show, Read, Eq, Enum, Ord, Num, Real, Integral, Hashable, Bounded, FromJSON, ToJSON) via Word64

instance HashableTo Hash.Hash Energy where
    getHash = Hash.hash . S.encode

instance (Monad m) => MHashableTo m Hash.Hash Energy

instance S.Serialize Energy where
    get = Energy <$> G.getWord64be
    put (Energy v) = P.putWord64be v

newtype Nonce = Nonce Word64
    deriving (Show, Read, Eq, Ord, Num, Enum, FromJSON, ToJSON) via Word64

instance S.Serialize Nonce where
    put (Nonce w) = P.putWord64be w
    get = Nonce <$> G.getWord64be

minNonce :: Nonce
minNonce = 1

-- | Data type for memos that can be added to transfers.
--  Max length of 'maxMemoSize' is assumed.
--  Create new values with 'memoFromBSS' to ensure assumed properties.
--
--  Note that the ToJSON instance of this type is derived, based on hex encoding.
--  The FromJSON instance is manually implemented to ensure length limits.
newtype Memo = Memo BSS.ShortByteString
    deriving (Eq)
    deriving (AE.ToJSON, Show) via BSH.ByteStringHex

-- | Maximum size for 'Memo'.
maxMemoSize :: Int
maxMemoSize = 256

tooBigErrorString :: String -> Int -> Int -> String
tooBigErrorString name len maxSize = "Size of the " ++ name ++ " (" ++ show len ++ " bytes) exceeds maximum allowed size (" ++ show maxSize ++ " bytes)."

-- | Construct 'Memo' from a 'BSS.ShortByteString'.
--  Fails if the length exceeds 'maxMemoSize'.
memoFromBSS :: (MonadError String m) => BSS.ShortByteString -> m Memo
memoFromBSS bss =
    if len <= maxMemoSize
        then return . Memo $ bss
        else throwError $ tooBigErrorString "memo" len maxMemoSize
  where
    len = BSS.length bss

instance S.Serialize Memo where
    put (Memo bss) = do
        S.putWord16be . fromIntegral . BSS.length $ bss
        S.putShortByteString bss

    get = G.label "Memo" $ do
        l <- fromIntegral <$> S.getWord16be
        unless (l <= maxMemoSize) $ fail $ tooBigErrorString "memo" l maxMemoSize
        Memo <$> S.getShortByteString l

instance AE.FromJSON Memo where
    parseJSON v = do
        (BSH.ByteStringHex bss) <- AE.parseJSON v
        case memoFromBSS bss of
            Left err -> fail err
            Right rd -> return rd

-- | Data type for registering data on chain.
--  Max length of 'maxRegisteredDataSize' is assumed.
--  Create new values with 'registeredDataFromBSS' to ensure assumed properties.
newtype RegisteredData = RegisteredData BSS.ShortByteString
    deriving (Eq)
    deriving (AE.ToJSON, Show) via BSH.ByteStringHex

-- | Maximum size for 'RegisteredData'.
maxRegisteredDataSize :: Int
maxRegisteredDataSize = 256

-- | Construct 'RegisteredData' from a 'BSS.ShortByteString'.
--  Fails if the length exceeds 'maxRegisteredDataSize'.
registeredDataFromBSS :: (MonadError String m) => BSS.ShortByteString -> m RegisteredData
registeredDataFromBSS bss =
    if len <= maxRegisteredDataSize
        then return . RegisteredData $ bss
        else throwError $ tooBigErrorString "data" len maxRegisteredDataSize
  where
    len = BSS.length bss

-- Uses two bytes for length to be more future-proof.
instance S.Serialize RegisteredData where
    put (RegisteredData bss) = do
        S.putWord16be . fromIntegral . BSS.length $ bss
        S.putShortByteString bss

    get = do
        l <- fromIntegral <$> S.getWord16be
        unless (l <= maxRegisteredDataSize) $ fail $ tooBigErrorString "data" l maxRegisteredDataSize
        RegisteredData <$> S.getShortByteString l

instance AE.FromJSON RegisteredData where
    parseJSON v = do
        (BSH.ByteStringHex bss) <- AE.parseJSON v
        case registeredDataFromBSS bss of
            Left err -> fail err
            Right rd -> return rd

-- * Account encrypted amount.

-- | Encrypted amounts stored on an account.
data AccountEncryptedAmount = AccountEncryptedAmount
    { -- | Encrypted amount that is a result of this accounts' actions.
      -- In particular this list includes the aggregate of
      --
      -- - remaining amounts that result when transferring to public balance
      -- - remaining amounts when transferring to another account
      -- - encrypted amounts that are transferred from public balance
      --
      -- When a transfer is made all of these must always be used.
      _selfAmount :: !EncryptedAmount,
      -- | Starting index for incoming encrypted amounts. If there is an aggregated amount
      -- present, this index is the one for such amount. Otherwise it refers to the first
      -- amount in the list of incoming encrypted amounts.
      _startIndex :: !EncryptedAmountAggIndex,
      -- | If 'Just', the amount that has resulted from aggregating other amounts and the
      --  number of aggregated amounts (must be at least 2 if present).
      _aggregatedAmount :: !(Maybe (EncryptedAmount, Word32)),
      -- | Amounts starting at @startIndex@ (or at @startIndex + 1@ if an aggregated amount is present).
      -- They are assumed to be numbered sequentially.
      -- This list (plus the optionally present aggregated amount) will never contain more than
      -- 'maxNumIncoming' values.
      _incomingEncryptedAmounts :: !(Seq.Seq EncryptedAmount)
    }
    deriving (Eq, Show)

-- | Check whether the account encrypted amount is zero. This checks that there
--  are no incoming amounts, and that the self amount is a specific encryption of
--  0, with randomness 0.
isZeroAccountEncryptedAmount :: AccountEncryptedAmount -> Bool
isZeroAccountEncryptedAmount AccountEncryptedAmount{..} =
    _aggregatedAmount == Nothing
        && null _incomingEncryptedAmounts
        && isZeroEncryptedAmount _selfAmount

-- | When serializing to a JSON, we will put the aggregated amount if present at the
-- beginning of the `"incomingAmounts"` field.
instance AE.ToJSON AccountEncryptedAmount where
    toJSON AccountEncryptedAmount{..} =
        AE.object $
            [ "selfAmount" AE..= _selfAmount,
              "startIndex" AE..= _startIndex,
              "incomingAmounts" AE..= case _aggregatedAmount of
                Nothing -> _incomingEncryptedAmounts
                Just (e, _) -> e Seq.:<| _incomingEncryptedAmounts
            ]
                ++ aggregated
      where
        aggregated = case _aggregatedAmount of
            Nothing -> []
            Just (_, n) -> ["numAggregated" AE..= n]

-- | When deserializing from JSON, if the field `"numAggregated"` is present, we will
-- interpret the first item in the `"incomingAmounts"` list as the aggregated amount.
instance AE.FromJSON AccountEncryptedAmount where
    parseJSON = AE.withObject "AccountEncryptedAmount" $ \obj -> do
        _selfAmount <- obj AE..: "selfAmount"
        _startIndex <- obj AE..: "startIndex"
        incomingEncryptedAmounts <- obj AE..: "incomingAmounts"
        numAggregated <- obj AE..:? "numAggregated"
        (_aggregatedAmount, _incomingEncryptedAmounts) <-
            case numAggregated of
                Nothing -> return (Nothing, incomingEncryptedAmounts)
                Just n
                    | n > 1 -> case incomingEncryptedAmounts of
                        agg Seq.:<| rest ->
                            return (Just (agg, n), rest)
                        _ -> fail "The list of amounts doesn't contain any amounts but it claims some amounts have been aggregated"
                    | otherwise -> fail "Cannot have less than 2 amounts aggregated"
        return AccountEncryptedAmount{..}

-- | Initial encrypted amount on a newly created account.
initialAccountEncryptedAmount :: AccountEncryptedAmount
initialAccountEncryptedAmount =
    AccountEncryptedAmount
        { _selfAmount = mempty,
          _startIndex = 0,
          _incomingEncryptedAmounts = Seq.empty,
          _aggregatedAmount = Nothing
        }

instance S.Serialize AccountEncryptedAmount where
    put AccountEncryptedAmount{..} = do
        S.put _selfAmount
        S.put _startIndex
        S.putWord32be (fromIntegral (Seq.length _incomingEncryptedAmounts))
        mapM_ S.put _incomingEncryptedAmounts
        case _aggregatedAmount of
            Nothing -> S.putWord32be 0
            Just (e, n) -> do
                S.putWord32be n
                S.put e

    get = do
        _selfAmount <- S.get
        _startIndex <- S.get
        len <- S.getWord32be
        _incomingEncryptedAmounts <- Seq.fromList <$> replicateM (fromIntegral len) S.get
        mNumAggregated <- S.getWord32be
        case mNumAggregated of
            0 -> return AccountEncryptedAmount{_aggregatedAmount = Nothing, ..}
            n | n >= 2 -> do
                e <- S.get
                return AccountEncryptedAmount{_aggregatedAmount = Just (e, n), ..}
            _ -> fail "numAggregated must be at least 2, if non-zero."

makeLenses ''AccountEncryptedAmount

-- | Get the list of incoming amounts ordered by index, starting at `_startIndex`.
getIncomingAmountsList :: AccountEncryptedAmount -> [EncryptedAmount]
getIncomingAmountsList AccountEncryptedAmount{..} =
    toList $ case _aggregatedAmount of
        Nothing -> _incomingEncryptedAmounts
        Just (e, _) -> e Seq.:<| _incomingEncryptedAmounts

-- | Size of the transaction payload.
newtype PayloadSize = PayloadSize {thePayloadSize :: Word32}
    deriving (Eq, Show, Ord, Num, Real, Enum, Integral, FromJSON, ToJSON) via Word32

-- | Check that the payload size is within bounds of what the protocol version allows.
validatePayloadSize :: SProtocolVersion pv -> PayloadSize -> Bool
validatePayloadSize spv PayloadSize{..} = thePayloadSize <= maxPayloadSize spv

-- | Serialization format as specified
--
--  * @SPEC: <$DOCS/Transactions#transaction-header>
instance S.Serialize PayloadSize where
    put (PayloadSize n) = S.putWord32be n
    get = PayloadSize <$> S.getWord32be

-- | Serialized payload of the transaction
newtype EncodedPayload = EncodedPayload {_spayload :: BSS.ShortByteString}
    deriving (Eq, Show)

-- | There is no corresponding getter (to fit into the Serialize instance) since
--  encoded payload does not encode its own length. See 'getPayload' below.
putEncodedPayload :: P.Putter EncodedPayload
putEncodedPayload = P.putShortByteString . _spayload

-- | Get payload with given length.
getEncodedPayload :: PayloadSize -> G.Get EncodedPayload
getEncodedPayload (PayloadSize n) = EncodedPayload <$> G.getShortByteString (fromIntegral n)

payloadSize :: EncodedPayload -> PayloadSize
payloadSize = fromIntegral . BSS.length . _spayload

-- | Blockchain metadata as needed by contract execution.
newtype ChainMetadata = ChainMetadata
    { -- | Time at the beginning of the slot.
      slotTime :: Timestamp
    }

-- | Encode chain metadata for passing over FFI. Uses little-endian encoding
--  for integral values since that is what is expected on the other side of FFI.
--  This is deliberately not made into a serialize instance so that it is not accidentally
--  misused, since it differs in endianness from most other network-related serialization.
encodeChainMeta :: ChainMetadata -> ByteString
encodeChainMeta ChainMetadata{..} = S.runPut encoder
  where
    encoder = P.putWord64le (tsMillis slotTime)

-- | The hash of a transaction which is then signed.
--  (Naturally, this does not include the transaction signature.)
newtype TransactionSignHashV0 = TransactionSignHashV0 {v0TransactionSignHash :: Hash.Hash}
    deriving newtype (Eq, Ord, Show, S.Serialize, AE.ToJSON, AE.FromJSON, AE.FromJSONKey, AE.ToJSONKey, Read, Hashable)

type TransactionSignHash = TransactionSignHashV0

transactionSignHashToByteString :: TransactionSignHash -> ByteString
transactionSignHashToByteString = Hash.hashToByteString . v0TransactionSignHash

-- | Hash of a transaction including the signature.
--  (For credential deployments, there is no signature.)
newtype TransactionHashV0 = TransactionHashV0 {v0TransactionHash :: Hash.Hash}
    deriving newtype (Eq, Ord, Show, S.Serialize, AE.ToJSON, AE.FromJSON, AE.FromJSONKey, AE.ToJSONKey, Read, Hashable)

type TransactionHash = TransactionHashV0

-- These definitions __should__ be in Types.Block but due to some bugs related
-- to template haskell that is not possible. If we do move this, then
-- Types.Block must depend on some foreign functions (via the VRF/Sig modules)
-- which causes the AccountTransactionIndex template haskell derivation of
-- database schemas to fail.

-- | The type of a block hash. This should be independent of how the hash
--  is computed. Even if the hashing scheme changes over time, it should be
--  effectively impossible for two blocks on the same chain to have the same
--  'BlockHash'.
--
--  (This type may need to change if the hash size changes or a different
--  hash function is used.)
newtype BlockHash = BlockHash {blockHash :: Hash.Hash}
    deriving newtype (Eq, Ord, Show, S.Serialize, ToJSON, FromJSON, FromJSONKey, ToJSONKey, Read, Hashable)

newtype StateHashV0 = StateHashV0 {v0StateHash :: Hash.Hash}
    deriving newtype (Eq, Ord, Show, S.Serialize, ToJSON, FromJSON, FromJSONKey, ToJSONKey, Read, Hashable)

type StateHash = StateHashV0

-- | Hash computed from the results in a block, such as block state, transaction outcomes and height
-- information.
-- This was first introduced as part of protocol version 7.
newtype BlockResultHash = BlockResultHash {theBlockResultHash :: Hash.Hash}
    deriving newtype (Eq, Ord, Show, S.Serialize, Read)

type BlockProof = VRF.Proof
type BlockSignature = Sig.Signature
type BlockNonce = VRF.Proof

-- | Compute the first slot at or above the given time.
transactionTimeToSlot ::
    -- | Genesis time
    Timestamp ->
    -- | Slot duration
    Duration ->
    -- | Time to convert
    TransactionTime ->
    Slot
transactionTimeToSlot genesis slotDur t
    | tt <= genesis = 0
    | otherwise = fromIntegral $ (tsMillis (tt - genesis - 1) `div` durationMillis slotDur) + 1
  where
    tt = transactionTimeToTimestamp t

-- | Type indicating the index of a (re)genesis block.
--  The initial genesis block has index @0@ and each subsequent regenesis
--  has an incrementally higher index.
newtype GenesisIndex = GenesisIndex Word32
    deriving (Show, Read, Eq, Enum, Ord, Num, Real, Integral, Hashable, Bounded, FromJSON, ToJSON, Storable) via Word32

instance S.Serialize GenesisIndex where
    put (GenesisIndex gi) = S.putWord32be gi
    get = GenesisIndex <$> S.getWord32be

-- | Equivalence class of account addresses. In protocol versions 1 and 2
--  addresses are in 1-1 correspondence with accounts. In protocol version 3 only
--  the first 29 bytes of the address uniquely identify an account. This type
--  wrapper is used to wrap account addresses and add different equality and
--  hashable instances so that we can identify transactions coming from different
--  addresses but the same account.
--
--  For backwards compatibility we retain the equality and hashable instances for
--  account addresses as they were since account addresses are compared in a few
--  places in the scheduler.
newtype AccountAddressEq = AccountAddressEq
    { aaeAddress :: AccountAddress
    }
    deriving (Show)

-- | Length of the account address prefix used when uniquely determining the account.
accountAddressPrefixSize :: Int
accountAddressPrefixSize = 29

{-# INLINE accountAddressEmbed #-}

-- | Embed an account address into its equivalence class.
accountAddressEmbed :: AccountAddress -> AccountAddressEq
accountAddressEmbed = AccountAddressEq

instance Eq AccountAddressEq where
    -- compare the first 29 bytes of the address
    AccountAddressEq (AccountAddress a1) == AccountAddressEq (AccountAddress a2) = FBS.unsafeCompareFixedByteStrings 0 accountAddressPrefixSize a1 a2 == EQ

instance Hashable AccountAddressEq where
    hashWithSalt s (AccountAddressEq (AccountAddress b)) = hashWithSalt s (FBS.unsafeReadWord64 b)
    {-# INLINE hashWithSalt #-}
    hash (AccountAddressEq (AccountAddress b)) = fromIntegral (FBS.unsafeReadWord64 b)
    {-# INLINE hash #-}

-- | Create an alias for the address using the counter. The counter is used
--  modulo 2^24, and the three bytes are appended in big endian order.
--
--  Examples
--  - @createAlias 2wkH4kHMn2WPndf8CxmsoFkX93ouZMJUwTBFSZpDCeNeGWa7dj (1 + 2 * 256 + 3 * 256^2) = 2wkH4kHMn2WPndf8CxmsoFkX93ouZMJUwTBFSZpDBez9cfL8oC@
--  - @createAlias 2wkH4kHMn2WPndf8CxmsoFkX93ouZMJUwTBFSZpDCeNeGWa7dj (1 + 2 * 256 + 3 * 256 * 256 + 4 * 256 * 256 * 256) = 2wkH4kHMn2WPndf8CxmsoFkX93ouZMJUwTBFSZpDBez9cfL8oC@
--  - @createAlias addr x = createAlias (createAlias addr y) x@ for any x and y
createAlias :: AccountAddress -> Word -> AccountAddress
createAlias (AccountAddress addr) count = AccountAddress ((addr .&. mask) .|. rest)
  where
    rest = FBS.encodeInteger (toInteger (count .&. 0xffffff))
    mask = complement (FBS.encodeInteger 0xffffff) -- mask to clear out the last three bytes of the addr

-- * Protocol level tokens

-- | Parameter for a Token module.
newtype TokenParameter = TokenParameter {parameterBytes :: BSS.ShortByteString}
    deriving (Eq)
    deriving (AE.ToJSON, AE.FromJSON, Show) via BSH.ByteStringHex

instance S.Serialize TokenParameter where
    get = do
        len <- S.getWord32be
        TokenParameter <$> S.getShortByteString (fromIntegral len)
    put (TokenParameter parameter) = do
        S.putWord32be (fromIntegral (BSS.length parameter))
        S.putShortByteString parameter

<<<<<<< HEAD
-- | The token events details produced by a token module.
-- Represented as some arbitrary CBOR encoding.
newtype TokenEventDetails = TokenEventDetails {tokenEventDetailsBytes :: BSS.ShortByteString}
    deriving (Eq)
    deriving (AE.ToJSON, AE.FromJSON, Show) via BSH.ByteStringHex

instance S.Serialize TokenEventDetails where
    get = do
        len <- S.getWord32be
        TokenEventDetails <$> S.getShortByteString (fromIntegral len)
    put (TokenEventDetails parameter) = do
        S.putWord32be (fromIntegral (BSS.length parameter))
        S.putShortByteString parameter

-- | Token event type string.
newtype TokenEventType = TokenEventType {tokenEventTypeBytes :: BSS.ShortByteString}
    deriving newtype (Eq, Show)

instance AE.ToJSON TokenEventType where
    -- decodeUtf8 will throw an exception if it fails, but we should be safe since the TokenEventType
    -- should enforce valid UTF-8.
    toJSON TokenEventType{..} = AE.String $ T.decodeUtf8 $ BSS.fromShort tokenEventTypeBytes

instance AE.FromJSON TokenEventType where
    parseJSON (AE.String text) = return $ TokenEventType $ BSS.toShort $ T.encodeUtf8 text
    parseJSON invalid = AE.prependFailure "parsing TokenEventType failed" (AE.typeMismatch "String" invalid)

-- | Try to construct a valid 'TokenEventType' from a 'BSS.ShortByteString'.
--  This can fail if the string is longer than 255 bytes or is not valid UTF-8.
--  In the event of a failure @Left err@ is returned, where @err@ describes the failure.
makeTokenEventType :: BSS.ShortByteString -> Either String TokenEventType
makeTokenEventType sbs
    | BSS.length sbs > 255 =
        Left $ "TokenId length (" ++ show (BSS.length sbs) ++ ") out of bounds."
    | Left decodeErr <- T.decodeUtf8' (BSS.fromShort sbs) =
        Left $ "TokenId is not valid UTF-8: " ++ show decodeErr
    | otherwise = Right $ TokenEventType sbs

instance S.Serialize TokenEventType where
    put (TokenEventType eventTypeString) = do
        S.putWord8 $ fromIntegral $ BSS.length eventTypeString
        S.putShortByteString eventTypeString
    get = do
        len <- S.getWord8
        sbs <- S.getShortByteString (fromIntegral len)
        case makeTokenEventType sbs of
            Left e -> fail e
            Right eventTypeString -> return eventTypeString

-- | Event produced from a token module
-- This is used for both token holder transactions and for token governance transactions.
data TokenEvent = TokenEvent
    { -- | The unique token symbol identifier.
      _teSymbol :: TokenId,
      -- | Type of the event.
      _teType :: TokenEventType,
      -- | The details of the event
      _teDetails :: TokenEventDetails
    }
    deriving (Eq, Show)

makeLenses ''TokenEvent

instance HashableTo Hash.Hash TokenEvent where
    getHash = Hash.hash . S.encode

instance (Monad m) => MHashableTo m Hash.Hash TokenEvent

instance S.Serialize TokenEvent where
    put TokenEvent{..} = do
        S.put _teSymbol
        S.put _teType
        S.put _teDetails
    get = do
        _teSymbol <- S.get
        _teType <- S.get
        _teDetails <- S.get
        return TokenEvent{..}

instance AE.ToJSON TokenEvent where
    toJSON TokenEvent{..} =
        AE.object
            [ "tokenSymbol" AE..= _teSymbol,
              "type" AE..= _teType,
              "details" AE..= _teDetails
            ]

instance AE.FromJSON TokenEvent where
    parseJSON = AE.withObject "TokenEvent" $ \o -> do
        _teSymbol <- o AE..: "tokenSymbol"
        _teType <- o AE..: "type"
        _teDetails <- o AE..: "details"
        return TokenEvent{..}
=======
-- | A wrapper type for (de)-serializing an CBOR-encoded initialization parameter to/from JSON.
--  This can parse either an JSON object representation of 'TokenInitializationParameters'
--  (which is then re-encoded as CBOR) or a hex-encoded byte string. When rendering JSON,
--  it will render as a JSON object if the contents can be decoded to a
-- 'TokenInitializationParameters', or otherwise as the hex-encoded byte string.
newtype EncodedTokenInitializationParameters = EncodedTokenInitializationParameters TokenParameter

instance AE.ToJSON EncodedTokenInitializationParameters where
    toJSON (EncodedTokenInitializationParameters tp@(TokenParameter sbs)) =
        case CBOR.tokenInitializationParametersFromBytes
            (BSBuilder.toLazyByteString $ BSBuilder.shortByteString sbs) of
            Left _ -> AE.toJSON tp
            Right v -> AE.toJSON v

instance AE.FromJSON EncodedTokenInitializationParameters where
    parseJSON o@(AE.Object _) = do
        tip <- AE.parseJSON o
        return $
            EncodedTokenInitializationParameters $
                TokenParameter $
                    BSS.toShort $
                        CBOR.tokenInitializationParametersToBytes tip
    parseJSON val = EncodedTokenInitializationParameters <$> AE.parseJSON val
>>>>>>> c9ce1daf

-- | A hash that identifies the specific implementation to use for a token.
newtype TokenModuleRef = TokenModuleRef {theTokenModuleRef :: Hash.Hash}
    deriving newtype (Eq, Ord, S.Serialize, Show, AE.FromJSON, AE.ToJSON)

-- | Update payload for creating a new protocol-level token.
data CreatePLT = CreatePLT
    { -- | The symbol of the token.
      _cpltTokenSymbol :: !TokenId,
      -- | A SHA256 hash that identifies the token module implementation.
      _cpltTokenModule :: !TokenModuleRef,
      -- | The address of the account that will govern the token.
      _cpltGovernanceAccount :: !AccountAddress,
      -- | The number of decimal places used in the representation of amounts of this token. This determines the smallest representable fraction of the token.
      _cpltDecimals :: !Word8,
      -- | The initialization parameters of the token, encoded in CBOR.
      _cpltInitializationParameters :: !TokenParameter
    }
    deriving (Eq, Show)

makeLenses ''CreatePLT

instance HashableTo Hash.Hash CreatePLT where
    getHash = Hash.hash . S.encode

instance (Monad m) => MHashableTo m Hash.Hash CreatePLT

instance S.Serialize CreatePLT where
    put CreatePLT{..} = do
        S.put _cpltTokenSymbol
        S.put _cpltTokenModule
        S.put _cpltGovernanceAccount
        S.put _cpltDecimals
        S.put _cpltInitializationParameters
    get = do
        _cpltTokenSymbol <- S.get
        _cpltTokenModule <- S.get
        _cpltGovernanceAccount <- S.get
        _cpltDecimals <- S.get
        _cpltInitializationParameters <- S.get
        return CreatePLT{..}

instance AE.ToJSON CreatePLT where
    toJSON CreatePLT{..} =
        AE.object
            [ "tokenSymbol" AE..= _cpltTokenSymbol,
              "tokenModule" AE..= _cpltTokenModule,
              "governanceAccount" AE..= _cpltGovernanceAccount,
              "decimals" AE..= _cpltDecimals,
              "initializationParameters"
                AE..= EncodedTokenInitializationParameters _cpltInitializationParameters
            ]

instance AE.FromJSON CreatePLT where
    parseJSON = AE.withObject "CreatePLT" $ \o -> do
        _cpltTokenSymbol <- o AE..: "tokenSymbol"
        _cpltTokenModule <- o AE..: "tokenModule"
        _cpltGovernanceAccount <- o AE..: "governanceAccount"
        _cpltDecimals <- o AE..: "decimals"
        (EncodedTokenInitializationParameters _cpltInitializationParameters) <-
            o AE..: "initializationParameters"
        return CreatePLT{..}

-- Template haskell derivations. At the end to get around staging restrictions.
$(deriveJSON defaultOptions{sumEncoding = TaggedObject{tagFieldName = "type", contentsFieldName = "address"}} ''Address)
makeLenses ''CommissionRates<|MERGE_RESOLUTION|>--- conflicted
+++ resolved
@@ -241,6 +241,7 @@
 
 import Data.Aeson as AE
 import Data.Aeson.TH
+import Data.Aeson.Types as AE
 
 import Data.Time
 import Data.Time.Clock.POSIX
@@ -1183,7 +1184,6 @@
         S.putWord32be (fromIntegral (BSS.length parameter))
         S.putShortByteString parameter
 
-<<<<<<< HEAD
 -- | The token events details produced by a token module.
 -- Represented as some arbitrary CBOR encoding.
 newtype TokenEventDetails = TokenEventDetails {tokenEventDetailsBytes :: BSS.ShortByteString}
@@ -1277,7 +1277,7 @@
         _teType <- o AE..: "type"
         _teDetails <- o AE..: "details"
         return TokenEvent{..}
-=======
+
 -- | A wrapper type for (de)-serializing an CBOR-encoded initialization parameter to/from JSON.
 --  This can parse either an JSON object representation of 'TokenInitializationParameters'
 --  (which is then re-encoded as CBOR) or a hex-encoded byte string. When rendering JSON,
@@ -1301,7 +1301,6 @@
                     BSS.toShort $
                         CBOR.tokenInitializationParametersToBytes tip
     parseJSON val = EncodedTokenInitializationParameters <$> AE.parseJSON val
->>>>>>> c9ce1daf
 
 -- | A hash that identifies the specific implementation to use for a token.
 newtype TokenModuleRef = TokenModuleRef {theTokenModuleRef :: Hash.Hash}
