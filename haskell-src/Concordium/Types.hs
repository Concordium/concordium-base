--- conflicted
+++ resolved
@@ -188,13 +188,6 @@
     TokenModuleRef (..),
     TokenEventDetails (..),
     TokenEventType (..),
-<<<<<<< HEAD
-=======
-    TokenEvent (..),
-    teTokenId,
-    teType,
-    teDetails,
->>>>>>> dd0cc0be
     makeTokenEventType,
     TokenModuleRejectReason (..),
     makeTokenModuleRejectReason,
@@ -1203,54 +1196,6 @@
         sbs <- S.getShortByteString (fromIntegral len)
         return $ TokenEventType sbs
 
-<<<<<<< HEAD
-=======
--- | Event produced from a token module
--- This is used for both token holder transactions and for token governance transactions.
-data TokenEvent = TokenEvent
-    { -- | The unique token symbol identifier.
-      _teTokenId :: TokenId,
-      -- | Type of the event.
-      _teType :: TokenEventType,
-      -- | The details of the event
-      _teDetails :: TokenEventDetails
-    }
-    deriving (Eq, Show)
-
-makeLenses ''TokenEvent
-
-instance HashableTo Hash.Hash TokenEvent where
-    getHash = Hash.hash . S.encode
-
-instance (Monad m) => MHashableTo m Hash.Hash TokenEvent
-
-instance S.Serialize TokenEvent where
-    put TokenEvent{..} = do
-        S.put _teTokenId
-        S.put _teType
-        S.put _teDetails
-    get = do
-        _teTokenId <- S.get
-        _teType <- S.get
-        _teDetails <- S.get
-        return TokenEvent{..}
-
-instance AE.ToJSON TokenEvent where
-    toJSON TokenEvent{..} =
-        AE.object
-            [ "tokenId" AE..= _teTokenId,
-              "type" AE..= _teType,
-              "details" AE..= _teDetails
-            ]
-
-instance AE.FromJSON TokenEvent where
-    parseJSON = AE.withObject "TokenEvent" $ \o -> do
-        _teTokenId <- o AE..: "tokenId"
-        _teType <- o AE..: "type"
-        _teDetails <- o AE..: "details"
-        return TokenEvent{..}
-
->>>>>>> dd0cc0be
 -- | Details provided by the token module in the event of rejecting a transaction.
 data TokenModuleRejectReason = TokenModuleRejectReason
     { -- | The token symbol.
