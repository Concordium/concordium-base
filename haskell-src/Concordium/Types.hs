--- conflicted
+++ resolved
@@ -180,27 +180,35 @@
   put (AddressContract cnt) = P.putWord8 1 <> S.put cnt
 
 
-<<<<<<< HEAD
 -- | Time in milliseconds since the epoch
 newtype Timestamp = Timestamp { tsMillis :: Word64 }
-  deriving (Show, Read, Eq, Num, Ord, Real, Enum, Integral, S.Serialize, FromJSON) via Word64
+  deriving (Show, Read, Eq, Num, Ord, Real, Enum, S.Serialize, FromJSON) via Word64
 -- | Time duration in milliseconds
 newtype Duration = Duration { durationMillis :: Word64 }
-  deriving (Show, Read, Eq, Num, Ord, Real, Enum, Integral, S.Serialize, FromJSON) via Word64
+  deriving (Show, Read, Eq, Num, Ord, Real, Enum, S.Serialize, FromJSON) via Word64
+
+-- | Convert a 'Timestamp' to a 'UTCTime'
+timestampToUTCTime :: Timestamp -> UTCTime
+timestampToUTCTime ts = posixSecondsToUTCTime $ fromIntegral (tsMillis ts) / 1000
+
+-- | Covert a 'UTCTime' to a 'Timestamp'.
+-- This rounds down to the nearest millisecond.
+utcTimeToTimestamp :: UTCTime -> Timestamp
+utcTimeToTimestamp = Timestamp . truncate . (*1000) . utcTimeToPOSIXSeconds
+
+-- | Convert a 'Timestamp' to seconds since the epoch, rounding down
+timestampToSeconds :: Timestamp -> Word64
+timestampToSeconds ts = tsMillis ts `div` 1000
+
+durationToNominalDiffTime :: Duration -> NominalDiffTime
+durationToNominalDiffTime dur = fromIntegral (durationMillis dur) / 1000
+
+addDuration :: Timestamp -> Duration -> Timestamp
+addDuration (Timestamp ts) (Duration d) = Timestamp (ts + d)
 
 -- | Expiry time of a transaction in seconds since the epoch
 newtype TransactionExpiryTime = TransactionExpiryTime { expiry :: Word64 }
-    deriving (Show, Read, Eq, Num, Ord) via Word64
-=======
--- | Time in seconds since the epoch
-type Timestamp = Word64
--- | Time duration in seconds
-type Duration = Word64
-
--- | Expiry time of a transaction
-newtype TransactionExpiryTime = TransactionExpiryTime { expiry :: Timestamp }
-    deriving (Show, Read, Eq, Num, Ord, FromJSON, ToJSON) via Timestamp
->>>>>>> 2f4ef7fe
+    deriving (Show, Read, Eq, Num, Ord, FromJSON, ToJSON) via Word64
 
 instance S.Serialize TransactionExpiryTime where
   put = P.putWord64be . expiry
@@ -215,7 +223,7 @@
 isTimestampBefore ts ym =
     utcTs < utcYearMonthExpiryTs
   where
-    utcTs = posixSecondsToUTCTime (fromIntegral ts)
+    utcTs = timestampToUTCTime ts
     utcYearMonthExpiryTs = UTCTime expiryDay 0
       where
         year = toInteger (ymYear ym)
