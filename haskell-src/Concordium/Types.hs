--- conflicted
+++ resolved
@@ -508,13 +508,10 @@
 type BlockSignature = Sig.Signature
 type BlockNonce = VRF.Proof
 
-<<<<<<< HEAD
 -- * Types related to state hashing
 
 type StateHash = Hash.Hash
 
 
-=======
->>>>>>> 250eaa31
 -- Template haskell derivations. At the end to get around staging restrictions.
 $(deriveJSON defaultOptions{sumEncoding = TaggedObject{tagFieldName = "type", contentsFieldName = "address"}} ''Address)