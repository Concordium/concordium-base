{-# LANGUAGE DataKinds #-}
{-# LANGUAGE ScopedTypeVariables #-}
{-# LANGUAGE TypeApplications #-}
{-# LANGUAGE TypeFamilies #-}

-- |Part of the implementation of the GRPC2 interface. This module contains
-- a single typeclass 'ToProto' that is used to convert from Haskell types
-- to the generate Proto types.
module Concordium.GRPC2 (
    ToProto (..),
    BakerAddedEvent,
    BakerKeysEvent,
    BlockHashInput (..),
    BlockHeightInput (..),
)
where

import qualified Data.ByteString as BS
import qualified Data.ByteString.Short as BSS
import Data.Coerce
import Data.Foldable (toList)
import qualified Data.Map.Strict as Map
import qualified Data.ProtoLens as Proto
import qualified Data.ProtoLens.Combinators as Proto
import qualified Data.ProtoLens.Field
import qualified Data.Ratio as Ratio
import qualified Data.Serialize as S
import qualified Data.Set as Set
import Data.Singletons
import Data.Text (Text)
import Data.Time (UTCTime)
import qualified Data.Vector as Vec
import Data.Word
import Lens.Micro.Platform
import qualified Proto.V2.Concordium.Types as Proto
import qualified Proto.V2.Concordium.Types_Fields as ProtoFields

import Concordium.Crypto.EncryptedTransfers
import Concordium.ID.Types
import Concordium.Types
import Concordium.Types.Accounts
import Concordium.Types.Queries
import qualified Concordium.Types.Queries as QueryTypes
import qualified Concordium.Types.Transactions as Transactions
import qualified Concordium.Types.Transactions as TxTypes

import Concordium.Common.Time
import Concordium.Common.Version
import Concordium.Crypto.SHA256 (Hash)
import Concordium.Crypto.SignatureScheme (Signature (..), VerifyKey (..))
import qualified Concordium.ID.AnonymityRevoker as ArInfo
import qualified Concordium.ID.IdentityProvider as IpInfo
import Concordium.Types.Accounts.Releases
import Concordium.Types.Block (AbsoluteBlockHeight (..))
import Concordium.Types.Execution
import qualified Concordium.Types.InvokeContract as InvokeContract
import qualified Concordium.Types.Parameters as Parameters
import qualified Concordium.Types.Queries.KonsensusV1 as KonsensusV1
import qualified Concordium.Types.Updates as Updates
import qualified Concordium.Wasm as Wasm

-- |A helper function that can be used to construct a value of a protobuf
-- "wrapper" type by serializing the provided value @a@ using its serialize
-- instance.
--
-- More concretely, the wrapper type should be of the form
--
-- > message Wrapper {
-- >    bytes value = 1
-- > }
--
-- where the name @Wrapper@ can be arbitrary, but the @value@ field must exist,
-- and it must have type @bytes@.
mkSerialize ::
    ( Proto.Message b,
      Data.ProtoLens.Field.HasField
        b
        "value"
        BS.ByteString,
      S.Serialize a
    ) =>
    a ->
    b
mkSerialize ek = Proto.make (ProtoFields.value .= S.encode ek)

-- |Like 'mkSerialize' above, but used to set a wrapper type whose @value@ field
-- has type @uint64@. The supplied value must be coercible to a 'Word64'.
-- Coercible here means that the value is a newtype wrapper (possibly repeated)
-- of a Word64.
mkWord64 ::
    ( Proto.Message b,
      Data.ProtoLens.Field.HasField
        b
        "value"
        Word64,
      Coercible a Word64
    ) =>
    a ->
    b
mkWord64 a = Proto.make (ProtoFields.value .= coerce a)

-- |Like 'mkWord64', but for 32-bit integers instead of 64.
mkWord32 ::
    ( Proto.Message b,
      Data.ProtoLens.Field.HasField
        b
        "value"
        Word32,
      Coercible a Word32
    ) =>
    a ->
    b
mkWord32 a = Proto.make (ProtoFields.value .= coerce a)

-- |Like 'mkWord32', but the supplied value must be coercible to
-- 'Word16'.
mkWord16 ::
    forall a b.
    ( Proto.Message b,
      Data.ProtoLens.Field.HasField
        b
        "value"
        Word32,
      Coercible a Word16
    ) =>
    a ->
    b
mkWord16 a = Proto.make (ProtoFields.value .= (fromIntegral (coerce a :: Word16) :: Word32))

-- |Like 'mkWord32', but the supplied value must be coercible to
-- 'Word8'.
mkWord8 ::
    forall a b.
    ( Proto.Message b,
      Data.ProtoLens.Field.HasField
        b
        "value"
        Word32,
      Coercible a Word8
    ) =>
    a ->
    b
mkWord8 a = Proto.make (ProtoFields.value .= (fromIntegral (coerce a :: Word8) :: Word32))

-- |A helper class analogous to something like Aeson's ToJSON.
-- It exists to make it more manageable to convert the internal Haskell types to
-- their Protobuf equivalents.
class ToProto a where
    -- |The corresponding Proto type.
    type Output a

    -- |A conversion function from the type to its protobuf equivalent.
    toProto :: a -> Output a

instance ToProto Amount where
    type Output Amount = Proto.Amount
    toProto = mkWord64

instance ToProto BlockHash where
    type Output BlockHash = Proto.BlockHash
    toProto = mkSerialize

instance ToProto Hash where
    type Output Hash = Proto.Sha256Hash
    toProto = mkSerialize

instance ToProto TransactionHashV0 where
    type Output TransactionHashV0 = Proto.TransactionHash
    toProto = mkSerialize

instance ToProto ModuleRef where
    type Output ModuleRef = Proto.ModuleRef
    toProto = mkSerialize

instance ToProto Wasm.WasmModule where
    type Output Wasm.WasmModule = Proto.VersionedModuleSource
    toProto (Wasm.WasmModuleV0 modul) =
        Proto.make
            ( ProtoFields.v0
                .= Proto.make (ProtoFields.value .= Wasm.moduleSource (Wasm.wmvSource modul))
            )
    toProto (Wasm.WasmModuleV1 modul) =
        Proto.make
            ( ProtoFields.v1
                .= Proto.make (ProtoFields.value .= Wasm.moduleSource (Wasm.wmvSource modul))
            )

instance ToProto Wasm.InstanceInfo where
    type Output Wasm.InstanceInfo = Proto.InstanceInfo
    toProto Wasm.InstanceInfoV0{..} =
        Proto.make
            ( ProtoFields.v0
                .= Proto.make
                    ( do
                        ProtoFields.owner .= mkSerialize iiOwner
                        ProtoFields.amount .= mkWord64 iiAmount
                        ProtoFields.methods .= (toProto <$> Set.toList iiMethods)
                        ProtoFields.name .= toProto iiName
                        ProtoFields.sourceModule .= toProto iiSourceModule
                        ProtoFields.model .= toProto iiModel
                    )
            )
    toProto Wasm.InstanceInfoV1{..} =
        Proto.make
            ( ProtoFields.v1
                .= Proto.make
                    ( do
                        ProtoFields.owner .= mkSerialize iiOwner
                        ProtoFields.amount .= mkWord64 iiAmount
                        ProtoFields.methods .= (toProto <$> Set.toList iiMethods)
                        ProtoFields.name .= toProto iiName
                        ProtoFields.sourceModule .= toProto iiSourceModule
                    )
            )

instance ToProto Wasm.ReceiveName where
    type Output Wasm.ReceiveName = Proto.ReceiveName
    toProto name = Proto.make $ ProtoFields.value .= Wasm.receiveName name

instance ToProto Wasm.InitName where
    type Output Wasm.InitName = Proto.InitName
    toProto name = Proto.make $ ProtoFields.value .= Wasm.initName name

instance ToProto Wasm.ContractState where
    type Output Wasm.ContractState = Proto.ContractStateV0
    toProto Wasm.ContractState{..} = Proto.make $ ProtoFields.value .= contractState

instance ToProto ContractAddress where
    type Output ContractAddress = Proto.ContractAddress
    toProto ContractAddress{..} = Proto.make $ do
        ProtoFields.index .= _contractIndex contractIndex
        ProtoFields.subindex .= _contractSubindex contractSubindex

instance ToProto BlockHeight where
    type Output BlockHeight = Proto.BlockHeight
    toProto = mkWord64

instance ToProto AbsoluteBlockHeight where
    type Output AbsoluteBlockHeight = Proto.AbsoluteBlockHeight
    toProto = mkWord64

instance ToProto AccountAddress where
    type Output AccountAddress = Proto.AccountAddress
    toProto = mkSerialize

instance ToProto Nonce where
    type Output Nonce = Proto.SequenceNumber
    toProto = mkWord64

instance ToProto UTCTime where
    type Output UTCTime = Proto.Timestamp
    toProto time = mkWord64 $ utcTimeToTimestamp time

instance ToProto Duration where
    type Output Duration = Proto.Duration
    toProto = mkWord64

instance ToProto GenesisIndex where
    type Output GenesisIndex = Proto.GenesisIndex
    toProto = mkWord32

instance ToProto ProtocolVersion where
    type Output ProtocolVersion = Proto.ProtocolVersion
    toProto P1 = Proto.PROTOCOL_VERSION_1
    toProto P2 = Proto.PROTOCOL_VERSION_2
    toProto P3 = Proto.PROTOCOL_VERSION_3
    toProto P4 = Proto.PROTOCOL_VERSION_4
    toProto P5 = Proto.PROTOCOL_VERSION_5
    toProto P6 = Proto.PROTOCOL_VERSION_6

instance ToProto QueryTypes.NextAccountNonce where
    type Output QueryTypes.NextAccountNonce = Proto.NextAccountSequenceNumber
    toProto QueryTypes.NextAccountNonce{..} = Proto.make $ do
        ProtoFields.sequenceNumber .= toProto nanNonce
        ProtoFields.allFinal .= nanAllFinal

instance ToProto QueryTypes.ConsensusStatus where
    type Output QueryTypes.ConsensusStatus = Proto.ConsensusInfo
    toProto QueryTypes.ConsensusStatus{..} = Proto.make $ do
        ProtoFields.bestBlock .= toProto csBestBlock
        ProtoFields.genesisBlock .= toProto csGenesisBlock
        ProtoFields.genesisTime .= toProto csGenesisTime
        ProtoFields.maybe'slotDuration .= fmap toProto csSlotDuration
        ProtoFields.epochDuration .= toProto csEpochDuration
        ProtoFields.lastFinalizedBlock .= toProto csLastFinalizedBlock
        ProtoFields.bestBlockHeight .= toProto csBestBlockHeight
        ProtoFields.lastFinalizedBlockHeight .= toProto csLastFinalizedBlockHeight
        ProtoFields.blocksReceivedCount .= fromIntegral csBlocksReceivedCount
        ProtoFields.maybe'blockLastReceivedTime .= fmap toProto csBlockLastReceivedTime
        ProtoFields.blockReceiveLatencyEma .= csBlockReceiveLatencyEMA
        ProtoFields.blockReceiveLatencyEmsd .= csBlockReceiveLatencyEMSD
        ProtoFields.maybe'blockReceivePeriodEma .= csBlockReceivePeriodEMA
        ProtoFields.maybe'blockReceivePeriodEmsd .= csBlockReceivePeriodEMSD
        ProtoFields.blocksVerifiedCount .= fromIntegral csBlocksVerifiedCount
        ProtoFields.maybe'blockLastArrivedTime .= fmap toProto csBlockLastArrivedTime
        ProtoFields.blockArriveLatencyEma .= csBlockArriveLatencyEMA
        ProtoFields.blockArriveLatencyEmsd .= csBlockArriveLatencyEMSD
        ProtoFields.maybe'blockArrivePeriodEma .= csBlockArrivePeriodEMA
        ProtoFields.maybe'blockArrivePeriodEmsd .= csBlockArrivePeriodEMSD
        ProtoFields.transactionsPerBlockEma .= csTransactionsPerBlockEMA
        ProtoFields.transactionsPerBlockEmsd .= csTransactionsPerBlockEMSD
        ProtoFields.finalizationCount .= fromIntegral csFinalizationCount
        ProtoFields.maybe'lastFinalizedTime .= fmap toProto csLastFinalizedTime
        ProtoFields.maybe'finalizationPeriodEma .= csFinalizationPeriodEMA
        ProtoFields.maybe'finalizationPeriodEmsd .= csFinalizationPeriodEMSD
        ProtoFields.protocolVersion .= toProto csProtocolVersion
        ProtoFields.genesisIndex .= toProto csGenesisIndex
        ProtoFields.currentEraGenesisBlock .= toProto csCurrentEraGenesisBlock
        ProtoFields.currentEraGenesisTime .= toProto csCurrentEraGenesisTime
        ProtoFields.maybe'currentTimeoutDuration .= fmap (toProto . cbftsCurrentTimeoutDuration) csConcordiumBFTStatus
        ProtoFields.maybe'currentRound .= fmap (toProto . cbftsCurrentRound) csConcordiumBFTStatus
        ProtoFields.maybe'currentEpoch .= fmap (toProto . cbftsCurrentEpoch) csConcordiumBFTStatus
        ProtoFields.maybe'triggerBlockTime .= fmap (toProto . cbftsTriggerBlockTime) csConcordiumBFTStatus

instance ToProto AccountThreshold where
    type Output AccountThreshold = Proto.AccountThreshold
    toProto = mkWord8

instance ToProto SignatureThreshold where
    type Output SignatureThreshold = Proto.SignatureThreshold
    toProto = mkWord8

instance ToProto Threshold where
    type Output Threshold = Proto.ArThreshold
    toProto = mkWord8

instance ToProto AccountIndex where
    type Output AccountIndex = Proto.AccountIndex
    toProto = mkWord64

instance ToProto BakerId where
    type Output BakerId = Proto.BakerId
    toProto = mkWord64

instance ToProto DelegatorId where
    type Output DelegatorId = Proto.DelegatorId
    toProto v = Proto.make $ ProtoFields.id .= toProto (delegatorAccountIndex v)

instance ToProto EncryptedAmount where
    type Output EncryptedAmount = Proto.EncryptedAmount
    toProto = mkSerialize

instance ToProto AccountEncryptedAmount where
    type Output AccountEncryptedAmount = Proto.EncryptedBalance
    toProto encBal =
        case _aggregatedAmount encBal of
            Nothing -> Proto.make mkEncryptedBalance
            Just (aggAmount, numAgg) -> Proto.make $ do
                mkEncryptedBalance
                ProtoFields.aggregatedAmount .= toProto aggAmount
                ProtoFields.numAggregated .= numAgg
      where
        mkEncryptedBalance = do
            ProtoFields.selfAmount .= toProto (_selfAmount encBal)
            ProtoFields.startIndex .= coerce (_startIndex encBal)
            ProtoFields.incomingAmounts .= (toProto <$> toList (_incomingEncryptedAmounts encBal))

instance ToProto AccountReleaseSummary where
    type Output AccountReleaseSummary = Proto.ReleaseSchedule
    toProto ars = Proto.make $ do
        ProtoFields.total .= toProto (releaseTotal ars)
        ProtoFields.schedules .= (toProto <$> releaseSchedule ars)

instance ToProto ScheduledRelease where
    type Output ScheduledRelease = Proto.Release
    toProto r = Proto.make $ do
        ProtoFields.timestamp .= mkWord64 (releaseTimestamp r)
        ProtoFields.amount .= toProto (releaseAmount r)
        ProtoFields.transactions .= (toProto <$> releaseTransactions r)

instance ToProto (Timestamp, Amount) where
    type Output (Timestamp, Amount) = Proto.NewRelease
    toProto (t, a) = Proto.make $ do
        ProtoFields.timestamp .= toProto t
        ProtoFields.amount .= toProto a

instance ToProto Timestamp where
    type Output Timestamp = Proto.Timestamp
    toProto timestamp = mkWord64 $ tsMillis timestamp

instance ToProto (StakePendingChange' UTCTime) where
    type Output (StakePendingChange' UTCTime) = Maybe Proto.StakePendingChange
    toProto NoChange = Nothing
    toProto (ReduceStake newStake effectiveTime) =
        Just . Proto.make $
            ( ProtoFields.reduce
                .= Proto.make
                    ( do
                        ProtoFields.newStake .= toProto newStake
                        ProtoFields.effectiveTime .= toProto effectiveTime
                    )
            )
    toProto (RemoveStake effectiveTime) =
        Just . Proto.make $ (ProtoFields.remove .= toProto effectiveTime)

instance ToProto (StakePendingChange' Timestamp) where
    type Output (StakePendingChange' Timestamp) = Maybe Proto.StakePendingChange
    toProto NoChange = Nothing
    toProto (ReduceStake newStake effectiveTime) =
        Just $
            Proto.make
                ( ProtoFields.reduce
                    .= Proto.make
                        ( do
                            ProtoFields.newStake .= toProto newStake
                            ProtoFields.effectiveTime .= toProto effectiveTime
                        )
                )
    toProto (RemoveStake effectiveTime) =
        Just $ Proto.make (ProtoFields.remove .= toProto effectiveTime)

instance ToProto BakerInfo where
    type Output BakerInfo = Proto.BakerInfo
    toProto BakerInfo{..} =
        Proto.make
            ( do
                ProtoFields.bakerId .= mkWord64 _bakerIdentity
                ProtoFields.electionKey .= mkSerialize _bakerElectionVerifyKey
                ProtoFields.signatureKey .= mkSerialize _bakerSignatureVerifyKey
                ProtoFields.aggregationKey .= mkSerialize _bakerAggregationVerifyKey
            )

instance ToProto OpenStatus where
    type Output OpenStatus = Proto.OpenStatus
    toProto OpenForAll = Proto.OPEN_STATUS_OPEN_FOR_ALL
    toProto ClosedForNew = Proto.OPEN_STATUS_CLOSED_FOR_NEW
    toProto ClosedForAll = Proto.OPEN_STATUS_CLOSED_FOR_ALL

instance ToProto UrlText where
    type Output UrlText = Text
    toProto (UrlText s) = s

instance ToProto PartsPerHundredThousands where
    type Output PartsPerHundredThousands = Proto.AmountFraction
    toProto (PartsPerHundredThousands ppht) = Proto.make (ProtoFields.partsPerHundredThousand .= fromIntegral ppht)

instance ToProto AmountFraction where
    type Output AmountFraction = Proto.AmountFraction
    toProto (AmountFraction ppht) = Proto.make (ProtoFields.partsPerHundredThousand .= fromIntegral ppht)

instance ToProto ElectionDifficulty where
    type Output ElectionDifficulty = Proto.ElectionDifficulty
    toProto (ElectionDifficulty ppht) = Proto.make $ ProtoFields.value . ProtoFields.partsPerHundredThousand .= fromIntegral ppht

instance ToProto CommissionRates where
    type Output CommissionRates = Proto.CommissionRates
    toProto CommissionRates{..} = Proto.make $ do
        ProtoFields.finalization .= toProto _finalizationCommission
        ProtoFields.baking .= toProto _bakingCommission
        ProtoFields.transaction .= toProto _transactionCommission

instance ToProto BakerPoolInfo where
    type Output BakerPoolInfo = Proto.BakerPoolInfo
    toProto BakerPoolInfo{..} = Proto.make $ do
        ProtoFields.openStatus .= toProto _poolOpenStatus
        ProtoFields.url .= toProto _poolMetadataUrl
        ProtoFields.commissionRates .= toProto _poolCommissionRates

instance ToProto AccountStakingInfo where
    type Output AccountStakingInfo = Maybe Proto.AccountStakingInfo
    toProto AccountStakingNone = Nothing
    toProto AccountStakingBaker{..} =
        Just . Proto.make $
            ( do
                ProtoFields.baker
                    .= Proto.make
                        ( do
                            ProtoFields.stakedAmount .= toProto asiStakedAmount
                            ProtoFields.restakeEarnings .= asiStakeEarnings
                            ProtoFields.bakerInfo .= toProto asiBakerInfo
                            ProtoFields.maybe'pendingChange .= toProto asiPendingChange
                            case asiPoolInfo of
                                Nothing -> return ()
                                Just asipi -> ProtoFields.poolInfo .= toProto asipi
                        )
            )
    toProto AccountStakingDelegated{..} =
        Just . Proto.make $
            ( do
                ProtoFields.delegator
                    .= Proto.make
                        ( do
                            ProtoFields.stakedAmount .= mkWord64 asiStakedAmount
                            ProtoFields.restakeEarnings .= asiStakeEarnings
                            ProtoFields.target .= toProto asiDelegationTarget
                            ProtoFields.maybe'pendingChange .= toProto asiDelegationPendingChange
                        )
            )

instance ToProto DelegationTarget where
    type Output DelegationTarget = Proto.DelegationTarget
    toProto DelegatePassive = Proto.make $ ProtoFields.passive .= Proto.defMessage
    toProto (DelegateToBaker bi) = Proto.make $ ProtoFields.baker .= toProto bi

instance ToProto (Map.Map CredentialIndex (Versioned RawAccountCredential)) where
    type Output (Map.Map CredentialIndex (Versioned RawAccountCredential)) = Map.Map Word32 Proto.AccountCredential
    toProto = Map.fromAscList . map (\(k, v) -> (fromIntegral k, toProto (vValue v))) . Map.toAscList

instance ToProto CredentialPublicKeys where
    type Output CredentialPublicKeys = Proto.CredentialPublicKeys
    toProto CredentialPublicKeys{..} = Proto.make $ do
        ProtoFields.threshold .= mkWord8 credThreshold
        ProtoFields.keys .= (Map.fromAscList . map convertKey . Map.toAscList $ credKeys)
      where
        convertKey (ki, VerifyKeyEd25519 key) = (fromIntegral ki, Proto.make $ ProtoFields.ed25519Key .= S.encode key)

instance ToProto Policy where
    type Output Policy = Proto.Policy
    toProto Policy{..} = Proto.make $ do
        ProtoFields.createdAt .= toProto pCreatedAt
        ProtoFields.validTo .= toProto pValidTo
        ProtoFields.attributes .= mkAttributes pItems
      where
        mkAttributes =
            Map.fromAscList
                . map (\(AttributeTag tag, value) -> (fromIntegral tag, S.runPut (S.putShortByteString (coerce value))))
                . Map.toAscList

instance ToProto YearMonth where
    type Output YearMonth = Proto.YearMonth
    toProto YearMonth{..} = Proto.make $ do
        ProtoFields.year .= fromIntegral ymYear
        ProtoFields.month .= fromIntegral ymMonth

instance ToProto RawCredentialRegistrationID where
    type Output RawCredentialRegistrationID = Proto.CredentialRegistrationId
    toProto = mkSerialize

instance ToProto CredentialRegistrationID where
    type Output CredentialRegistrationID = Proto.CredentialRegistrationId
    toProto = toProto . toRawCredRegId

instance ToProto IdentityProviderIdentity where
    type Output IdentityProviderIdentity = Proto.IdentityProviderIdentity
    toProto = mkWord32

instance ToProto Commitment where
    type Output Commitment = Proto.Commitment
    toProto = mkSerialize

instance ToProto CredentialDeploymentCommitments where
    type Output CredentialDeploymentCommitments = Proto.CredentialCommitments
    toProto CredentialDeploymentCommitments{..} = Proto.make $ do
        ProtoFields.prf .= toProto cmmPrf
        ProtoFields.credCounter .= toProto cmmCredCounter
        ProtoFields.maxAccounts .= toProto cmmMaxAccounts
        ProtoFields.attributes
            .= ( Map.fromAscList
                    . map (\(AttributeTag tag, v) -> (fromIntegral tag :: Word32, toProto v))
                    . Map.toAscList
               )
                cmmAttributes
        ProtoFields.idCredSecSharingCoeff .= map toProto cmmIdCredSecSharingCoeff

instance ToProto (Map.Map ArIdentity ChainArData) where
    type Output (Map.Map ArIdentity ChainArData) = Map.Map Word32 Proto.ChainArData
    toProto = Map.fromAscList . map (\(k, v) -> (coerce k, dataToProto v)) . Map.toAscList
      where
        dataToProto d = Proto.make (ProtoFields.encIdCredPubShare .= S.encode d)

instance ToProto RawAccountCredential where
    type Output RawAccountCredential = Proto.AccountCredential
    toProto (InitialAC InitialCredentialDeploymentValues{..}) =
        Proto.make $
            ProtoFields.initial
                .= Proto.make
                    ( do
                        ProtoFields.keys .= toProto icdvAccount
                        ProtoFields.credId .= toProto icdvRegId
                        ProtoFields.ipId .= toProto icdvIpId
                        ProtoFields.policy .= toProto icdvPolicy
                    )
    toProto (NormalAC CredentialDeploymentValues{..} commitments) =
        Proto.make $
            ProtoFields.normal
                .= Proto.make
                    ( do
                        ProtoFields.keys .= toProto cdvPublicKeys
                        ProtoFields.credId .= toProto cdvCredId
                        ProtoFields.ipId .= toProto cdvIpId
                        ProtoFields.policy .= toProto cdvPolicy
                        ProtoFields.arThreshold .= toProto cdvThreshold
                        ProtoFields.arData .= toProto cdvArData
                        ProtoFields.commitments .= toProto commitments
                    )

instance ToProto AccountEncryptionKey where
    type Output AccountEncryptionKey = Proto.EncryptionKey
    toProto = mkSerialize

instance ToProto AccountInfo where
    type Output AccountInfo = Proto.AccountInfo
    toProto AccountInfo{..} = Proto.make $ do
        ProtoFields.sequenceNumber .= toProto aiAccountNonce
        ProtoFields.amount .= toProto aiAccountAmount
        ProtoFields.schedule .= toProto aiAccountReleaseSchedule
        ProtoFields.creds .= toProto aiAccountCredentials
        ProtoFields.threshold .= toProto aiAccountThreshold
        ProtoFields.encryptedBalance .= toProto aiAccountEncryptedAmount
        ProtoFields.encryptionKey .= toProto aiAccountEncryptionKey
        ProtoFields.index .= toProto aiAccountIndex
        ProtoFields.address .= toProto aiAccountAddress
        ProtoFields.maybe'stake .= toProto aiStakingInfo

instance ToProto Wasm.Parameter where
    type Output Wasm.Parameter = Proto.Parameter
    toProto Wasm.Parameter{..} = Proto.make $ ProtoFields.value .= BSS.fromShort parameter

instance ToProto RejectReason where
    type Output RejectReason = Proto.RejectReason
    toProto r = case r of
        ModuleNotWF -> Proto.make $ ProtoFields.moduleNotWf .= Proto.defMessage
        ModuleHashAlreadyExists moduleRef -> Proto.make $ ProtoFields.moduleHashAlreadyExists .= toProto moduleRef
        InvalidAccountReference addr -> Proto.make $ ProtoFields.invalidAccountReference .= toProto addr
        InvalidInitMethod moduleRef initName ->
            Proto.make $
                ProtoFields.invalidInitMethod
                    .= Proto.make
                        ( do
                            ProtoFields.moduleRef .= toProto moduleRef
                            ProtoFields.initName .= toProto initName
                        )
        InvalidReceiveMethod moduleRef receiveName ->
            Proto.make $
                ProtoFields.invalidReceiveMethod
                    .= Proto.make
                        ( do
                            ProtoFields.moduleRef .= toProto moduleRef
                            ProtoFields.receiveName .= toProto receiveName
                        )
        InvalidModuleReference moduleRef -> Proto.make $ ProtoFields.invalidModuleReference .= toProto moduleRef
        InvalidContractAddress addr -> Proto.make $ ProtoFields.invalidContractAddress .= toProto addr
        RuntimeFailure -> Proto.make $ ProtoFields.runtimeFailure .= Proto.defMessage
        AmountTooLarge addr amount ->
            Proto.make $
                ProtoFields.amountTooLarge
                    .= Proto.make
                        ( do
                            ProtoFields.address .= toProto addr
                            ProtoFields.amount .= toProto amount
                        )
        SerializationFailure -> Proto.make $ ProtoFields.serializationFailure .= Proto.defMessage
        OutOfEnergy -> Proto.make $ ProtoFields.outOfEnergy .= Proto.defMessage
        RejectedInit{..} -> Proto.make $ ProtoFields.rejectedInit . ProtoFields.rejectReason .= rejectReason
        RejectedReceive{..} ->
            Proto.make $
                ProtoFields.rejectedReceive
                    .= Proto.make
                        ( do
                            ProtoFields.rejectReason .= rejectReason
                            ProtoFields.contractAddress .= toProto contractAddress
                            ProtoFields.receiveName .= toProto receiveName
                            ProtoFields.parameter .= toProto parameter
                        )
        InvalidProof -> Proto.make $ ProtoFields.invalidProof .= Proto.defMessage
        AlreadyABaker bakerId -> Proto.make $ ProtoFields.alreadyABaker .= toProto bakerId
        NotABaker addr -> Proto.make $ ProtoFields.notABaker .= toProto addr
        InsufficientBalanceForBakerStake -> Proto.make $ ProtoFields.insufficientBalanceForBakerStake .= Proto.defMessage
        StakeUnderMinimumThresholdForBaking -> Proto.make $ ProtoFields.stakeUnderMinimumThresholdForBaking .= Proto.defMessage
        BakerInCooldown -> Proto.make $ ProtoFields.bakerInCooldown .= Proto.defMessage
        DuplicateAggregationKey k -> Proto.make $ ProtoFields.duplicateAggregationKey .= mkSerialize k
        NonExistentCredentialID -> Proto.make $ ProtoFields.nonExistentCredentialId .= Proto.defMessage
        KeyIndexAlreadyInUse -> Proto.make $ ProtoFields.keyIndexAlreadyInUse .= Proto.defMessage
        InvalidAccountThreshold -> Proto.make $ ProtoFields.invalidAccountThreshold .= Proto.defMessage
        InvalidCredentialKeySignThreshold -> Proto.make $ ProtoFields.invalidCredentialKeySignThreshold .= Proto.defMessage
        InvalidEncryptedAmountTransferProof -> Proto.make $ ProtoFields.invalidEncryptedAmountTransferProof .= Proto.defMessage
        InvalidTransferToPublicProof -> Proto.make $ ProtoFields.invalidTransferToPublicProof .= Proto.defMessage
        EncryptedAmountSelfTransfer addr -> Proto.make $ ProtoFields.encryptedAmountSelfTransfer .= toProto addr
        InvalidIndexOnEncryptedTransfer -> Proto.make $ ProtoFields.invalidIndexOnEncryptedTransfer .= Proto.defMessage
        ZeroScheduledAmount -> Proto.make $ ProtoFields.zeroScheduledAmount .= Proto.defMessage
        NonIncreasingSchedule -> Proto.make $ ProtoFields.nonIncreasingSchedule .= Proto.defMessage
        FirstScheduledReleaseExpired -> Proto.make $ ProtoFields.firstScheduledReleaseExpired .= Proto.defMessage
        ScheduledSelfTransfer addr -> Proto.make $ ProtoFields.scheduledSelfTransfer .= toProto addr
        InvalidCredentials -> Proto.make $ ProtoFields.invalidCredentials .= Proto.defMessage
        DuplicateCredIDs ids -> Proto.make $ ProtoFields.duplicateCredIds . ProtoFields.ids .= (toProto <$> ids)
        NonExistentCredIDs ids -> Proto.make $ ProtoFields.nonExistentCredIds . ProtoFields.ids .= (toProto <$> ids)
        RemoveFirstCredential -> Proto.make $ ProtoFields.removeFirstCredential .= Proto.defMessage
        CredentialHolderDidNotSign -> Proto.make $ ProtoFields.credentialHolderDidNotSign .= Proto.defMessage
        NotAllowedMultipleCredentials -> Proto.make $ ProtoFields.notAllowedMultipleCredentials .= Proto.defMessage
        NotAllowedToReceiveEncrypted -> Proto.make $ ProtoFields.notAllowedToReceiveEncrypted .= Proto.defMessage
        NotAllowedToHandleEncrypted -> Proto.make $ ProtoFields.notAllowedToHandleEncrypted .= Proto.defMessage
        MissingBakerAddParameters -> Proto.make $ ProtoFields.missingBakerAddParameters .= Proto.defMessage
        FinalizationRewardCommissionNotInRange -> Proto.make $ ProtoFields.finalizationRewardCommissionNotInRange .= Proto.defMessage
        BakingRewardCommissionNotInRange -> Proto.make $ ProtoFields.bakingRewardCommissionNotInRange .= Proto.defMessage
        TransactionFeeCommissionNotInRange -> Proto.make $ ProtoFields.transactionFeeCommissionNotInRange .= Proto.defMessage
        AlreadyADelegator -> Proto.make $ ProtoFields.alreadyADelegator .= Proto.defMessage
        InsufficientBalanceForDelegationStake -> Proto.make $ ProtoFields.insufficientBalanceForDelegationStake .= Proto.defMessage
        MissingDelegationAddParameters -> Proto.make $ ProtoFields.missingDelegationAddParameters .= Proto.defMessage
        InsufficientDelegationStake -> Proto.make $ ProtoFields.insufficientDelegationStake .= Proto.defMessage
        DelegatorInCooldown -> Proto.make $ ProtoFields.delegatorInCooldown .= Proto.defMessage
        NotADelegator addr -> Proto.make $ ProtoFields.notADelegator .= toProto addr
        DelegationTargetNotABaker bakerId -> Proto.make $ ProtoFields.delegationTargetNotABaker .= toProto bakerId
        StakeOverMaximumThresholdForPool -> Proto.make $ ProtoFields.stakeOverMaximumThresholdForPool .= Proto.defMessage
        PoolWouldBecomeOverDelegated -> Proto.make $ ProtoFields.poolWouldBecomeOverDelegated .= Proto.defMessage
        PoolClosed -> Proto.make $ ProtoFields.poolClosed .= Proto.defMessage

-- |Attempt to convert the node's TransactionStatus type into the protobuf BlockItemStatus type.
--  The protobuf type is better structured and removes the need for handling impossible cases.
--  For example the case of an account transfer resulting in a smart contract update, which is a
--  technical possibility in the way that the node's trx status is defined.
instance ToProto QueryTypes.TransactionStatus where
    type Output QueryTypes.TransactionStatus = Either ConversionError Proto.BlockItemStatus
    toProto ts = case ts of
        QueryTypes.Received -> Right . Proto.make $ ProtoFields.received .= Proto.defMessage
        QueryTypes.Finalized bh trx -> do
            bis <- toBis trx
            trxInBlock <- toTrxInBlock bh bis
            Right . Proto.make $ ProtoFields.finalized . ProtoFields.outcome .= trxInBlock
        QueryTypes.Committed trxs -> do
            outcomes <- mapM (\(bh, trx) -> toTrxInBlock bh =<< toBis trx) $ Map.toList trxs
            Right . Proto.make $ ProtoFields.committed . ProtoFields.outcomes .= outcomes
      where
        -- \|Convert a transaction summary to a proto block item summary.
        --  The transaction summary can technically be Nothing, but it should never occur.
        toBis :: Maybe TransactionSummary -> Either ConversionError Proto.BlockItemSummary
        toBis Nothing = Left CEInvalidTransactionResult
        toBis (Just t) = toProto t

        toTrxInBlock bh bis = Right . Proto.make $ do
            ProtoFields.blockHash .= toProto bh
            ProtoFields.outcome .= bis

-- |Attempt to convert a TransactionSummary type into the protobuf BlockItemSummary type.
--  See @toBlockItemStatus@ for more context.
instance ToProto TransactionSummary where
    type Output TransactionSummary = Either ConversionError Proto.BlockItemSummary
    toProto TransactionSummary{..} = case tsType of
        TSTAccountTransaction tty -> do
            sender <- case tsSender of
                Nothing -> Left CEInvalidTransactionResult
                Just acc -> Right acc
            details <- convertAccountTransaction tty tsCost sender tsResult
            Right . Proto.make $ do
                ProtoFields.index .= mkWord64 tsIndex
                ProtoFields.energyCost .= toProto tsEnergyCost
                ProtoFields.hash .= toProto tsHash
                ProtoFields.accountTransaction .= details
        TSTCredentialDeploymentTransaction ct -> case tsResult of
            TxReject _ -> Left CEFailedAccountCreation
            TxSuccess events -> case events of
                [AccountCreated addr, CredentialDeployed{..}] ->
                    let
                        details = Proto.make $ do
                            ProtoFields.credentialType .= toProto ct
                            ProtoFields.address .= toProto addr
                            ProtoFields.regId .= toProto ecdRegId
                    in
                        Right . Proto.make $ do
                            ProtoFields.index .= mkWord64 tsIndex
                            ProtoFields.energyCost .= toProto tsEnergyCost
                            ProtoFields.hash .= toProto tsHash
                            ProtoFields.accountCreation .= details
                _ -> Left CEInvalidAccountCreation
        TSTUpdateTransaction ut -> case tsResult of
            TxReject _ -> Left CEFailedUpdate
            TxSuccess events -> case events of
                [UpdateEnqueued{..}] -> do
                    payload <- convertUpdatePayload ut uePayload
                    details <- Right . Proto.make $ do
                        ProtoFields.effectiveTime .= toProto ueEffectiveTime
                        ProtoFields.payload .= payload
                    Right . Proto.make $ do
                        ProtoFields.index .= mkWord64 tsIndex
                        ProtoFields.energyCost .= toProto tsEnergyCost
                        ProtoFields.hash .= toProto tsHash
                        ProtoFields.update .= details
                _ -> Left CEInvalidUpdateResult

instance ToProto Updates.ProtocolUpdate where
    type Output Updates.ProtocolUpdate = Proto.ProtocolUpdate
    toProto Updates.ProtocolUpdate{..} = Proto.make $ do
        ProtoFields.message .= puMessage
        ProtoFields.specificationUrl .= puSpecificationURL
        ProtoFields.specificationHash .= toProto puSpecificationHash
        ProtoFields.specificationAuxiliaryData .= puSpecificationAuxiliaryData

instance ToProto (Parameters.MintDistribution 'Parameters.MintDistributionVersion0) where
    type Output (Parameters.MintDistribution 'Parameters.MintDistributionVersion0) = Proto.MintDistributionCpv0
    toProto md = Proto.make $ do
        ProtoFields.mintPerSlot .= toProto (md ^. Parameters.mdMintPerSlot . Parameters.unconditionally)
        ProtoFields.bakingReward .= toProto (Parameters._mdBakingReward md)
        ProtoFields.finalizationReward .= toProto (Parameters._mdFinalizationReward md)

instance ToProto (Parameters.MintDistribution 'Parameters.MintDistributionVersion1) where
    type Output (Parameters.MintDistribution 'Parameters.MintDistributionVersion1) = Proto.MintDistributionCpv1
    toProto md = Proto.make $ do
        ProtoFields.bakingReward .= toProto (Parameters._mdBakingReward md)
        ProtoFields.finalizationReward .= toProto (Parameters._mdFinalizationReward md)

instance ToProto Parameters.TransactionFeeDistribution where
    type Output Parameters.TransactionFeeDistribution = Proto.TransactionFeeDistribution
    toProto Parameters.TransactionFeeDistribution{..} = Proto.make $ do
        ProtoFields.baker .= toProto _tfdBaker
        ProtoFields.gasAccount .= toProto _tfdGASAccount

instance ToProto (Parameters.GASRewards 'Parameters.GASRewardsVersion0) where
    type Output (Parameters.GASRewards 'Parameters.GASRewardsVersion0) = Proto.GasRewards
    toProto Parameters.GASRewards{..} = Proto.make $ do
        ProtoFields.baker .= toProto _gasBaker
        ProtoFields.finalizationProof .= toProto (_gasFinalizationProof ^. Parameters.unconditionally)
        ProtoFields.accountCreation .= toProto _gasAccountCreation
        ProtoFields.chainUpdate .= toProto _gasChainUpdate

instance ToProto (Parameters.GASRewards 'Parameters.GASRewardsVersion1) where
    type Output (Parameters.GASRewards 'Parameters.GASRewardsVersion1) = Proto.GasRewardsCpv2
    toProto Parameters.GASRewards{..} = Proto.make $ do
        ProtoFields.baker .= toProto _gasBaker
        ProtoFields.accountCreation .= toProto _gasAccountCreation
        ProtoFields.chainUpdate .= toProto _gasChainUpdate

instance ToProto (Parameters.PoolParameters' 'Parameters.PoolParametersVersion0) where
    type Output (Parameters.PoolParameters' 'Parameters.PoolParametersVersion0) = Proto.BakerStakeThreshold
    toProto pp = Proto.make $ ProtoFields.bakerStakeThreshold .= toProto (pp ^. Parameters.ppBakerStakeThreshold)

instance ToProto (Parameters.PoolParameters' 'Parameters.PoolParametersVersion1) where
    type Output (Parameters.PoolParameters' 'Parameters.PoolParametersVersion1) = Proto.PoolParametersCpv1
    toProto pp = Proto.make $ do
        ProtoFields.passiveFinalizationCommission .= toProto (pp ^. Parameters.ppPassiveCommissions . finalizationCommission)
        ProtoFields.passiveBakingCommission .= toProto (pp ^. Parameters.ppPassiveCommissions . bakingCommission)
        ProtoFields.passiveTransactionCommission .= toProto (pp ^. Parameters.ppPassiveCommissions . transactionCommission)
        ProtoFields.commissionBounds
            .= Proto.make
                ( do
                    ProtoFields.finalization .= toProto (pp ^. Parameters.ppCommissionBounds . Parameters.finalizationCommissionRange)
                    ProtoFields.baking .= toProto (pp ^. Parameters.ppCommissionBounds . Parameters.bakingCommissionRange)
                    ProtoFields.transaction .= toProto (pp ^. Parameters.ppCommissionBounds . Parameters.transactionCommissionRange)
                )
        ProtoFields.minimumEquityCapital .= toProto (pp ^. Parameters.ppMinimumEquityCapital)
        ProtoFields.capitalBound .= toProto (pp ^. Parameters.ppCapitalBound)
        ProtoFields.leverageBound .= toProto (pp ^. Parameters.ppLeverageBound)

instance ToProto (Parameters.CooldownParameters' 'Parameters.CooldownParametersVersion1) where
    type Output (Parameters.CooldownParameters' 'Parameters.CooldownParametersVersion1) = Proto.CooldownParametersCpv1
    toProto (Parameters.CooldownParametersV1{..}) = Proto.make $ do
        ProtoFields.poolOwnerCooldown .= toProto _cpPoolOwnerCooldown
        ProtoFields.delegatorCooldown .= toProto _cpDelegatorCooldown

instance ToProto Parameters.TimeParameters where
    type Output Parameters.TimeParameters = Proto.TimeParametersCpv1
    toProto Parameters.TimeParametersV1{..} = Proto.make $ do
        ProtoFields.rewardPeriodLength .= toProto _tpRewardPeriodLength
        ProtoFields.mintPerPayday .= toProto _tpMintPerPayday

instance ToProto Parameters.TimeoutParameters where
    type Output Parameters.TimeoutParameters = Proto.TimeoutParameters
    toProto Parameters.TimeoutParameters{..} = Proto.make $ do
        ProtoFields.timeoutBase .= toProto _tpTimeoutBase
        ProtoFields.timeoutIncrease .= toProto _tpTimeoutIncrease
        ProtoFields.timeoutDecrease .= toProto _tpTimeoutDecrease

instance ToProto Parameters.FinalizationCommitteeParameters where
    type Output Parameters.FinalizationCommitteeParameters = Proto.FinalizationCommitteeParameters
    toProto Parameters.FinalizationCommitteeParameters{..} = Proto.make $ do
        ProtoFields.minimumFinalizers .= _fcpMinFinalizers
        ProtoFields.maximumFinalizers .= _fcpMaxFinalizers
        ProtoFields.finalizerRelativeStakeThreshold .= toProto _fcpFinalizerRelativeStakeThreshold

instance ToProto (Parameters.ConsensusParameters' 'Parameters.ConsensusParametersVersion1) where
    type Output (Parameters.ConsensusParameters' 'Parameters.ConsensusParametersVersion1) = Proto.ConsensusParametersV1
    toProto Parameters.ConsensusParametersV1{..} = Proto.make $ do
        ProtoFields.timeoutParameters .= toProto _cpTimeoutParameters
        ProtoFields.minBlockTime .= toProto _cpMinBlockTime
        ProtoFields.blockEnergyLimit .= toProto _cpBlockEnergyLimit

-- |Attempt to construct the protobuf updatepayload.
--  See @toBlockItemStatus@ for more context.
convertUpdatePayload :: Updates.UpdateType -> Updates.UpdatePayload -> Either ConversionError Proto.UpdatePayload
convertUpdatePayload ut pl = case (ut, pl) of
    (Updates.UpdateProtocol, Updates.ProtocolUpdatePayload pu) -> Right . Proto.make $ ProtoFields.protocolUpdate .= toProto pu
    (Updates.UpdateElectionDifficulty, Updates.ElectionDifficultyUpdatePayload ed) -> Right . Proto.make $ ProtoFields.electionDifficultyUpdate .= toProto ed
    (Updates.UpdateEuroPerEnergy, Updates.EuroPerEnergyUpdatePayload er) -> Right . Proto.make $ ProtoFields.euroPerEnergyUpdate .= toProto er
    (Updates.UpdateMicroGTUPerEuro, Updates.MicroGTUPerEuroUpdatePayload er) -> Right . Proto.make $ ProtoFields.microCcdPerEuroUpdate .= toProto er
    (Updates.UpdateFoundationAccount, Updates.FoundationAccountUpdatePayload addr) -> Right . Proto.make $ ProtoFields.foundationAccountUpdate .= toProto addr
    (Updates.UpdateMintDistribution, Updates.MintDistributionUpdatePayload md) -> Right . Proto.make $ ProtoFields.mintDistributionUpdate .= toProto md
    (Updates.UpdateTransactionFeeDistribution, Updates.TransactionFeeDistributionUpdatePayload tfd) ->
        Right . Proto.make $ ProtoFields.transactionFeeDistributionUpdate .= toProto tfd
    (Updates.UpdateGASRewards, Updates.GASRewardsUpdatePayload gr) -> Right . Proto.make $ ProtoFields.gasRewardsUpdate .= toProto gr
    (Updates.UpdateGASRewards, Updates.GASRewardsCPV2UpdatePayload gr) -> Right . Proto.make $ ProtoFields.gasRewardsCpv2Update .= toProto gr
    (Updates.UpdatePoolParameters, Updates.BakerStakeThresholdUpdatePayload pp) ->
        Right . Proto.make $ ProtoFields.bakerStakeThresholdUpdate .= toProto pp
    (Updates.UpdateRootKeys, Updates.RootUpdatePayload ru@(Updates.RootKeysRootUpdate{})) -> Right . Proto.make $ ProtoFields.rootUpdate .= toProto ru
    (Updates.UpdateLevel1Keys, Updates.RootUpdatePayload ru@(Updates.Level1KeysRootUpdate{})) -> Right . Proto.make $ ProtoFields.rootUpdate .= toProto ru
    (Updates.UpdateLevel2Keys, Updates.RootUpdatePayload ru@(Updates.Level2KeysRootUpdate{})) -> Right . Proto.make $ ProtoFields.rootUpdate .= toProto ru
    (Updates.UpdateLevel2Keys, Updates.RootUpdatePayload ru@(Updates.Level2KeysRootUpdateV1{})) -> Right . Proto.make $ ProtoFields.rootUpdate .= toProto ru
    (Updates.UpdateLevel1Keys, Updates.Level1UpdatePayload u@(Updates.Level1KeysLevel1Update{})) -> Right . Proto.make $ ProtoFields.level1Update .= toProto u
    (Updates.UpdateLevel2Keys, Updates.Level1UpdatePayload u@(Updates.Level2KeysLevel1Update{})) -> Right . Proto.make $ ProtoFields.level1Update .= toProto u
    (Updates.UpdateLevel2Keys, Updates.Level1UpdatePayload u@(Updates.Level2KeysLevel1UpdateV1{})) -> Right . Proto.make $ ProtoFields.level1Update .= toProto u
    (Updates.UpdateAddAnonymityRevoker, Updates.AddAnonymityRevokerUpdatePayload ai) -> Right . Proto.make $ ProtoFields.addAnonymityRevokerUpdate .= toProto ai
    (Updates.UpdateAddIdentityProvider, Updates.AddIdentityProviderUpdatePayload ip) -> Right . Proto.make $ ProtoFields.addIdentityProviderUpdate .= toProto ip
    (Updates.UpdateCooldownParameters, Updates.CooldownParametersCPV1UpdatePayload cp) -> Right $ Proto.make $ ProtoFields.cooldownParametersCpv1Update .= toProto cp
    (Updates.UpdatePoolParameters, Updates.PoolParametersCPV1UpdatePayload pp) -> Right . Proto.make $ ProtoFields.poolParametersCpv1Update .= toProto pp
    (Updates.UpdateTimeParameters, Updates.TimeParametersCPV1UpdatePayload tp) -> Right . Proto.make $ ProtoFields.timeParametersCpv1Update .= toProto tp
    (Updates.UpdateMintDistribution, Updates.MintDistributionCPV1UpdatePayload md) -> Right . Proto.make $ ProtoFields.mintDistributionCpv1Update .= toProto md
    (Updates.UpdateTimeoutParameters, Updates.TimeoutParametersUpdatePayload tp) -> Right . Proto.make $ ProtoFields.timeoutParametersUpdate .= toProto tp
    (Updates.UpdateMinBlockTime, Updates.MinBlockTimeUpdatePayload mbt) -> Right . Proto.make $ ProtoFields.minBlockTimeUpdate .= toProto mbt
    (Updates.UpdateBlockEnergyLimit, Updates.BlockEnergyLimitUpdatePayload bel) -> Right . Proto.make $ ProtoFields.blockEnergyLimitUpdate .= toProto bel
    (Updates.UpdateFinalizationCommitteeParameters, Updates.FinalizationCommitteeParametersUpdatePayload fcp) -> Right . Proto.make $ ProtoFields.finalizationCommitteeParametersUpdate .= toProto fcp
    _ -> Left CEInvalidUpdateResult

-- |The different conversions errors possible in @toBlockItemStatus@ (and the helper to* functions it calls).
data ConversionError
    = -- |An account creation failed.
      CEFailedAccountCreation
    | -- |An account creation transaction occurred but was malformed and could not be converted.
      CEInvalidAccountCreation
    | -- |An update transaction failed.
      CEFailedUpdate
    | -- |An update transaction occurred but was malformed and could not be converted.
      CEInvalidUpdateResult
    | -- |An account transaction occurred but was malformed and could not be converted.
      CEInvalidTransactionResult
    deriving (Eq)

instance Show ConversionError where
    show e = case e of
        CEFailedAccountCreation -> "An account creation failed."
        CEInvalidAccountCreation -> "An account creation transaction occurred but was malformed and could not be converted."
        CEFailedUpdate -> "An update transaction failed."
        CEInvalidUpdateResult -> "An update transaction occurred but was malformed and could not be converted."
        CEInvalidTransactionResult -> "An account transaction occurred but was malformed and could not be converted."

instance ToProto TransactionTime where
    type Output TransactionTime = Proto.TransactionTime
    toProto = mkWord64

instance ToProto ExchangeRate where
    type Output ExchangeRate = Proto.ExchangeRate
    toProto (ExchangeRate r) = Proto.make $ ProtoFields.value .= toProto r

instance ToProto (Ratio.Ratio Word64) where
    type Output (Ratio.Ratio Word64) = Proto.Ratio
    toProto r = Proto.make $ do
        ProtoFields.numerator .= Ratio.numerator r
        ProtoFields.denominator .= Ratio.denominator r

instance ToProto (Parameters.InclusiveRange AmountFraction) where
    type Output (Parameters.InclusiveRange AmountFraction) = Proto.InclusiveRangeAmountFraction
    toProto Parameters.InclusiveRange{..} = Proto.make $ do
        ProtoFields.min .= toProto irMin
        ProtoFields.max .= toProto irMax

instance ToProto Parameters.CapitalBound where
    type Output Parameters.CapitalBound = Proto.CapitalBound
    toProto Parameters.CapitalBound{..} = Proto.make $ ProtoFields.value .= toProto theCapitalBound

instance ToProto Parameters.LeverageFactor where
    type Output Parameters.LeverageFactor = Proto.LeverageFactor
    toProto Parameters.LeverageFactor{..} = Proto.make $ ProtoFields.value .= toProto theLeverageFactor

instance ToProto RewardPeriodLength where
    type Output RewardPeriodLength = Proto.RewardPeriodLength
    toProto rpl = Proto.make $ ProtoFields.value .= mkWord64 rpl

instance ToProto DurationSeconds where
    type Output DurationSeconds = Proto.DurationSeconds
    toProto = mkWord64

instance ToProto ArInfo.ArInfo where
    type Output ArInfo.ArInfo = Proto.ArInfo
    toProto ai = Proto.make $ do
        ProtoFields.identity .= mkWord32 (ArInfo.arIdentity ai)
        ProtoFields.description
            .= Proto.make
                ( do
                    ProtoFields.name .= ArInfo.arName ai
                    ProtoFields.url .= ArInfo.arUrl ai
                    ProtoFields.description .= ArInfo.arDescription ai
                )
        ProtoFields.publicKey . ProtoFields.value .= ArInfo.arPublicKey ai

instance ToProto IpInfo.IpInfo where
    type Output IpInfo.IpInfo = Proto.IpInfo
    toProto ii = Proto.make $ do
        ProtoFields.identity .= mkWord32 (IpInfo.ipIdentity ii)
        ProtoFields.description
            .= Proto.make
                ( do
                    ProtoFields.name .= IpInfo.ipName ii
                    ProtoFields.url .= IpInfo.ipUrl ii
                    ProtoFields.description .= IpInfo.ipDescription ii
                )
        ProtoFields.verifyKey . ProtoFields.value .= IpInfo.ipVerifyKey ii
        ProtoFields.cdiVerifyKey . ProtoFields.value .= IpInfo.ipCdiVerifyKey ii

instance ToProto Updates.Level1Update where
    type Output Updates.Level1Update = Proto.Level1Update
    toProto Updates.Level1KeysLevel1Update{..} = Proto.make $ ProtoFields.level1KeysUpdate .= toProto l1kl1uKeys
    toProto Updates.Level2KeysLevel1Update{..} = Proto.make $ ProtoFields.level2KeysUpdateV0 .= toProto l2kl1uAuthorizations
    toProto Updates.Level2KeysLevel1UpdateV1{..} = Proto.make $ ProtoFields.level2KeysUpdateV1 .= toProto l2kl1uAuthorizationsV1

instance ToProto Updates.RootUpdate where
    type Output Updates.RootUpdate = Proto.RootUpdate
    toProto ru = case ru of
        Updates.RootKeysRootUpdate{..} -> Proto.make $ ProtoFields.rootKeysUpdate .= toProto rkruKeys
        Updates.Level1KeysRootUpdate{..} -> Proto.make $ ProtoFields.level1KeysUpdate .= toProto l1kruKeys
        Updates.Level2KeysRootUpdate{..} -> Proto.make $ ProtoFields.level2KeysUpdateV0 .= toProto l2kruAuthorizations
        Updates.Level2KeysRootUpdateV1{..} -> Proto.make $ ProtoFields.level2KeysUpdateV1 .= toProto l2kruAuthorizationsV1

instance ToProto (Updates.HigherLevelKeys kind) where
    type Output (Updates.HigherLevelKeys kind) = Proto.HigherLevelKeys
    toProto keys = Proto.make $ do
        ProtoFields.keys .= map toProto (Vec.toList $ Updates.hlkKeys keys)
        ProtoFields.threshold .= toProto (Updates.hlkThreshold keys)

instance Parameters.IsAuthorizationsVersion auv => ToProto (Updates.Authorizations auv) where
    type Output (Updates.Authorizations auv) = AuthorizationsFamily auv
    toProto auth =
        let
            v0 :: Proto.AuthorizationsV0
            v0 = Proto.make $ do
                ProtoFields.keys .= map toProto (Vec.toList $ Updates.asKeys auth)
                ProtoFields.emergency .= toProto (Updates.asEmergency auth)
                ProtoFields.protocol .= toProto (Updates.asProtocol auth)
                ProtoFields.parameterConsensus .= toProto (Updates.asParamConsensusParameters auth)
                ProtoFields.parameterEuroPerEnergy .= toProto (Updates.asParamEuroPerEnergy auth)
                ProtoFields.parameterMicroCCDPerEuro .= toProto (Updates.asParamMicroGTUPerEuro auth)
                ProtoFields.parameterFoundationAccount .= toProto (Updates.asParamFoundationAccount auth)
                ProtoFields.parameterMintDistribution .= toProto (Updates.asParamMintDistribution auth)
                ProtoFields.parameterTransactionFeeDistribution .= toProto (Updates.asParamTransactionFeeDistribution auth)
                ProtoFields.parameterGasRewards .= toProto (Updates.asParamGASRewards auth)
                ProtoFields.poolParameters .= toProto (Updates.asPoolParameters auth)
                ProtoFields.addAnonymityRevoker .= toProto (Updates.asAddAnonymityRevoker auth)
                ProtoFields.addIdentityProvider .= toProto (Updates.asAddIdentityProvider auth)
        in
            case sing @auv of
                Parameters.SAuthorizationsVersion0 -> v0
                Parameters.SAuthorizationsVersion1 -> Proto.make $ do
                    ProtoFields.v0 .= v0
                    ProtoFields.parameterCooldown .= toProto (Updates.asCooldownParameters auth ^. Parameters.unconditionally)
                    ProtoFields.parameterTime .= toProto (Updates.asTimeParameters auth ^. Parameters.unconditionally)

-- |Defines a type family that is used in the ToProto instance for Updates.Authorizations.
type family AuthorizationsFamily cpv where
    AuthorizationsFamily 'Parameters.AuthorizationsVersion0 = Proto.AuthorizationsV0
    AuthorizationsFamily 'Parameters.AuthorizationsVersion1 = Proto.AuthorizationsV1

instance ToProto Updates.AccessStructure where
    type Output Updates.AccessStructure = Proto.AccessStructure
    toProto Updates.AccessStructure{..} = Proto.make $ do
        ProtoFields.accessPublicKeys .= map toProtoUpdateKeysIndex (Set.toList accessPublicKeys)
        ProtoFields.accessThreshold .= toProto accessThreshold
      where
        toProtoUpdateKeysIndex i = Proto.make $ ProtoFields.value .= fromIntegral i

instance ToProto Updates.UpdatePublicKey where
    type Output Updates.UpdatePublicKey = Proto.UpdatePublicKey
    toProto (VerifyKeyEd25519 key) = Proto.make $ ProtoFields.value .= S.encode key

instance ToProto Updates.UpdateKeysThreshold where
    type Output Updates.UpdateKeysThreshold = Proto.UpdateKeysThreshold
    toProto Updates.UpdateKeysThreshold{..} = Proto.make $ ProtoFields.value .= fromIntegral uktTheThreshold

instance ToProto MintRate where
    type Output MintRate = Proto.MintRate
    toProto MintRate{..} = Proto.make $ do
        ProtoFields.mantissa .= mrMantissa
        ProtoFields.exponent .= fromIntegral mrExponent

instance ToProto Wasm.WasmVersion where
    type Output Wasm.WasmVersion = Proto.ContractVersion
    toProto Wasm.V0 = Proto.V0
    toProto Wasm.V1 = Proto.V1

instance ToProto Wasm.ContractEvent where
    type Output Wasm.ContractEvent = Proto.ContractEvent
    toProto (Wasm.ContractEvent shortBS) = Proto.make $ ProtoFields.value .= BSS.fromShort shortBS

instance ToProto CredentialType where
    type Output CredentialType = Proto.CredentialType
    toProto Initial = Proto.CREDENTIAL_TYPE_INITIAL
    toProto Normal = Proto.CREDENTIAL_TYPE_NORMAL

type BakerAddedEvent = (BakerKeysEvent, Amount, Bool)

instance ToProto BakerAddedEvent where
    type Output BakerAddedEvent = Proto.BakerEvent'BakerAdded
    toProto (keysEvent, stake, restakeEarnings) = Proto.make $ do
        ProtoFields.keysEvent .= toProto keysEvent
        ProtoFields.stake .= toProto stake
        ProtoFields.restakeEarnings .= restakeEarnings

type BakerKeysEvent = (BakerId, AccountAddress, BakerSignVerifyKey, BakerElectionVerifyKey, BakerAggregationVerifyKey)
instance ToProto BakerKeysEvent where
    type Output BakerKeysEvent = Proto.BakerKeysEvent
    toProto (bakerId, addr, signKey, electionKey, aggregationKey) = Proto.make $ do
        ProtoFields.bakerId .= toProto bakerId
        ProtoFields.account .= toProto addr
        ProtoFields.signKey .= toProto signKey
        ProtoFields.electionKey .= toProto electionKey
        ProtoFields.aggregationKey .= toProto aggregationKey

instance ToProto BakerSignVerifyKey where
    type Output BakerSignVerifyKey = Proto.BakerSignatureVerifyKey
    toProto = mkSerialize

instance ToProto BakerElectionVerifyKey where
    type Output BakerElectionVerifyKey = Proto.BakerElectionVerifyKey
    toProto = mkSerialize

instance ToProto BakerAggregationVerifyKey where
    type Output BakerAggregationVerifyKey = Proto.BakerAggregationVerifyKey
    toProto = mkSerialize

instance ToProto Memo where
    type Output Memo = Proto.Memo
    toProto (Memo shortBS) = Proto.make $ ProtoFields.value .= BSS.fromShort shortBS

instance ToProto RegisteredData where
    type Output RegisteredData = Proto.RegisteredData
    toProto (RegisteredData shortBS) = Proto.make $ ProtoFields.value .= BSS.fromShort shortBS

convertContractRelatedEvents :: Event -> Either ConversionError Proto.ContractTraceElement
convertContractRelatedEvents event = case event of
    Updated{..} ->
        Right . Proto.make $
            ProtoFields.updated
                .= Proto.make
                    ( do
                        ProtoFields.contractVersion .= toProto euContractVersion
                        ProtoFields.address .= toProto euAddress
                        ProtoFields.instigator .= toProto euInstigator
                        ProtoFields.amount .= toProto euAmount
                        ProtoFields.parameter .= toProto euMessage
                        ProtoFields.receiveName .= toProto euReceiveName
                        ProtoFields.events .= map toProto euEvents
                    )
    Transferred{..} -> do
        sender' <- case etFrom of
            AddressAccount _ -> Left CEInvalidTransactionResult
            AddressContract addr -> Right addr
        receiver <- case etTo of
            AddressAccount addr -> Right addr
            AddressContract _ -> Left CEInvalidTransactionResult
        Right . Proto.make $
            ProtoFields.transferred
                .= Proto.make
                    ( do
                        ProtoFields.sender .= toProto sender'
                        ProtoFields.amount .= toProto etAmount
                        ProtoFields.receiver .= toProto receiver
                    )
    Interrupted{..} ->
        Right . Proto.make $
            ProtoFields.interrupted
                .= Proto.make
                    ( do
                        ProtoFields.address .= toProto iAddress
                        ProtoFields.events .= map toProto iEvents
                    )
    Resumed{..} ->
        Right . Proto.make $
            ProtoFields.resumed
                .= Proto.make
                    ( do
                        ProtoFields.address .= toProto rAddress
                        ProtoFields.success .= rSuccess
                    )
    Upgraded{..} ->
        Right . Proto.make $
            ProtoFields.upgraded
                .= Proto.make
                    ( do
                        ProtoFields.address .= toProto euAddress
                        ProtoFields.from .= toProto euFrom
                        ProtoFields.to .= toProto euTo
                    )
    _ -> Left CEInvalidTransactionResult

-- |Attempt to construct the protobuf type AccounTransactionType.
-- See @toBlockItemStatus@ for more context.
convertAccountTransaction ::
    -- | The transaction type. @Nothing@ means that the transaction was serialized incorrectly.
    Maybe TransactionType ->
    -- | The cost of the transaction.
    Amount ->
    -- | The sender of the transaction.
    AccountAddress ->
    -- | The result of the transaction. If the transaction was rejected, it contains the reject reason.
    --   Otherwise it contains the events.
    ValidResult ->
    Either ConversionError Proto.AccountTransactionDetails
convertAccountTransaction ty cost sender result = case ty of
    Nothing -> Right . mkNone $ SerializationFailure
    Just ty' -> case result of
        TxReject rejectReason -> Right . mkNone $ rejectReason
        TxSuccess events -> case ty' of
            TTDeployModule ->
                mkSuccess <$> do
                    v <- case events of
                        [ModuleDeployed moduleRef] -> Right $ toProto moduleRef
                        _ -> Left CEInvalidTransactionResult
                    Right . Proto.make $ ProtoFields.moduleDeployed .= v
            TTInitContract ->
                mkSuccess <$> do
                    v <- case events of
                        [ContractInitialized{..}] -> Right $ Proto.make $ do
                            ProtoFields.contractVersion .= toProto ecContractVersion
                            ProtoFields.originRef .= toProto ecRef
                            ProtoFields.address .= toProto ecAddress
                            ProtoFields.amount .= toProto ecAmount
                            ProtoFields.initName .= toProto ecInitName
                            ProtoFields.events .= map toProto ecEvents
                        _ -> Left CEInvalidTransactionResult
                    Right . Proto.make $ ProtoFields.contractInitialized .= v
            TTUpdate ->
                mkSuccess <$> do
                    v <- mapM convertContractRelatedEvents events
                    Right . Proto.make $ ProtoFields.contractUpdateIssued . ProtoFields.effects .= v
            TTTransfer ->
                mkSuccess <$> do
                    v <- case events of
                        [Transferred{..}] -> case etTo of
                            AddressContract _ -> Left CEInvalidTransactionResult
                            AddressAccount receiver -> Right . Proto.make $ do
                                ProtoFields.amount .= toProto etAmount
                                ProtoFields.receiver .= toProto receiver
                        _ -> Left CEInvalidTransactionResult
                    Right . Proto.make $ ProtoFields.accountTransfer .= v
            TTTransferWithMemo ->
                mkSuccess <$> do
                    v <- case events of
                        [Transferred{..}, TransferMemo{..}] -> case etTo of
                            AddressContract _ -> Left CEInvalidTransactionResult
                            AddressAccount receiver -> Right . Proto.make $ do
                                ProtoFields.amount .= toProto etAmount
                                ProtoFields.receiver .= toProto receiver
                                ProtoFields.memo .= toProto tmMemo
                        _ -> Left CEInvalidTransactionResult
                    Right . Proto.make $ ProtoFields.accountTransfer .= v
            TTAddBaker ->
                mkSuccess <$> do
                    v <- case events of
                        [BakerAdded{..}] -> Right $ toProto ((ebaBakerId, ebaAccount, ebaSignKey, ebaElectionKey, ebaAggregationKey), ebaStake, ebaRestakeEarnings)
                        _ -> Left CEInvalidTransactionResult
                    Right . Proto.make $ ProtoFields.bakerAdded .= v
            TTRemoveBaker ->
                mkSuccess <$> do
                    v <- case events of
                        [BakerRemoved{..}] -> Right $ toProto ebrBakerId
                        _ -> Left CEInvalidTransactionResult
                    Right . Proto.make $ ProtoFields.bakerRemoved .= v
            TTUpdateBakerStake ->
                mkSuccess <$> do
                    v <- case events of
                        [] -> Right Nothing
                        [BakerStakeIncreased{..}] -> Right . Just . Proto.make $ do
                            ProtoFields.bakerId .= toProto ebsiBakerId
                            ProtoFields.newStake .= toProto ebsiNewStake
                            ProtoFields.increased .= True
                        [BakerStakeDecreased{..}] -> Right . Just . Proto.make $ do
                            ProtoFields.bakerId .= toProto ebsiBakerId
                            ProtoFields.newStake .= toProto ebsiNewStake
                            ProtoFields.increased .= False
                        _ -> Left CEInvalidTransactionResult
                    case v of
                        Nothing -> Right . Proto.make $ ProtoFields.bakerStakeUpdated .= Proto.defMessage
                        Just val -> Right . Proto.make $ ProtoFields.bakerStakeUpdated . ProtoFields.update .= val
            TTUpdateBakerRestakeEarnings ->
                mkSuccess <$> do
                    v <- case events of
                        [BakerSetRestakeEarnings{..}] -> Right $ Proto.make $ do
                            ProtoFields.bakerId .= toProto ebsreBakerId
                            ProtoFields.restakeEarnings .= ebsreRestakeEarnings
                        _ -> Left CEInvalidTransactionResult
                    Right . Proto.make $ ProtoFields.bakerRestakeEarningsUpdated .= v
            TTUpdateBakerKeys ->
                mkSuccess <$> do
                    v <- case events of
                        [BakerKeysUpdated{..}] -> Right $ toProto (ebkuBakerId, ebkuAccount, ebkuSignKey, ebkuElectionKey, ebkuAggregationKey)
                        _ -> Left CEInvalidTransactionResult
                    Right . Proto.make $ ProtoFields.bakerKeysUpdated .= v
            TTEncryptedAmountTransfer ->
                mkSuccess <$> do
                    v <- case events of
                        [EncryptedAmountsRemoved{..}, NewEncryptedAmount{..}] ->
                            let
                                removed = Proto.make $ do
                                    ProtoFields.account .= toProto earAccount
                                    ProtoFields.newAmount .= toProto earNewAmount
                                    ProtoFields.inputAmount .= toProto earInputAmount
                                    ProtoFields.upToIndex .= theAggIndex earUpToIndex
                                added = Proto.make $ do
                                    ProtoFields.receiver .= toProto neaAccount
                                    ProtoFields.newIndex .= theIndex neaNewIndex
                                    ProtoFields.encryptedAmount .= toProto neaEncryptedAmount
                            in
                                Right . Proto.make $ do
                                    ProtoFields.removed .= removed
                                    ProtoFields.added .= added
                        _ -> Left CEInvalidTransactionResult
                    Right . Proto.make $ ProtoFields.encryptedAmountTransferred .= v
            TTEncryptedAmountTransferWithMemo ->
                mkSuccess <$> do
                    v <- case events of
                        [EncryptedAmountsRemoved{..}, NewEncryptedAmount{..}, TransferMemo{..}] ->
                            let
                                removed = Proto.make $ do
                                    ProtoFields.account .= toProto earAccount
                                    ProtoFields.newAmount .= toProto earNewAmount
                                    ProtoFields.inputAmount .= toProto earInputAmount
                                    ProtoFields.upToIndex .= theAggIndex earUpToIndex
                                added = Proto.make $ do
                                    ProtoFields.receiver .= toProto neaAccount
                                    ProtoFields.newIndex .= theIndex neaNewIndex
                                    ProtoFields.encryptedAmount .= toProto neaEncryptedAmount
                            in
                                Right . Proto.make $ do
                                    ProtoFields.removed .= removed
                                    ProtoFields.added .= added
                                    ProtoFields.memo .= toProto tmMemo
                        _ -> Left CEInvalidTransactionResult
                    Right . Proto.make $ ProtoFields.encryptedAmountTransferred .= v
            TTTransferToEncrypted ->
                mkSuccess <$> do
                    v <- case events of
                        [EncryptedSelfAmountAdded{..}] -> Right . Proto.make $ do
                            ProtoFields.account .= toProto eaaAccount
                            ProtoFields.newAmount .= toProto eaaNewAmount
                            ProtoFields.amount .= toProto eaaAmount
                        _ -> Left CEInvalidTransactionResult
                    Right . Proto.make $ ProtoFields.transferredToEncrypted .= v
            TTTransferToPublic ->
                mkSuccess <$> do
                    v <- case events of
                        [EncryptedAmountsRemoved{..}, AmountAddedByDecryption{..}] ->
                            let
                                removed = Proto.make $ do
                                    ProtoFields.account .= toProto earAccount
                                    ProtoFields.newAmount .= toProto earNewAmount
                                    ProtoFields.inputAmount .= toProto earInputAmount
                                    ProtoFields.upToIndex .= theAggIndex earUpToIndex
                            in
                                Right . Proto.make $ do
                                    ProtoFields.removed .= removed
                                    ProtoFields.amount .= toProto aabdAmount
                        _ -> Left CEInvalidTransactionResult
                    Right . Proto.make $ ProtoFields.transferredToPublic .= v
            TTTransferWithSchedule ->
                mkSuccess <$> do
                    v <- case events of
                        [TransferredWithSchedule{..}] -> Right . Proto.make $ do
                            ProtoFields.receiver .= toProto etwsTo
                            ProtoFields.amount .= map toProto etwsAmount
                        _ -> Left CEInvalidTransactionResult
                    Right . Proto.make $ ProtoFields.transferredWithSchedule .= v
            TTTransferWithScheduleAndMemo ->
                mkSuccess <$> do
                    v <- case events of
                        [TransferredWithSchedule{..}, TransferMemo{..}] -> Right . Proto.make $ do
                            ProtoFields.receiver .= toProto etwsTo
                            ProtoFields.amount .= map toProto etwsAmount
                            ProtoFields.memo .= toProto tmMemo
                        _ -> Left CEInvalidTransactionResult
                    Right . Proto.make $ ProtoFields.transferredWithSchedule .= v
            TTUpdateCredentialKeys ->
                mkSuccess <$> do
                    v <- case events of
                        [CredentialKeysUpdated{..}] -> Right $ toProto ckuCredId
                        _ -> Left CEInvalidTransactionResult
                    Right . Proto.make $ ProtoFields.credentialKeysUpdated .= v
            TTUpdateCredentials ->
                mkSuccess <$> do
                    v <- case events of
                        [CredentialsUpdated{..}] -> Right . Proto.make $ do
                            ProtoFields.newCredIds .= map toProto cuNewCredIds
                            ProtoFields.removedCredIds .= map toProto cuRemovedCredIds
                            ProtoFields.newThreshold .= toProto cuNewThreshold
                        _ -> Left CEInvalidTransactionResult
                    Right . Proto.make $ ProtoFields.credentialsUpdated .= v
            TTRegisterData ->
                mkSuccess <$> do
                    v <- case events of
                        [DataRegistered{..}] -> Right $ toProto drData
                        _ -> Left CEInvalidTransactionResult
                    Right . Proto.make $ ProtoFields.dataRegistered .= v
            TTConfigureBaker ->
                mkSuccess <$> do
                    let toBakerEvent = \case
                            BakerAdded{..} ->
                                Right . Proto.make $
                                    ProtoFields.bakerAdded
                                        .= toProto ((ebaBakerId, ebaAccount, ebaSignKey, ebaElectionKey, ebaAggregationKey), ebaStake, ebaRestakeEarnings)
                            BakerRemoved{..} -> Right . Proto.make $ ProtoFields.bakerRemoved .= toProto ebrBakerId
                            BakerStakeIncreased{..} ->
                                Right . Proto.make $
                                    ProtoFields.bakerStakeIncreased
                                        .= Proto.make
                                            ( do
                                                ProtoFields.bakerId .= toProto ebsiBakerId
                                                ProtoFields.newStake .= toProto ebsiNewStake
                                            )
                            BakerStakeDecreased{..} ->
                                Right . Proto.make $
                                    ProtoFields.bakerStakeDecreased
                                        .= Proto.make
                                            ( do
                                                ProtoFields.bakerId .= toProto ebsiBakerId
                                                ProtoFields.newStake .= toProto ebsiNewStake
                                            )
                            BakerSetRestakeEarnings{..} ->
                                Right . Proto.make $
                                    ProtoFields.bakerRestakeEarningsUpdated
                                        .= Proto.make
                                            ( do
                                                ProtoFields.bakerId .= toProto ebsreBakerId
                                                ProtoFields.restakeEarnings .= ebsreRestakeEarnings
                                            )
                            BakerKeysUpdated{..} -> Right . Proto.make $ ProtoFields.bakerKeysUpdated .= toProto (ebkuBakerId, ebkuAccount, ebkuSignKey, ebkuElectionKey, ebkuAggregationKey)
                            BakerSetOpenStatus{..} ->
                                Right . Proto.make $
                                    ProtoFields.bakerSetOpenStatus
                                        .= Proto.make
                                            ( do
                                                ProtoFields.bakerId .= toProto ebsosBakerId
                                                ProtoFields.openStatus .= toProto ebsosOpenStatus
                                            )
                            BakerSetMetadataURL{..} ->
                                Right . Proto.make $
                                    ProtoFields.bakerSetMetadataUrl
                                        .= Proto.make
                                            ( do
                                                ProtoFields.bakerId .= toProto ebsmuBakerId
                                                ProtoFields.url .= toProto ebsmuMetadataURL
                                            )
                            BakerSetTransactionFeeCommission{..} ->
                                Right . Proto.make $
                                    ProtoFields.bakerSetTransactionFeeCommission
                                        .= Proto.make
                                            ( do
                                                ProtoFields.bakerId .= toProto ebstfcBakerId
                                                ProtoFields.transactionFeeCommission .= toProto ebstfcTransactionFeeCommission
                                            )
                            BakerSetBakingRewardCommission{..} ->
                                Right . Proto.make $
                                    ProtoFields.bakerSetBakingRewardCommission
                                        .= Proto.make
                                            ( do
                                                ProtoFields.bakerId .= toProto ebsbrcBakerId
                                                ProtoFields.bakingRewardCommission .= toProto ebsbrcBakingRewardCommission
                                            )
                            BakerSetFinalizationRewardCommission{..} ->
                                Right . Proto.make $
                                    ProtoFields.bakerSetFinalizationRewardCommission
                                        .= Proto.make
                                            ( do
                                                ProtoFields.bakerId .= toProto ebsfrcBakerId
                                                ProtoFields.finalizationRewardCommission .= toProto ebsfrcFinalizationRewardCommission
                                            )
                            _ -> Left CEInvalidTransactionResult
                    v <- mapM toBakerEvent events
                    Right . Proto.make $ ProtoFields.bakerConfigured . ProtoFields.events .= v
            TTConfigureDelegation ->
                mkSuccess <$> do
                    let toDelegationEvent = \case
                            DelegationStakeIncreased{..} ->
                                Right . Proto.make $
                                    ProtoFields.delegationStakeIncreased
                                        .= Proto.make
                                            ( do
                                                ProtoFields.delegatorId .= toProto edsiDelegatorId
                                                ProtoFields.newStake .= toProto edsiNewStake
                                            )
                            DelegationStakeDecreased{..} ->
                                Right . Proto.make $
                                    ProtoFields.delegationStakeDecreased
                                        .= Proto.make
                                            ( do
                                                ProtoFields.delegatorId .= toProto edsdDelegatorId
                                                ProtoFields.newStake .= toProto edsdNewStake
                                            )
                            DelegationSetRestakeEarnings{..} ->
                                Right . Proto.make $
                                    ProtoFields.delegationSetRestakeEarnings
                                        .= Proto.make
                                            ( do
                                                ProtoFields.delegatorId .= toProto edsreDelegatorId
                                                ProtoFields.restakeEarnings .= edsreRestakeEarnings
                                            )
                            DelegationSetDelegationTarget{..} ->
                                Right . Proto.make $
                                    ProtoFields.delegationSetDelegationTarget
                                        .= Proto.make
                                            ( do
                                                ProtoFields.delegatorId .= toProto edsdtDelegatorId
                                                ProtoFields.delegationTarget .= toProto edsdtDelegationTarget
                                            )
                            DelegationAdded{..} -> Right . Proto.make $ ProtoFields.delegationAdded .= toProto edaDelegatorId
                            DelegationRemoved{..} -> Right . Proto.make $ ProtoFields.delegationRemoved .= toProto edrDelegatorId
                            _ -> Left CEInvalidTransactionResult
                    v <- mapM toDelegationEvent events
                    Right . Proto.make $ ProtoFields.delegationConfigured . ProtoFields.events .= v
  where
    mkSuccess :: Proto.AccountTransactionEffects -> Proto.AccountTransactionDetails
    mkSuccess effects = Proto.make $ do
        ProtoFields.cost .= toProto cost
        ProtoFields.sender .= toProto sender
        ProtoFields.effects .= effects

    mkNone :: RejectReason -> Proto.AccountTransactionDetails
    mkNone rr = Proto.make $ do
        ProtoFields.cost .= toProto cost
        ProtoFields.sender .= toProto sender
        ProtoFields.effects . ProtoFields.none
            .= ( Proto.make $ do
                    ProtoFields.rejectReason .= toProto rr
                    case ty of
                        Nothing -> return ()
                        Just ty' -> ProtoFields.transactionType .= toProto ty'
               )

instance ToProto Address where
    type Output Address = Proto.Address
    toProto (AddressAccount addr) = Proto.make $ ProtoFields.account .= toProto addr
    toProto (AddressContract addr) = Proto.make $ ProtoFields.contract .= toProto addr

instance ToProto Updates.UpdateType where
    type Output Updates.UpdateType = Proto.UpdateType
    toProto Updates.UpdateProtocol = Proto.UPDATE_PROTOCOL
    toProto Updates.UpdateElectionDifficulty = Proto.UPDATE_ELECTION_DIFFICULTY
    toProto Updates.UpdateEuroPerEnergy = Proto.UPDATE_EURO_PER_ENERGY
    toProto Updates.UpdateMicroGTUPerEuro = Proto.UPDATE_MICRO_CCD_PER_EURO
    toProto Updates.UpdateFoundationAccount = Proto.UPDATE_FOUNDATION_ACCOUNT
    toProto Updates.UpdateMintDistribution = Proto.UPDATE_MINT_DISTRIBUTION
    toProto Updates.UpdateTransactionFeeDistribution = Proto.UPDATE_TRANSACTION_FEE_DISTRIBUTION
    toProto Updates.UpdateGASRewards = Proto.UPDATE_GAS_REWARDS
    toProto Updates.UpdatePoolParameters = Proto.UPDATE_POOL_PARAMETERS
    toProto Updates.UpdateAddAnonymityRevoker = Proto.ADD_ANONYMITY_REVOKER
    toProto Updates.UpdateAddIdentityProvider = Proto.ADD_IDENTITY_PROVIDER
    toProto Updates.UpdateRootKeys = Proto.UPDATE_ROOT_KEYS
    toProto Updates.UpdateLevel1Keys = Proto.UPDATE_LEVEL1_KEYS
    toProto Updates.UpdateLevel2Keys = Proto.UPDATE_LEVEL2_KEYS
    toProto Updates.UpdateCooldownParameters = Proto.UPDATE_COOLDOWN_PARAMETERS
    toProto Updates.UpdateTimeParameters = Proto.UPDATE_TIME_PARAMETERS
    toProto Updates.UpdateTimeoutParameters = Proto.UPDATE_TIMEOUT_PARAMETERS
    toProto Updates.UpdateMinBlockTime = Proto.UPDATE_MIN_BLOCK_TIME
    toProto Updates.UpdateBlockEnergyLimit = Proto.UPDATE_BLOCK_ENERGY_LIMIT
    toProto Updates.UpdateFinalizationCommitteeParameters = Proto.UPDATE_FINALIZATION_COMMITTEE_PARAMETERS

instance ToProto TransactionType where
    type Output TransactionType = Proto.TransactionType
    toProto TTDeployModule = Proto.DEPLOY_MODULE
    toProto TTInitContract = Proto.INIT_CONTRACT
    toProto TTUpdate = Proto.UPDATE
    toProto TTTransfer = Proto.TRANSFER
    toProto TTAddBaker = Proto.ADD_BAKER
    toProto TTRemoveBaker = Proto.REMOVE_BAKER
    toProto TTUpdateBakerStake = Proto.UPDATE_BAKER_STAKE
    toProto TTUpdateBakerRestakeEarnings = Proto.UPDATE_BAKER_RESTAKE_EARNINGS
    toProto TTUpdateBakerKeys = Proto.UPDATE_BAKER_KEYS
    toProto TTUpdateCredentialKeys = Proto.UPDATE_CREDENTIAL_KEYS
    toProto TTEncryptedAmountTransfer = Proto.ENCRYPTED_AMOUNT_TRANSFER
    toProto TTTransferToEncrypted = Proto.TRANSFER_TO_ENCRYPTED
    toProto TTTransferToPublic = Proto.TRANSFER_TO_PUBLIC
    toProto TTTransferWithSchedule = Proto.TRANSFER_WITH_SCHEDULE
    toProto TTUpdateCredentials = Proto.UPDATE_CREDENTIALS
    toProto TTRegisterData = Proto.REGISTER_DATA
    toProto TTTransferWithMemo = Proto.TRANSFER_WITH_MEMO
    toProto TTEncryptedAmountTransferWithMemo = Proto.ENCRYPTED_AMOUNT_TRANSFER_WITH_MEMO
    toProto TTTransferWithScheduleAndMemo = Proto.TRANSFER_WITH_SCHEDULE_AND_MEMO
    toProto TTConfigureBaker = Proto.CONFIGURE_BAKER
    toProto TTConfigureDelegation = Proto.CONFIGURE_DELEGATION

instance ToProto Energy where
    type Output Energy = Proto.Energy
    toProto = mkWord64

instance ToProto InvokeContract.InvokeContractResult where
    -- Since this is a conversion that may fail we use Either in the output type
    -- here so that we can forward errors, which is not in-line with other
    -- instances which are not fallible. The caller is meant to catch the error.
    type Output InvokeContract.InvokeContractResult = Either ConversionError Proto.InvokeInstanceResponse
    toProto InvokeContract.Failure{..} =
        return $
            Proto.make $
                ProtoFields.failure
                    .= Proto.make
                        ( do
                            ProtoFields.maybe'returnValue .= rcrReturnValue
                            ProtoFields.usedEnergy .= toProto rcrUsedEnergy
                            ProtoFields.reason .= toProto rcrReason
                        )
    toProto InvokeContract.Success{..} = do
        effects <- mapM convertContractRelatedEvents rcrEvents
        return $
            Proto.make $
                ProtoFields.success
                    .= Proto.make
                        ( do
                            ProtoFields.maybe'returnValue .= rcrReturnValue
                            ProtoFields.usedEnergy .= toProto rcrUsedEnergy
                            ProtoFields.effects .= effects
                        )

instance ToProto Slot where
    type Output Slot = Proto.Slot
    toProto = mkWord64

instance ToProto StateHash where
    type Output StateHash = Proto.StateHash
    toProto = mkSerialize

instance ToProto QueryTypes.BlockInfo where
    type Output QueryTypes.BlockInfo = Proto.BlockInfo
    toProto QueryTypes.BlockInfo{..} = Proto.make $ do
        ProtoFields.hash .= toProto biBlockHash
        ProtoFields.height .= toProto biBlockHeight
        ProtoFields.parentBlock .= toProto biBlockParent
        ProtoFields.lastFinalizedBlock .= toProto biBlockLastFinalized
        ProtoFields.genesisIndex .= toProto biGenesisIndex
        ProtoFields.eraBlockHeight .= toProto biEraBlockHeight
        ProtoFields.receiveTime .= toProto biBlockReceiveTime
        ProtoFields.arriveTime .= toProto biBlockArriveTime
        ProtoFields.maybe'slotNumber .= fmap toProto biBlockSlot
        ProtoFields.slotTime .= toProto biBlockSlotTime
        ProtoFields.maybe'baker .= fmap toProto biBlockBaker
        ProtoFields.finalized .= biFinalized
        ProtoFields.transactionCount .= fromIntegral biTransactionCount
        ProtoFields.transactionsEnergyCost .= toProto biTransactionEnergyCost
        ProtoFields.transactionsSize .= fromIntegral biTransactionsSize
        ProtoFields.stateHash .= toProto biBlockStateHash
        ProtoFields.protocolVersion .= toProto biProtocolVersion
        ProtoFields.maybe'round .= fmap toProto biRound
        ProtoFields.maybe'epoch .= fmap toProto biEpoch

instance ToProto QueryTypes.PoolStatus where
    type Output QueryTypes.PoolStatus = Either Proto.PoolInfoResponse Proto.PassiveDelegationInfo
    toProto QueryTypes.BakerPoolStatus{..} = Left $ Proto.make $ do
        ProtoFields.baker .= toProto psBakerId
        ProtoFields.address .= toProto psBakerAddress
        ProtoFields.equityCapital .= toProto psBakerEquityCapital
        ProtoFields.delegatedCapital .= toProto psDelegatedCapital
        ProtoFields.delegatedCapitalCap .= toProto psDelegatedCapitalCap
        ProtoFields.poolInfo .= toProto psPoolInfo
        ProtoFields.maybe'equityPendingChange .= toProto psBakerStakePendingChange
        ProtoFields.maybe'currentPaydayInfo .= fmap toProto psCurrentPaydayStatus
        ProtoFields.allPoolTotalCapital .= toProto psAllPoolTotalCapital
    toProto QueryTypes.PassiveDelegationStatus{..} = Right $ Proto.make $ do
        ProtoFields.delegatedCapital .= toProto psDelegatedCapital
        ProtoFields.commissionRates .= toProto psCommissionRates
        ProtoFields.currentPaydayTransactionFeesEarned .= toProto psCurrentPaydayTransactionFeesEarned
        ProtoFields.currentPaydayDelegatedCapital .= toProto psCurrentPaydayDelegatedCapital
        ProtoFields.allPoolTotalCapital .= toProto psAllPoolTotalCapital

instance ToProto QueryTypes.PoolPendingChange where
    type Output QueryTypes.PoolPendingChange = Maybe Proto.PoolPendingChange
    toProto QueryTypes.PPCNoChange = Nothing
    toProto QueryTypes.PPCReduceBakerCapital{..} =
        Just $
            Proto.make $
                ProtoFields.reduce
                    .= Proto.make
                        ( do
                            ProtoFields.reducedEquityCapital .= toProto ppcBakerEquityCapital
                            ProtoFields.effectiveTime .= toProto ppcEffectiveTime
                        )
    toProto QueryTypes.PPCRemovePool{..} =
        Just $
            Proto.make $
                ProtoFields.remove
                    .= Proto.make
                        (ProtoFields.effectiveTime .= toProto ppcEffectiveTime)

instance ToProto QueryTypes.CurrentPaydayBakerPoolStatus where
    type Output QueryTypes.CurrentPaydayBakerPoolStatus = Proto.PoolCurrentPaydayInfo
    toProto QueryTypes.CurrentPaydayBakerPoolStatus{..} = Proto.make $ do
        ProtoFields.blocksBaked .= fromIntegral bpsBlocksBaked
        ProtoFields.finalizationLive .= bpsFinalizationLive
        ProtoFields.transactionFeesEarned .= toProto bpsTransactionFeesEarned
        ProtoFields.effectiveStake .= toProto bpsEffectiveStake
        ProtoFields.lotteryPower .= bpsLotteryPower
        ProtoFields.bakerEquityCapital .= toProto bpsBakerEquityCapital
        ProtoFields.delegatedCapital .= toProto bpsDelegatedCapital
        ProtoFields.commissionRates .= toProto bpsCommissionRates

instance ToProto QueryTypes.RewardStatus where
    type Output QueryTypes.RewardStatus = Proto.TokenomicsInfo
    toProto QueryTypes.RewardStatusV0{..} =
        Proto.make
            ( ProtoFields.v0
                .= Proto.make
                    ( do
                        ProtoFields.totalAmount .= toProto rsTotalAmount
                        ProtoFields.totalEncryptedAmount .= toProto rsTotalEncryptedAmount
                        ProtoFields.bakingRewardAccount .= toProto rsBakingRewardAccount
                        ProtoFields.finalizationRewardAccount .= toProto rsFinalizationRewardAccount
                        ProtoFields.gasAccount .= toProto rsGasAccount
                        ProtoFields.protocolVersion .= toProto rsProtocolVersion
                    )
            )
    toProto QueryTypes.RewardStatusV1{..} =
        Proto.make
            ( ProtoFields.v1
                .= Proto.make
                    ( do
                        ProtoFields.totalAmount .= toProto rsTotalAmount
                        ProtoFields.totalEncryptedAmount .= toProto rsTotalEncryptedAmount
                        ProtoFields.bakingRewardAccount .= toProto rsBakingRewardAccount
                        ProtoFields.finalizationRewardAccount .= toProto rsFinalizationRewardAccount
                        ProtoFields.gasAccount .= toProto rsGasAccount
                        ProtoFields.foundationTransactionRewards .= toProto rsFoundationTransactionRewards
                        ProtoFields.nextPaydayTime .= toProto rsNextPaydayTime
                        ProtoFields.nextPaydayMintRate .= toProto rsNextPaydayMintRate
                        ProtoFields.totalStakedCapital .= toProto rsTotalStakedCapital
                        ProtoFields.protocolVersion .= toProto rsProtocolVersion
                    )
            )

instance ToProto DelegatorInfo where
    type Output DelegatorInfo = Proto.DelegatorInfo
    toProto DelegatorInfo{..} = Proto.make $ do
        ProtoFields.account .= toProto pdiAccount
        ProtoFields.stake .= toProto pdiStake
        ProtoFields.maybe'pendingChange .= toProto pdiPendingChanges

instance ToProto DelegatorRewardPeriodInfo where
    type Output DelegatorRewardPeriodInfo = Proto.DelegatorRewardPeriodInfo
    toProto DelegatorRewardPeriodInfo{..} = Proto.make $ do
        ProtoFields.account .= toProto pdrpiAccount
        ProtoFields.stake .= toProto pdrpiStake

instance ToProto QueryTypes.Branch where
    type Output QueryTypes.Branch = Proto.Branch
    toProto QueryTypes.Branch{..} = Proto.make $ do
        ProtoFields.blockHash .= toProto branchBlockHash
        ProtoFields.children .= fmap toProto branchChildren

instance ToProto QueryTypes.BlockBirkParameters where
    type Output QueryTypes.BlockBirkParameters = Maybe Proto.ElectionInfo
    toProto QueryTypes.BlockBirkParameters{..} = do
        bakerElectionInfo <- mapM toProto (Vec.toList bbpBakers)
        Just $ Proto.make $ do
            ProtoFields.maybe'electionDifficulty .= fmap toProto bbpElectionDifficulty
            ProtoFields.electionNonce .= mkSerialize bbpElectionNonce
            ProtoFields.bakerElectionInfo .= bakerElectionInfo

instance ToProto QueryTypes.BakerSummary where
    type Output QueryTypes.BakerSummary = Maybe Proto.ElectionInfo'Baker
    toProto QueryTypes.BakerSummary{..} = do
        bakerAccount <- bsBakerAccount
        Just $ Proto.make $ do
            ProtoFields.baker .= toProto bsBakerId
            ProtoFields.account .= toProto bakerAccount
            ProtoFields.lotteryPower .= bsBakerLotteryPower

instance ToProto Transactions.TransactionHeader where
    type Output Transactions.TransactionHeader = Proto.AccountTransactionHeader

    toProto Transactions.TransactionHeader{..} = Proto.make $ do
        ProtoFields.sender .= toProto thSender
        ProtoFields.sequenceNumber .= toProto thNonce
        ProtoFields.energyAmount .= toProto thEnergyAmount
        ProtoFields.expiry .= toProto thExpiry

instance ToProto Signature where
    type Output Signature = Proto.Signature

    toProto (Signature bss) = Proto.make $ do
        ProtoFields.value .= BSS.fromShort bss

instance ToProto Transactions.TransactionSignature where
    type Output Transactions.TransactionSignature = Proto.AccountTransactionSignature

    toProto Transactions.TransactionSignature{..} = Proto.make $ do
        ProtoFields.signatures .= (Map.fromAscList . map mk . Map.toAscList $ tsSignatures)
      where
        mk (k, s) = (fromIntegral k, mkSingleSig s)
        mkSingleSig sigs = Proto.make $ do
            ProtoFields.signatures .= (Map.fromAscList . map (\(ki, sig) -> (fromIntegral ki, toProto sig)) . Map.toAscList $ sigs)

instance ToProto Transactions.AccountTransaction where
    type Output Transactions.AccountTransaction = Proto.AccountTransaction

    toProto Transactions.AccountTransaction{..} = Proto.make $ do
        ProtoFields.signature .= toProto atrSignature
        ProtoFields.header .= toProto atrHeader
        ProtoFields.payload
            .= Proto.make
                ( ProtoFields.rawPayload .= BSS.fromShort (_spayload atrPayload)
                )

instance ToProto Transactions.AccountCreation where
    type Output Transactions.AccountCreation = Proto.CredentialDeployment

    toProto Transactions.AccountCreation{..} = Proto.make $ do
        ProtoFields.messageExpiry .= toProto messageExpiry
        ProtoFields.rawPayload .= S.encode credential

instance ToProto Updates.UpdateInstructionSignatures where
    type Output Updates.UpdateInstructionSignatures = Proto.SignatureMap

    toProto Updates.UpdateInstructionSignatures{..} = Proto.make $ do
        ProtoFields.signatures .= (Map.fromAscList . map mk . Map.toAscList $ signatures)
      where
        mk (k, s) = (fromIntegral k, toProto s)

instance ToProto Updates.UpdateHeader where
    type Output Updates.UpdateHeader = Proto.UpdateInstructionHeader

    toProto Updates.UpdateHeader{..} = Proto.make $ do
        -- since UpdateSequenceNumber is an alias for Nonce in Haskell, but not in
        -- the .proto file we have to use mkWord64 or similar, and not toProto since
        -- that one is defined for the Nonce.
        ProtoFields.sequenceNumber .= mkWord64 updateSeqNumber
        ProtoFields.effectiveTime .= toProto updateEffectiveTime
        ProtoFields.timeout .= toProto updateTimeout

instance ToProto Updates.UpdateInstruction where
    type Output Updates.UpdateInstruction = Proto.UpdateInstruction

    toProto Updates.UpdateInstruction{..} = Proto.make $ do
        ProtoFields.signatures .= toProto uiSignatures
        ProtoFields.header .= toProto uiHeader
        ProtoFields.payload
            .= Proto.make
                ( ProtoFields.rawPayload .= S.runPut (Updates.putUpdatePayload uiPayload)
                )

instance ToProto Transactions.BlockItem where
    type Output Transactions.BlockItem = Proto.BlockItem
    toProto bi = Proto.make $ do
        ProtoFields.hash .= toProto (Transactions.wmdHash bi)
        case Transactions.wmdData bi of
            Transactions.NormalTransaction accTx -> do
                ProtoFields.accountTransaction .= toProto accTx
            Transactions.CredentialDeployment cred ->
                ProtoFields.credentialDeployment .= toProto cred
            Transactions.ChainUpdate cu ->
                ProtoFields.updateInstruction .= toProto cu

instance ToProto TxTypes.AccountAmounts where
    type Output TxTypes.AccountAmounts = Proto.BlockSpecialEvent'AccountAmounts
    toProto TxTypes.AccountAmounts{..} = Proto.make $ ProtoFields.entries .= fmap mapper (Map.toList accountAmounts)
      where
        mapper (account, amount) = Proto.make $ do
            ProtoFields.account .= toProto account
            ProtoFields.amount .= toProto amount

instance ToProto TxTypes.SpecialTransactionOutcome where
    type Output TxTypes.SpecialTransactionOutcome = Proto.BlockSpecialEvent
    toProto TxTypes.BakingRewards{..} =
        Proto.make $
            ProtoFields.bakingRewards
                .= Proto.make
                    ( do
                        ProtoFields.bakerRewards .= toProto stoBakerRewards
                        ProtoFields.remainder .= toProto stoRemainder
                    )
    toProto TxTypes.Mint{..} =
        Proto.make $
            ProtoFields.mint
                .= Proto.make
                    ( do
                        ProtoFields.mintBakingReward .= toProto stoMintBakingReward
                        ProtoFields.mintFinalizationReward .= toProto stoMintFinalizationReward
                        ProtoFields.mintPlatformDevelopmentCharge .= toProto stoMintPlatformDevelopmentCharge
                        ProtoFields.foundationAccount .= toProto stoFoundationAccount
                    )
    toProto TxTypes.FinalizationRewards{..} =
        Proto.make $
            ProtoFields.finalizationRewards
                .= Proto.make
                    ( do
                        ProtoFields.finalizationRewards .= toProto stoFinalizationRewards
                        ProtoFields.remainder .= toProto stoRemainder
                    )
    toProto TxTypes.BlockReward{..} =
        Proto.make $
            ProtoFields.blockReward
                .= Proto.make
                    ( do
                        ProtoFields.transactionFees .= toProto stoTransactionFees
                        ProtoFields.oldGasAccount .= toProto stoOldGASAccount
                        ProtoFields.newGasAccount .= toProto stoNewGASAccount
                        ProtoFields.bakerReward .= toProto stoBakerReward
                        ProtoFields.foundationCharge .= toProto stoFoundationCharge
                        ProtoFields.baker .= toProto stoBaker
                        ProtoFields.foundationAccount .= toProto stoFoundationAccount
                    )
    toProto TxTypes.PaydayFoundationReward{..} =
        Proto.make $
            ProtoFields.paydayFoundationReward
                .= Proto.make
                    ( do
                        ProtoFields.foundationAccount .= toProto stoFoundationAccount
                        ProtoFields.developmentCharge .= toProto stoDevelopmentCharge
                    )
    toProto TxTypes.PaydayAccountReward{..} =
        Proto.make $
            ProtoFields.paydayAccountReward
                .= Proto.make
                    ( do
                        ProtoFields.account .= toProto stoAccount
                        ProtoFields.transactionFees .= toProto stoTransactionFees
                        ProtoFields.bakerReward .= toProto stoBakerReward
                        ProtoFields.finalizationReward .= toProto stoFinalizationReward
                    )
    toProto TxTypes.BlockAccrueReward{..} =
        Proto.make $
            ProtoFields.blockAccrueReward
                .= Proto.make
                    ( do
                        ProtoFields.transactionFees .= toProto stoTransactionFees
                        ProtoFields.oldGasAccount .= toProto stoOldGASAccount
                        ProtoFields.newGasAccount .= toProto stoNewGASAccount
                        ProtoFields.bakerReward .= toProto stoBakerReward
                        ProtoFields.passiveReward .= toProto stoPassiveReward
                        ProtoFields.foundationCharge .= toProto stoFoundationCharge
                        ProtoFields.baker .= toProto stoBakerId
                    )
    toProto TxTypes.PaydayPoolReward{..} =
        Proto.make $
            ProtoFields.paydayPoolReward
                .= Proto.make
                    ( do
                        ProtoFields.maybe'poolOwner .= fmap toProto stoPoolOwner
                        ProtoFields.transactionFees .= toProto stoTransactionFees
                        ProtoFields.bakerReward .= toProto stoBakerReward
                        ProtoFields.finalizationReward .= toProto stoFinalizationReward
                    )

instance ToProto (TransactionTime, QueryTypes.PendingUpdateEffect) where
    type Output (TransactionTime, QueryTypes.PendingUpdateEffect) = Proto.PendingUpdate
    toProto (time, effect) = Proto.make $ do
        ProtoFields.effectiveTime .= toProto time
        case effect of
            QueryTypes.PUERootKeys keys -> ProtoFields.rootKeys .= toProto keys
            QueryTypes.PUELevel1Keys keys -> ProtoFields.level1Keys .= toProto keys
            QueryTypes.PUELevel2KeysV0 auth -> ProtoFields.level2KeysCpv0 .= toProto auth
            QueryTypes.PUELevel2KeysV1 auth -> ProtoFields.level2KeysCpv1 .= toProto auth
            QueryTypes.PUEProtocol protocolUpdate -> ProtoFields.protocol .= toProto protocolUpdate
            QueryTypes.PUEElectionDifficulty electionDifficulty -> ProtoFields.electionDifficulty .= toProto electionDifficulty
            QueryTypes.PUEEuroPerEnergy euroPerEnergy -> ProtoFields.euroPerEnergy .= toProto euroPerEnergy
            QueryTypes.PUEMicroCCDPerEuro microCcdPerEuro -> ProtoFields.microCcdPerEuro .= toProto microCcdPerEuro
            QueryTypes.PUEFoundationAccount foundationAccount -> ProtoFields.foundationAccount .= toProto foundationAccount
            QueryTypes.PUEMintDistributionV0 mintDistributionCpv0 -> ProtoFields.mintDistributionCpv0 .= toProto mintDistributionCpv0
            QueryTypes.PUEMintDistributionV1 mintDistributionCpv1 -> ProtoFields.mintDistributionCpv1 .= toProto mintDistributionCpv1
            QueryTypes.PUETransactionFeeDistribution transactionFeeDistribution -> ProtoFields.transactionFeeDistribution .= toProto transactionFeeDistribution
            QueryTypes.PUEGASRewardsV0 gasRewards -> ProtoFields.gasRewards .= toProto gasRewards
            QueryTypes.PUEPoolParametersV0 poolParametersCpv0 -> ProtoFields.poolParametersCpv0 .= toProto poolParametersCpv0
            QueryTypes.PUEPoolParametersV1 poolParametersCpv1 -> ProtoFields.poolParametersCpv1 .= toProto poolParametersCpv1
            QueryTypes.PUEAddAnonymityRevoker addAnonymityRevoker -> ProtoFields.addAnonymityRevoker .= toProto addAnonymityRevoker
            QueryTypes.PUEAddIdentityProvider addIdentityProvider -> ProtoFields.addIdentityProvider .= toProto addIdentityProvider
            QueryTypes.PUECooldownParameters cooldownParameters -> ProtoFields.cooldownParameters .= toProto cooldownParameters
            QueryTypes.PUETimeParameters timeParameters -> ProtoFields.timeParameters .= toProto timeParameters
            QueryTypes.PUEGASRewardsV1 gasRewards -> ProtoFields.gasRewardsCpv2 .= toProto gasRewards
            QueryTypes.PUETimeoutParameters timeoutParameters -> ProtoFields.timeoutParameters .= toProto timeoutParameters
            QueryTypes.PUEMinBlockTime minBlockTime -> ProtoFields.minBlockTime .= toProto minBlockTime
            QueryTypes.PUEBlockEnergyLimit blockEnergyLimit -> ProtoFields.blockEnergyLimit .= toProto blockEnergyLimit
            QueryTypes.PUEFinalizationCommitteeParameters finalizationCommitteeParameters -> ProtoFields.finalizationCommitteeParameters .= toProto finalizationCommitteeParameters

instance ToProto QueryTypes.NextUpdateSequenceNumbers where
    type Output QueryTypes.NextUpdateSequenceNumbers = Proto.NextUpdateSequenceNumbers
    toProto QueryTypes.NextUpdateSequenceNumbers{..} = Proto.make $ do
        ProtoFields.rootKeys .= toProto _nusnRootKeys
        ProtoFields.level1Keys .= toProto _nusnLevel1Keys
        ProtoFields.level2Keys .= toProto _nusnLevel2Keys
        ProtoFields.protocol .= toProto _nusnProtocol
        ProtoFields.electionDifficulty .= toProto _nusnElectionDifficulty
        ProtoFields.euroPerEnergy .= toProto _nusnEuroPerEnergy
        ProtoFields.microCcdPerEuro .= toProto _nusnMicroCCDPerEuro
        ProtoFields.foundationAccount .= toProto _nusnFoundationAccount
        ProtoFields.mintDistribution .= toProto _nusnMintDistribution
        ProtoFields.transactionFeeDistribution .= toProto _nusnTransactionFeeDistribution
        ProtoFields.gasRewards .= toProto _nusnGASRewards
        ProtoFields.poolParameters .= toProto _nusnPoolParameters
        ProtoFields.addAnonymityRevoker .= toProto _nusnAddAnonymityRevoker
        ProtoFields.addIdentityProvider .= toProto _nusnAddIdentityProvider
        ProtoFields.cooldownParameters .= toProto _nusnCooldownParameters
        ProtoFields.timeParameters .= toProto _nusnTimeParameters
        ProtoFields.timeoutParameters .= toProto _nusnTimeoutParameters
        ProtoFields.minBlockTime .= toProto _nusnMinBlockTime
        ProtoFields.blockEnergyLimit .= toProto _nusnBlockEnergyLimit
        ProtoFields.finalizationCommitteeParameters .= toProto _nusnFinalizationCommitteeParameters

instance ToProto Epoch where
    type Output Epoch = Proto.Epoch
    toProto = mkWord64

instance ToProto Round where
    type Output Round = Proto.Round
    toProto (Round r) = mkWord64 r

instance ToProto CredentialsPerBlockLimit where
    type Output CredentialsPerBlockLimit = Proto.CredentialsPerBlockLimit
    toProto = mkWord16

instance ToProto (AccountAddress, EChainParametersAndKeys) where
    type Output (AccountAddress, EChainParametersAndKeys) = Proto.ChainParameters

    toProto (foundationAddr, EChainParametersAndKeys (params :: Parameters.ChainParameters' cpv) keys) =
        case chainParametersVersion @cpv of
            SChainParametersV0 ->
                let Parameters.ChainParameters
                        { _cpCooldownParameters = Parameters.CooldownParametersV0 epochs,
                          _cpPoolParameters = Parameters.PoolParametersV0 minThreshold,
                          ..
                        } = params
                in  Proto.make $
                        ProtoFields.v0
                            .= Proto.make
                                ( do
                                    ProtoFields.electionDifficulty .= toProto (Parameters._cpElectionDifficulty _cpConsensusParameters)
                                    ProtoFields.euroPerEnergy .= toProto (Parameters._erEuroPerEnergy _cpExchangeRates)
                                    ProtoFields.microCcdPerEuro .= toProto (Parameters._erMicroGTUPerEuro _cpExchangeRates)
                                    ProtoFields.bakerCooldownEpochs .= toProto epochs
                                    ProtoFields.accountCreationLimit .= toProto _cpAccountCreationLimit
                                    ProtoFields.mintDistribution .= toProto (Parameters._rpMintDistribution _cpRewardParameters)
                                    ProtoFields.transactionFeeDistribution .= toProto (Parameters._rpTransactionFeeDistribution _cpRewardParameters)
                                    ProtoFields.gasRewards .= toProto (Parameters._rpGASRewards _cpRewardParameters)
                                    ProtoFields.foundationAccount .= toProto foundationAddr
                                    ProtoFields.minimumThresholdForBaking .= toProto minThreshold
                                    ProtoFields.rootKeys .= toProto (Updates.rootKeys keys)
                                    ProtoFields.level1Keys .= toProto (Updates.level1Keys keys)
                                    ProtoFields.level2Keys .= toProto (Updates.level2Keys keys)
                                )
            SChainParametersV1 ->
                let Parameters.ChainParameters{..} = params
                in  Proto.make $
                        ProtoFields.v1
                            .= Proto.make
                                ( do
                                    ProtoFields.electionDifficulty .= toProto (Parameters._cpElectionDifficulty _cpConsensusParameters)
                                    ProtoFields.euroPerEnergy .= toProto (Parameters._erEuroPerEnergy _cpExchangeRates)
                                    ProtoFields.microCcdPerEuro .= toProto (Parameters._erMicroGTUPerEuro _cpExchangeRates)
                                    ProtoFields.cooldownParameters .= toProto _cpCooldownParameters
                                    ProtoFields.timeParameters .= toProto (Parameters.unOParam _cpTimeParameters)
                                    ProtoFields.accountCreationLimit .= toProto _cpAccountCreationLimit
                                    ProtoFields.mintDistribution .= toProto (Parameters._rpMintDistribution _cpRewardParameters)
                                    ProtoFields.transactionFeeDistribution .= toProto (Parameters._rpTransactionFeeDistribution _cpRewardParameters)
                                    ProtoFields.gasRewards .= toProto (Parameters._rpGASRewards _cpRewardParameters)
                                    ProtoFields.foundationAccount .= toProto foundationAddr
                                    ProtoFields.poolParameters .= toProto _cpPoolParameters
                                    ProtoFields.rootKeys .= toProto (Updates.rootKeys keys)
                                    ProtoFields.level1Keys .= toProto (Updates.level1Keys keys)
                                    ProtoFields.level2Keys .= toProto (Updates.level2Keys keys)
                                )
            SChainParametersV2 ->
                let Parameters.ChainParameters{..} = params
                in  Proto.make $
                        ProtoFields.v2
                            .= Proto.make
                                ( do
                                    ProtoFields.consensusParameters .= toProto _cpConsensusParameters
                                    ProtoFields.euroPerEnergy .= toProto (Parameters._erEuroPerEnergy _cpExchangeRates)
                                    ProtoFields.microCcdPerEuro .= toProto (Parameters._erMicroGTUPerEuro _cpExchangeRates)
                                    ProtoFields.cooldownParameters .= toProto _cpCooldownParameters
                                    ProtoFields.timeParameters .= toProto (Parameters.unOParam _cpTimeParameters)
                                    ProtoFields.accountCreationLimit .= toProto _cpAccountCreationLimit
                                    ProtoFields.mintDistribution .= toProto (Parameters._rpMintDistribution _cpRewardParameters)
                                    ProtoFields.transactionFeeDistribution .= toProto (Parameters._rpTransactionFeeDistribution _cpRewardParameters)
                                    ProtoFields.gasRewards .= toProto (Parameters._rpGASRewards _cpRewardParameters)
                                    ProtoFields.foundationAccount .= toProto foundationAddr
                                    ProtoFields.poolParameters .= toProto _cpPoolParameters
                                    ProtoFields.rootKeys .= toProto (Updates.rootKeys keys)
                                    ProtoFields.level1Keys .= toProto (Updates.level1Keys keys)
                                    ProtoFields.level2Keys .= toProto (Updates.level2Keys keys)
                                    ProtoFields.finalizationCommitteeParameters .= toProto (Parameters.unOParam _cpFinalizationCommitteeParameters)
                                )

instance ToProto FinalizationIndex where
    type Output FinalizationIndex = Proto.FinalizationIndex

    toProto = mkWord64

instance ToProto QueryTypes.FinalizationSummaryParty where
    type Output QueryTypes.FinalizationSummaryParty = Proto.FinalizationSummaryParty

    toProto QueryTypes.FinalizationSummaryParty{..} = Proto.make $ do
        ProtoFields.baker .= toProto fspBakerId
        ProtoFields.weight .= fromIntegral fspWeight
        ProtoFields.signed .= fspSigned

instance ToProto BlockFinalizationSummary where
    type Output BlockFinalizationSummary = Proto.BlockFinalizationSummary

    toProto NoSummary = Proto.make (ProtoFields.none .= Proto.defMessage)
    toProto (Summary QueryTypes.FinalizationSummary{..}) =
        Proto.make
            ( ProtoFields.record
                .= Proto.make
                    ( do
                        ProtoFields.block .= toProto fsFinalizationBlockPointer
                        ProtoFields.index .= toProto fsFinalizationIndex
                        ProtoFields.delay .= toProto fsFinalizationDelay
                        ProtoFields.finalizers .= map toProto (Vec.toList fsFinalizers)
                    )
            )

instance ToProto AccountIdentifier where
    type Output AccountIdentifier = Proto.AccountIdentifierInput
    toProto = \case
        CredRegID cred -> Proto.make $ ProtoFields.credId .= toProto cred
        AccAddress addr -> Proto.make $ ProtoFields.address .= toProto addr
        AccIndex accIdx -> Proto.make $ ProtoFields.accountIndex .= toProto accIdx

instance ToProto Transactions.BareBlockItem where
    type Output Transactions.BareBlockItem = Proto.SendBlockItemRequest
    toProto bbi = Proto.make $
        case bbi of
            Transactions.NormalTransaction aTransaction ->
                ProtoFields.accountTransaction .= toProto aTransaction
            Transactions.CredentialDeployment aCreation ->
                ProtoFields.credentialDeployment .= toProto aCreation
            Transactions.ChainUpdate uInstruction ->
                ProtoFields.updateInstruction .= toProto uInstruction

instance ToProto BlockHashInput where
    type Output BlockHashInput = Proto.BlockHashInput
    toProto = \case
        Best -> Proto.make $ ProtoFields.best .= Proto.defMessage
        LastFinal -> Proto.make $ ProtoFields.lastFinal .= Proto.defMessage
        Given bh -> Proto.make $ ProtoFields.given .= toProto bh
        AtHeight (Absolute{..}) -> Proto.make $ ProtoFields.absoluteHeight .= toProto aBlockHeight
        AtHeight (Relative{..}) ->
            Proto.make $
                ProtoFields.relativeHeight
                    .= Proto.make
                        ( do
                            ProtoFields.genesisIndex .= toProto rGenesisIndex
                            ProtoFields.height .= toProto rBlockHeight
                            ProtoFields.restrict .= rRestrict
                        )

instance ToProto BlockHeightInput where
    type Output BlockHeightInput = Proto.BlocksAtHeightRequest
    toProto Relative{..} =
        Proto.make $
            ProtoFields.relative
                .= Proto.make
                    ( do
                        ProtoFields.genesisIndex .= toProto rGenesisIndex
                        ProtoFields.height .= toProto rBlockHeight
                        ProtoFields.restrict .= rRestrict
                    )
    toProto Absolute{..} =
        Proto.make $
            ProtoFields.absolute .= Proto.make (ProtoFields.height .= toProto aBlockHeight)

instance ToProto (BlockHashInput, InvokeContract.ContractContext) where
    type Output (BlockHashInput, InvokeContract.ContractContext) = Proto.InvokeInstanceRequest
    toProto (bhi, InvokeContract.ContractContext{..}) =
        Proto.make $ do
            ProtoFields.blockHash .= toProto bhi
            ProtoFields.maybe'invoker .= fmap toProto ccInvoker
            ProtoFields.instance' .= toProto ccContract
            ProtoFields.amount .= toProto ccAmount
            ProtoFields.entrypoint .= toProto ccMethod
            ProtoFields.parameter .= toProto ccParameter
            ProtoFields.energy .= toProto ccEnergy

instance ToProto IpAddress where
    type Output IpAddress = Proto.IpAddress
    toProto ip = Proto.make $ ProtoFields.value .= ipAddress ip

instance ToProto IpPort where
    type Output IpPort = Proto.Port
    toProto ip = Proto.make $ ProtoFields.value .= fromIntegral (ipPort ip)

<<<<<<< HEAD
instance ToProto EpochRequest where
    type Output EpochRequest = Proto.EpochRequest
    toProto SpecifiedEpoch{..} = Proto.make $ do
        ProtoFields.relativeEpoch
            .= Proto.make
                ( do
                    ProtoFields.genesisIndex .= toProto erGenesisIndex
                    ProtoFields.epoch .= toProto erEpoch
                )
    toProto EpochOfBlock{..} = Proto.make $ do
        ProtoFields.blockHash .= toProto erBlock

instance ToProto WinningBaker where
    type Output WinningBaker = Proto.WinningBaker
    toProto WinningBaker{..} = Proto.make $ do
        ProtoFields.round .= toProto wbRound
        ProtoFields.winner .= toProto wbWinner
        ProtoFields.present .= wbPresent
=======
instance ToProto KonsensusV1.QuorumCertificateSignature where
    type Output KonsensusV1.QuorumCertificateSignature = Proto.QuorumSignature
    toProto (KonsensusV1.QuorumCertificateSignature sig) = mkSerialize sig

instance ToProto KonsensusV1.QuorumCertificate where
    type Output KonsensusV1.QuorumCertificate = Proto.QuorumCertificate
    toProto KonsensusV1.QuorumCertificate{..} =
        Proto.make $ do
            ProtoFields.blockHash .= toProto qcBlock
            ProtoFields.round .= toProto qcRound
            ProtoFields.epoch .= toProto qcEpoch
            ProtoFields.aggregateSignature .= toProto qcAggregateSignature
            ProtoFields.signatories .= (toProto <$> qcSignatories)

instance ToProto KonsensusV1.FinalizerRound where
    type Output KonsensusV1.FinalizerRound = Proto.FinalizerRound
    toProto KonsensusV1.FinalizerRound{..} =
        Proto.make $ do
            ProtoFields.round .= toProto frRound
            ProtoFields.finalizers .= (toProto <$> frFinalizers)

instance ToProto KonsensusV1.TimeoutCertificateSignature where
    type Output KonsensusV1.TimeoutCertificateSignature = Proto.TimeoutSignature
    toProto (KonsensusV1.TimeoutCertificateSignature sig) = mkSerialize sig

instance ToProto KonsensusV1.TimeoutCertificate where
    type Output KonsensusV1.TimeoutCertificate = Proto.TimeoutCertificate
    toProto KonsensusV1.TimeoutCertificate{..} =
        Proto.make $ do
            ProtoFields.round .= toProto tcRound
            ProtoFields.minEpoch .= toProto tcMinEpoch
            ProtoFields.qcRoundsFirstEpoch .= (toProto <$> tcFinalizerQCRoundsFirstEpoch)
            ProtoFields.qcRoundsSecondEpoch .= (toProto <$> tcFinalizerQCRoundsSecondEpoch)
            ProtoFields.aggregateSignature .= toProto tcAggregateSignature

instance ToProto KonsensusV1.SuccessorProof where
    type Output KonsensusV1.SuccessorProof = Proto.SuccessorProof
    toProto (KonsensusV1.SuccessorProof proof) = mkSerialize proof

instance ToProto KonsensusV1.EpochFinalizationEntry where
    type Output KonsensusV1.EpochFinalizationEntry = Proto.EpochFinalizationEntry
    toProto KonsensusV1.EpochFinalizationEntry{..} =
        Proto.make $ do
            ProtoFields.finalizedQc .= toProto efeFinalizedQC
            ProtoFields.successorQc .= toProto efeSuccessorQC
            ProtoFields.successorProof .= toProto efeSuccessorProof

instance ToProto KonsensusV1.BlockCertificates where
    type Output KonsensusV1.BlockCertificates = Proto.BlockCertificates
    toProto KonsensusV1.BlockCertificates{..} =
        Proto.make $ do
            ProtoFields.maybe'quorumCertificate .= fmap toProto bcQuorumCertificate
            ProtoFields.maybe'timeoutCertificate .= fmap toProto bcTimeoutCertificate
            ProtoFields.maybe'epochFinalizationEntry .= fmap toProto bcEpochFinalizationEntry

instance ToProto BakerRewardPeriodInfo where
    type Output BakerRewardPeriodInfo = Proto.BakerRewardPeriodInfo
    toProto BakerRewardPeriodInfo{..} =
        Proto.make $ do
            ProtoFields.baker .= toProto brpiBaker
            ProtoFields.effectiveStake .= toProto brpiEffectiveStake
            ProtoFields.commissionRates .= toProto brpiCommissionRates
            ProtoFields.equityCapital .= toProto brpiEquityCapital
            ProtoFields.delegatedCapital .= toProto brpiDelegatedCapital
            ProtoFields.isFinalizer .= brpiIsFinalizer
>>>>>>> 6444b3dc
<|MERGE_RESOLUTION|>--- conflicted
+++ resolved
@@ -2156,7 +2156,72 @@
     type Output IpPort = Proto.Port
     toProto ip = Proto.make $ ProtoFields.value .= fromIntegral (ipPort ip)
 
-<<<<<<< HEAD
+instance ToProto KonsensusV1.QuorumCertificateSignature where
+    type Output KonsensusV1.QuorumCertificateSignature = Proto.QuorumSignature
+    toProto (KonsensusV1.QuorumCertificateSignature sig) = mkSerialize sig
+
+instance ToProto KonsensusV1.QuorumCertificate where
+    type Output KonsensusV1.QuorumCertificate = Proto.QuorumCertificate
+    toProto KonsensusV1.QuorumCertificate{..} =
+        Proto.make $ do
+            ProtoFields.blockHash .= toProto qcBlock
+            ProtoFields.round .= toProto qcRound
+            ProtoFields.epoch .= toProto qcEpoch
+            ProtoFields.aggregateSignature .= toProto qcAggregateSignature
+            ProtoFields.signatories .= (toProto <$> qcSignatories)
+
+instance ToProto KonsensusV1.FinalizerRound where
+    type Output KonsensusV1.FinalizerRound = Proto.FinalizerRound
+    toProto KonsensusV1.FinalizerRound{..} =
+        Proto.make $ do
+            ProtoFields.round .= toProto frRound
+            ProtoFields.finalizers .= (toProto <$> frFinalizers)
+
+instance ToProto KonsensusV1.TimeoutCertificateSignature where
+    type Output KonsensusV1.TimeoutCertificateSignature = Proto.TimeoutSignature
+    toProto (KonsensusV1.TimeoutCertificateSignature sig) = mkSerialize sig
+
+instance ToProto KonsensusV1.TimeoutCertificate where
+    type Output KonsensusV1.TimeoutCertificate = Proto.TimeoutCertificate
+    toProto KonsensusV1.TimeoutCertificate{..} =
+        Proto.make $ do
+            ProtoFields.round .= toProto tcRound
+            ProtoFields.minEpoch .= toProto tcMinEpoch
+            ProtoFields.qcRoundsFirstEpoch .= (toProto <$> tcFinalizerQCRoundsFirstEpoch)
+            ProtoFields.qcRoundsSecondEpoch .= (toProto <$> tcFinalizerQCRoundsSecondEpoch)
+            ProtoFields.aggregateSignature .= toProto tcAggregateSignature
+
+instance ToProto KonsensusV1.SuccessorProof where
+    type Output KonsensusV1.SuccessorProof = Proto.SuccessorProof
+    toProto (KonsensusV1.SuccessorProof proof) = mkSerialize proof
+
+instance ToProto KonsensusV1.EpochFinalizationEntry where
+    type Output KonsensusV1.EpochFinalizationEntry = Proto.EpochFinalizationEntry
+    toProto KonsensusV1.EpochFinalizationEntry{..} =
+        Proto.make $ do
+            ProtoFields.finalizedQc .= toProto efeFinalizedQC
+            ProtoFields.successorQc .= toProto efeSuccessorQC
+            ProtoFields.successorProof .= toProto efeSuccessorProof
+
+instance ToProto KonsensusV1.BlockCertificates where
+    type Output KonsensusV1.BlockCertificates = Proto.BlockCertificates
+    toProto KonsensusV1.BlockCertificates{..} =
+        Proto.make $ do
+            ProtoFields.maybe'quorumCertificate .= fmap toProto bcQuorumCertificate
+            ProtoFields.maybe'timeoutCertificate .= fmap toProto bcTimeoutCertificate
+            ProtoFields.maybe'epochFinalizationEntry .= fmap toProto bcEpochFinalizationEntry
+
+instance ToProto BakerRewardPeriodInfo where
+    type Output BakerRewardPeriodInfo = Proto.BakerRewardPeriodInfo
+    toProto BakerRewardPeriodInfo{..} =
+        Proto.make $ do
+            ProtoFields.baker .= toProto brpiBaker
+            ProtoFields.effectiveStake .= toProto brpiEffectiveStake
+            ProtoFields.commissionRates .= toProto brpiCommissionRates
+            ProtoFields.equityCapital .= toProto brpiEquityCapital
+            ProtoFields.delegatedCapital .= toProto brpiDelegatedCapital
+            ProtoFields.isFinalizer .= brpiIsFinalizer
+
 instance ToProto EpochRequest where
     type Output EpochRequest = Proto.EpochRequest
     toProto SpecifiedEpoch{..} = Proto.make $ do
@@ -2174,71 +2239,4 @@
     toProto WinningBaker{..} = Proto.make $ do
         ProtoFields.round .= toProto wbRound
         ProtoFields.winner .= toProto wbWinner
-        ProtoFields.present .= wbPresent
-=======
-instance ToProto KonsensusV1.QuorumCertificateSignature where
-    type Output KonsensusV1.QuorumCertificateSignature = Proto.QuorumSignature
-    toProto (KonsensusV1.QuorumCertificateSignature sig) = mkSerialize sig
-
-instance ToProto KonsensusV1.QuorumCertificate where
-    type Output KonsensusV1.QuorumCertificate = Proto.QuorumCertificate
-    toProto KonsensusV1.QuorumCertificate{..} =
-        Proto.make $ do
-            ProtoFields.blockHash .= toProto qcBlock
-            ProtoFields.round .= toProto qcRound
-            ProtoFields.epoch .= toProto qcEpoch
-            ProtoFields.aggregateSignature .= toProto qcAggregateSignature
-            ProtoFields.signatories .= (toProto <$> qcSignatories)
-
-instance ToProto KonsensusV1.FinalizerRound where
-    type Output KonsensusV1.FinalizerRound = Proto.FinalizerRound
-    toProto KonsensusV1.FinalizerRound{..} =
-        Proto.make $ do
-            ProtoFields.round .= toProto frRound
-            ProtoFields.finalizers .= (toProto <$> frFinalizers)
-
-instance ToProto KonsensusV1.TimeoutCertificateSignature where
-    type Output KonsensusV1.TimeoutCertificateSignature = Proto.TimeoutSignature
-    toProto (KonsensusV1.TimeoutCertificateSignature sig) = mkSerialize sig
-
-instance ToProto KonsensusV1.TimeoutCertificate where
-    type Output KonsensusV1.TimeoutCertificate = Proto.TimeoutCertificate
-    toProto KonsensusV1.TimeoutCertificate{..} =
-        Proto.make $ do
-            ProtoFields.round .= toProto tcRound
-            ProtoFields.minEpoch .= toProto tcMinEpoch
-            ProtoFields.qcRoundsFirstEpoch .= (toProto <$> tcFinalizerQCRoundsFirstEpoch)
-            ProtoFields.qcRoundsSecondEpoch .= (toProto <$> tcFinalizerQCRoundsSecondEpoch)
-            ProtoFields.aggregateSignature .= toProto tcAggregateSignature
-
-instance ToProto KonsensusV1.SuccessorProof where
-    type Output KonsensusV1.SuccessorProof = Proto.SuccessorProof
-    toProto (KonsensusV1.SuccessorProof proof) = mkSerialize proof
-
-instance ToProto KonsensusV1.EpochFinalizationEntry where
-    type Output KonsensusV1.EpochFinalizationEntry = Proto.EpochFinalizationEntry
-    toProto KonsensusV1.EpochFinalizationEntry{..} =
-        Proto.make $ do
-            ProtoFields.finalizedQc .= toProto efeFinalizedQC
-            ProtoFields.successorQc .= toProto efeSuccessorQC
-            ProtoFields.successorProof .= toProto efeSuccessorProof
-
-instance ToProto KonsensusV1.BlockCertificates where
-    type Output KonsensusV1.BlockCertificates = Proto.BlockCertificates
-    toProto KonsensusV1.BlockCertificates{..} =
-        Proto.make $ do
-            ProtoFields.maybe'quorumCertificate .= fmap toProto bcQuorumCertificate
-            ProtoFields.maybe'timeoutCertificate .= fmap toProto bcTimeoutCertificate
-            ProtoFields.maybe'epochFinalizationEntry .= fmap toProto bcEpochFinalizationEntry
-
-instance ToProto BakerRewardPeriodInfo where
-    type Output BakerRewardPeriodInfo = Proto.BakerRewardPeriodInfo
-    toProto BakerRewardPeriodInfo{..} =
-        Proto.make $ do
-            ProtoFields.baker .= toProto brpiBaker
-            ProtoFields.effectiveStake .= toProto brpiEffectiveStake
-            ProtoFields.commissionRates .= toProto brpiCommissionRates
-            ProtoFields.equityCapital .= toProto brpiEquityCapital
-            ProtoFields.delegatedCapital .= toProto brpiDelegatedCapital
-            ProtoFields.isFinalizer .= brpiIsFinalizer
->>>>>>> 6444b3dc
+        ProtoFields.present .= wbPresent