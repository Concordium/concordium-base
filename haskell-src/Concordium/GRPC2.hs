{-# LANGUAGE DataKinds #-}
{-# LANGUAGE ScopedTypeVariables #-}
{-# LANGUAGE TypeApplications #-}
{-# LANGUAGE TypeFamilies #-}

-- |Part of the implementation of the GRPC2 interface. This module contains
-- a single typeclass 'ToProto' that is used to convert from Haskell types
-- to the generate Proto types.
module Concordium.GRPC2 (
    ToProto (..),
    BakerAddedEvent,
    BakerKeysEvent,
    BlockHashInput (..),
    BlockHeightInput (..),
)
where

import qualified Data.ByteString as BS
import qualified Data.ByteString.Short as BSS
import Data.Coerce
import Data.Foldable (toList)
import qualified Data.Map.Strict as Map
import qualified Data.ProtoLens as Proto
import qualified Data.ProtoLens.Combinators as Proto
import qualified Data.ProtoLens.Field
import qualified Data.Ratio as Ratio
import qualified Data.Serialize as S
import qualified Data.Set as Set
import Data.Singletons
import Data.Text (Text)
import Data.Time (UTCTime)
import qualified Data.Vector as Vec
import Data.Word
import Lens.Micro.Platform
import qualified Proto.V2.Concordium.Types as Proto
import qualified Proto.V2.Concordium.Types_Fields as ProtoFields

import Concordium.Crypto.EncryptedTransfers
import Concordium.ID.Types
import Concordium.Types
import Concordium.Types.Accounts
import Concordium.Types.Queries
import qualified Concordium.Types.Queries as QueryTypes
import qualified Concordium.Types.Transactions as Transactions
import qualified Concordium.Types.Transactions as TxTypes

import Concordium.Common.Time
import Concordium.Common.Version
import Concordium.Crypto.SHA256 (Hash)
import Concordium.Crypto.SignatureScheme (Signature (..), VerifyKey (..))
import qualified Concordium.ID.AnonymityRevoker as ArInfo
import qualified Concordium.ID.IdentityProvider as IpInfo
import Concordium.Types.Accounts.Releases
import Concordium.Types.Block (AbsoluteBlockHeight (..))
import Concordium.Types.Execution
import qualified Concordium.Types.InvokeContract as InvokeContract
import qualified Concordium.Types.KonsensusV1 as KonsensusV1
import qualified Concordium.Types.Parameters as Parameters
import qualified Concordium.Types.Updates as Updates
import qualified Concordium.Wasm as Wasm

-- |A helper function that can be used to construct a value of a protobuf
-- "wrapper" type by serializing the provided value @a@ using its serialize
-- instance.
--
-- More concretely, the wrapper type should be of the form
--
-- > message Wrapper {
-- >    bytes value = 1
-- > }
--
-- where the name @Wrapper@ can be arbitrary, but the @value@ field must exist,
-- and it must have type @bytes@.
mkSerialize ::
    ( Proto.Message b,
      Data.ProtoLens.Field.HasField
        b
        "value"
        BS.ByteString,
      S.Serialize a
    ) =>
    a ->
    b
mkSerialize ek = Proto.make (ProtoFields.value .= S.encode ek)

-- |Like 'mkSerialize' above, but used to set a wrapper type whose @value@ field
-- has type @uint64@. The supplied value must be coercible to a 'Word64'.
-- Coercible here means that the value is a newtype wrapper (possibly repeated)
-- of a Word64.
mkWord64 ::
    ( Proto.Message b,
      Data.ProtoLens.Field.HasField
        b
        "value"
        Word64,
      Coercible a Word64
    ) =>
    a ->
    b
mkWord64 a = Proto.make (ProtoFields.value .= coerce a)

-- |Like 'mkWord64', but for 32-bit integers instead of 64.
mkWord32 ::
    ( Proto.Message b,
      Data.ProtoLens.Field.HasField
        b
        "value"
        Word32,
      Coercible a Word32
    ) =>
    a ->
    b
mkWord32 a = Proto.make (ProtoFields.value .= coerce a)

-- |Like 'mkWord32', but the supplied value must be coercible to
-- 'Word16'.
mkWord16 ::
    forall a b.
    ( Proto.Message b,
      Data.ProtoLens.Field.HasField
        b
        "value"
        Word32,
      Coercible a Word16
    ) =>
    a ->
    b
mkWord16 a = Proto.make (ProtoFields.value .= (fromIntegral (coerce a :: Word16) :: Word32))

-- |Like 'mkWord32', but the supplied value must be coercible to
-- 'Word8'.
mkWord8 ::
    forall a b.
    ( Proto.Message b,
      Data.ProtoLens.Field.HasField
        b
        "value"
        Word32,
      Coercible a Word8
    ) =>
    a ->
    b
mkWord8 a = Proto.make (ProtoFields.value .= (fromIntegral (coerce a :: Word8) :: Word32))

-- |A helper class analogous to something like Aeson's ToJSON.
-- It exists to make it more manageable to convert the internal Haskell types to
-- their Protobuf equivalents.
class ToProto a where
    -- |The corresponding Proto type.
    type Output a

    -- |A conversion function from the type to its protobuf equivalent.
    toProto :: a -> Output a

instance ToProto Amount where
    type Output Amount = Proto.Amount
    toProto = mkWord64

instance ToProto BlockHash where
    type Output BlockHash = Proto.BlockHash
    toProto = mkSerialize

instance ToProto Hash where
    type Output Hash = Proto.Sha256Hash
    toProto = mkSerialize

instance ToProto TransactionHashV0 where
    type Output TransactionHashV0 = Proto.TransactionHash
    toProto = mkSerialize

instance ToProto ModuleRef where
    type Output ModuleRef = Proto.ModuleRef
    toProto = mkSerialize

instance ToProto Wasm.WasmModule where
    type Output Wasm.WasmModule = Proto.VersionedModuleSource
    toProto (Wasm.WasmModuleV0 modul) =
        Proto.make
            ( ProtoFields.v0
                .= Proto.make (ProtoFields.value .= Wasm.moduleSource (Wasm.wmvSource modul))
            )
    toProto (Wasm.WasmModuleV1 modul) =
        Proto.make
            ( ProtoFields.v1
                .= Proto.make (ProtoFields.value .= Wasm.moduleSource (Wasm.wmvSource modul))
            )

instance ToProto Wasm.InstanceInfo where
    type Output Wasm.InstanceInfo = Proto.InstanceInfo
    toProto Wasm.InstanceInfoV0{..} =
        Proto.make
            ( ProtoFields.v0
                .= Proto.make
                    ( do
                        ProtoFields.owner .= mkSerialize iiOwner
                        ProtoFields.amount .= mkWord64 iiAmount
                        ProtoFields.methods .= (toProto <$> Set.toList iiMethods)
                        ProtoFields.name .= toProto iiName
                        ProtoFields.sourceModule .= toProto iiSourceModule
                        ProtoFields.model .= toProto iiModel
                    )
            )
    toProto Wasm.InstanceInfoV1{..} =
        Proto.make
            ( ProtoFields.v1
                .= Proto.make
                    ( do
                        ProtoFields.owner .= mkSerialize iiOwner
                        ProtoFields.amount .= mkWord64 iiAmount
                        ProtoFields.methods .= (toProto <$> Set.toList iiMethods)
                        ProtoFields.name .= toProto iiName
                        ProtoFields.sourceModule .= toProto iiSourceModule
                    )
            )

instance ToProto Wasm.ReceiveName where
    type Output Wasm.ReceiveName = Proto.ReceiveName
    toProto name = Proto.make $ ProtoFields.value .= Wasm.receiveName name

instance ToProto Wasm.InitName where
    type Output Wasm.InitName = Proto.InitName
    toProto name = Proto.make $ ProtoFields.value .= Wasm.initName name

instance ToProto Wasm.ContractState where
    type Output Wasm.ContractState = Proto.ContractStateV0
    toProto Wasm.ContractState{..} = Proto.make $ ProtoFields.value .= contractState

instance ToProto ContractAddress where
    type Output ContractAddress = Proto.ContractAddress
    toProto ContractAddress{..} = Proto.make $ do
        ProtoFields.index .= _contractIndex contractIndex
        ProtoFields.subindex .= _contractSubindex contractSubindex

instance ToProto BlockHeight where
    type Output BlockHeight = Proto.BlockHeight
    toProto = mkWord64

instance ToProto AbsoluteBlockHeight where
    type Output AbsoluteBlockHeight = Proto.AbsoluteBlockHeight
    toProto = mkWord64

instance ToProto AccountAddress where
    type Output AccountAddress = Proto.AccountAddress
    toProto = mkSerialize

instance ToProto Nonce where
    type Output Nonce = Proto.SequenceNumber
    toProto = mkWord64

instance ToProto UTCTime where
    type Output UTCTime = Proto.Timestamp
    toProto time = mkWord64 $ utcTimeToTimestamp time

instance ToProto Duration where
    type Output Duration = Proto.Duration
    toProto = mkWord64

instance ToProto GenesisIndex where
    type Output GenesisIndex = Proto.GenesisIndex
    toProto = mkWord32

instance ToProto ProtocolVersion where
    type Output ProtocolVersion = Proto.ProtocolVersion
    toProto P1 = Proto.PROTOCOL_VERSION_1
    toProto P2 = Proto.PROTOCOL_VERSION_2
    toProto P3 = Proto.PROTOCOL_VERSION_3
    toProto P4 = Proto.PROTOCOL_VERSION_4
    toProto P5 = Proto.PROTOCOL_VERSION_5
    toProto P6 = Proto.PROTOCOL_VERSION_6

instance ToProto QueryTypes.NextAccountNonce where
    type Output QueryTypes.NextAccountNonce = Proto.NextAccountSequenceNumber
    toProto QueryTypes.NextAccountNonce{..} = Proto.make $ do
        ProtoFields.sequenceNumber .= toProto nanNonce
        ProtoFields.allFinal .= nanAllFinal

instance ToProto QueryTypes.ConsensusStatus where
    type Output QueryTypes.ConsensusStatus = Proto.ConsensusInfo
    toProto QueryTypes.ConsensusStatus{..} = Proto.make $ do
        ProtoFields.bestBlock .= toProto csBestBlock
        ProtoFields.genesisBlock .= toProto csGenesisBlock
        ProtoFields.genesisTime .= toProto csGenesisTime
        ProtoFields.maybe'slotDuration .= fmap toProto csSlotDuration
        ProtoFields.epochDuration .= toProto csEpochDuration
        ProtoFields.lastFinalizedBlock .= toProto csLastFinalizedBlock
        ProtoFields.bestBlockHeight .= toProto csBestBlockHeight
        ProtoFields.lastFinalizedBlockHeight .= toProto csLastFinalizedBlockHeight
        ProtoFields.blocksReceivedCount .= fromIntegral csBlocksReceivedCount
        ProtoFields.maybe'blockLastReceivedTime .= fmap toProto csBlockLastReceivedTime
        ProtoFields.blockReceiveLatencyEma .= csBlockReceiveLatencyEMA
        ProtoFields.blockReceiveLatencyEmsd .= csBlockReceiveLatencyEMSD
        ProtoFields.maybe'blockReceivePeriodEma .= csBlockReceivePeriodEMA
        ProtoFields.maybe'blockReceivePeriodEmsd .= csBlockReceivePeriodEMSD
        ProtoFields.blocksVerifiedCount .= fromIntegral csBlocksVerifiedCount
        ProtoFields.maybe'blockLastArrivedTime .= fmap toProto csBlockLastArrivedTime
        ProtoFields.blockArriveLatencyEma .= csBlockArriveLatencyEMA
        ProtoFields.blockArriveLatencyEmsd .= csBlockArriveLatencyEMSD
        ProtoFields.maybe'blockArrivePeriodEma .= csBlockArrivePeriodEMA
        ProtoFields.maybe'blockArrivePeriodEmsd .= csBlockArrivePeriodEMSD
        ProtoFields.transactionsPerBlockEma .= csTransactionsPerBlockEMA
        ProtoFields.transactionsPerBlockEmsd .= csTransactionsPerBlockEMSD
        ProtoFields.finalizationCount .= fromIntegral csFinalizationCount
        ProtoFields.maybe'lastFinalizedTime .= fmap toProto csLastFinalizedTime
        ProtoFields.maybe'finalizationPeriodEma .= csFinalizationPeriodEMA
        ProtoFields.maybe'finalizationPeriodEmsd .= csFinalizationPeriodEMSD
        ProtoFields.protocolVersion .= toProto csProtocolVersion
        ProtoFields.genesisIndex .= toProto csGenesisIndex
        ProtoFields.currentEraGenesisBlock .= toProto csCurrentEraGenesisBlock
        ProtoFields.currentEraGenesisTime .= toProto csCurrentEraGenesisTime
        ProtoFields.maybe'currentTimeoutDuration .= fmap (toProto . cbftsCurrentTimeoutDuration) csConcordiumBFTStatus
        ProtoFields.maybe'currentRound .= fmap (toProto . cbftsCurrentRound) csConcordiumBFTStatus
        ProtoFields.maybe'currentEpoch .= fmap (toProto . cbftsCurrentEpoch) csConcordiumBFTStatus
        ProtoFields.maybe'triggerBlockTime .= fmap (toProto . cbftsTriggerBlockTime) csConcordiumBFTStatus

instance ToProto AccountThreshold where
    type Output AccountThreshold = Proto.AccountThreshold
    toProto = mkWord8

instance ToProto SignatureThreshold where
    type Output SignatureThreshold = Proto.SignatureThreshold
    toProto = mkWord8

instance ToProto Threshold where
    type Output Threshold = Proto.ArThreshold
    toProto = mkWord8

instance ToProto AccountIndex where
    type Output AccountIndex = Proto.AccountIndex
    toProto = mkWord64

instance ToProto BakerId where
    type Output BakerId = Proto.BakerId
    toProto = mkWord64

instance ToProto DelegatorId where
    type Output DelegatorId = Proto.DelegatorId
    toProto v = Proto.make $ ProtoFields.id .= toProto (delegatorAccountIndex v)

instance ToProto EncryptedAmount where
    type Output EncryptedAmount = Proto.EncryptedAmount
    toProto = mkSerialize

instance ToProto AccountEncryptedAmount where
    type Output AccountEncryptedAmount = Proto.EncryptedBalance
    toProto encBal =
        case _aggregatedAmount encBal of
            Nothing -> Proto.make mkEncryptedBalance
            Just (aggAmount, numAgg) -> Proto.make $ do
                mkEncryptedBalance
                ProtoFields.aggregatedAmount .= toProto aggAmount
                ProtoFields.numAggregated .= numAgg
      where
        mkEncryptedBalance = do
            ProtoFields.selfAmount .= toProto (_selfAmount encBal)
            ProtoFields.startIndex .= coerce (_startIndex encBal)
            ProtoFields.incomingAmounts .= (toProto <$> toList (_incomingEncryptedAmounts encBal))

instance ToProto AccountReleaseSummary where
    type Output AccountReleaseSummary = Proto.ReleaseSchedule
    toProto ars = Proto.make $ do
        ProtoFields.total .= toProto (releaseTotal ars)
        ProtoFields.schedules .= (toProto <$> releaseSchedule ars)

instance ToProto ScheduledRelease where
    type Output ScheduledRelease = Proto.Release
    toProto r = Proto.make $ do
        ProtoFields.timestamp .= mkWord64 (releaseTimestamp r)
        ProtoFields.amount .= toProto (releaseAmount r)
        ProtoFields.transactions .= (toProto <$> releaseTransactions r)

instance ToProto (Timestamp, Amount) where
    type Output (Timestamp, Amount) = Proto.NewRelease
    toProto (t, a) = Proto.make $ do
        ProtoFields.timestamp .= toProto t
        ProtoFields.amount .= toProto a

instance ToProto Timestamp where
    type Output Timestamp = Proto.Timestamp
    toProto timestamp = mkWord64 $ tsMillis timestamp

instance ToProto (StakePendingChange' UTCTime) where
    type Output (StakePendingChange' UTCTime) = Maybe Proto.StakePendingChange
    toProto NoChange = Nothing
    toProto (ReduceStake newStake effectiveTime) =
        Just . Proto.make $
            ( ProtoFields.reduce
                .= Proto.make
                    ( do
                        ProtoFields.newStake .= toProto newStake
                        ProtoFields.effectiveTime .= toProto effectiveTime
                    )
            )
    toProto (RemoveStake effectiveTime) =
        Just . Proto.make $ (ProtoFields.remove .= toProto effectiveTime)

instance ToProto (StakePendingChange' Timestamp) where
    type Output (StakePendingChange' Timestamp) = Maybe Proto.StakePendingChange
    toProto NoChange = Nothing
    toProto (ReduceStake newStake effectiveTime) =
        Just $
            Proto.make
                ( ProtoFields.reduce
                    .= Proto.make
                        ( do
                            ProtoFields.newStake .= toProto newStake
                            ProtoFields.effectiveTime .= toProto effectiveTime
                        )
                )
    toProto (RemoveStake effectiveTime) =
        Just $ Proto.make (ProtoFields.remove .= toProto effectiveTime)

instance ToProto BakerInfo where
    type Output BakerInfo = Proto.BakerInfo
    toProto BakerInfo{..} =
        Proto.make
            ( do
                ProtoFields.bakerId .= mkWord64 _bakerIdentity
                ProtoFields.electionKey .= mkSerialize _bakerElectionVerifyKey
                ProtoFields.signatureKey .= mkSerialize _bakerSignatureVerifyKey
                ProtoFields.aggregationKey .= mkSerialize _bakerAggregationVerifyKey
            )

instance ToProto OpenStatus where
    type Output OpenStatus = Proto.OpenStatus
    toProto OpenForAll = Proto.OPEN_STATUS_OPEN_FOR_ALL
    toProto ClosedForNew = Proto.OPEN_STATUS_CLOSED_FOR_NEW
    toProto ClosedForAll = Proto.OPEN_STATUS_CLOSED_FOR_ALL

instance ToProto UrlText where
    type Output UrlText = Text
    toProto (UrlText s) = s

instance ToProto PartsPerHundredThousands where
    type Output PartsPerHundredThousands = Proto.AmountFraction
    toProto (PartsPerHundredThousands ppht) = Proto.make (ProtoFields.partsPerHundredThousand .= fromIntegral ppht)

instance ToProto AmountFraction where
    type Output AmountFraction = Proto.AmountFraction
    toProto (AmountFraction ppht) = Proto.make (ProtoFields.partsPerHundredThousand .= fromIntegral ppht)

instance ToProto ElectionDifficulty where
    type Output ElectionDifficulty = Proto.ElectionDifficulty
    toProto (ElectionDifficulty ppht) = Proto.make $ ProtoFields.value . ProtoFields.partsPerHundredThousand .= fromIntegral ppht

instance ToProto CommissionRates where
    type Output CommissionRates = Proto.CommissionRates
    toProto CommissionRates{..} = Proto.make $ do
        ProtoFields.finalization .= toProto _finalizationCommission
        ProtoFields.baking .= toProto _bakingCommission
        ProtoFields.transaction .= toProto _transactionCommission

instance ToProto BakerPoolInfo where
    type Output BakerPoolInfo = Proto.BakerPoolInfo
    toProto BakerPoolInfo{..} = Proto.make $ do
        ProtoFields.openStatus .= toProto _poolOpenStatus
        ProtoFields.url .= toProto _poolMetadataUrl
        ProtoFields.commissionRates .= toProto _poolCommissionRates

instance ToProto AccountStakingInfo where
    type Output AccountStakingInfo = Maybe Proto.AccountStakingInfo
    toProto AccountStakingNone = Nothing
    toProto AccountStakingBaker{..} =
        Just . Proto.make $
            ( do
                ProtoFields.baker
                    .= Proto.make
                        ( do
                            ProtoFields.stakedAmount .= toProto asiStakedAmount
                            ProtoFields.restakeEarnings .= asiStakeEarnings
                            ProtoFields.bakerInfo .= toProto asiBakerInfo
                            ProtoFields.maybe'pendingChange .= toProto asiPendingChange
                            case asiPoolInfo of
                                Nothing -> return ()
                                Just asipi -> ProtoFields.poolInfo .= toProto asipi
                        )
            )
    toProto AccountStakingDelegated{..} =
        Just . Proto.make $
            ( do
                ProtoFields.delegator
                    .= Proto.make
                        ( do
                            ProtoFields.stakedAmount .= mkWord64 asiStakedAmount
                            ProtoFields.restakeEarnings .= asiStakeEarnings
                            ProtoFields.target .= toProto asiDelegationTarget
                            ProtoFields.maybe'pendingChange .= toProto asiDelegationPendingChange
                        )
            )

instance ToProto DelegationTarget where
    type Output DelegationTarget = Proto.DelegationTarget
    toProto DelegatePassive = Proto.make $ ProtoFields.passive .= Proto.defMessage
    toProto (DelegateToBaker bi) = Proto.make $ ProtoFields.baker .= toProto bi

instance ToProto (Map.Map CredentialIndex (Versioned RawAccountCredential)) where
    type Output (Map.Map CredentialIndex (Versioned RawAccountCredential)) = Map.Map Word32 Proto.AccountCredential
    toProto = Map.fromAscList . map (\(k, v) -> (fromIntegral k, toProto (vValue v))) . Map.toAscList

instance ToProto CredentialPublicKeys where
    type Output CredentialPublicKeys = Proto.CredentialPublicKeys
    toProto CredentialPublicKeys{..} = Proto.make $ do
        ProtoFields.threshold .= mkWord8 credThreshold
        ProtoFields.keys .= (Map.fromAscList . map convertKey . Map.toAscList $ credKeys)
      where
        convertKey (ki, VerifyKeyEd25519 key) = (fromIntegral ki, Proto.make $ ProtoFields.ed25519Key .= S.encode key)

instance ToProto Policy where
    type Output Policy = Proto.Policy
    toProto Policy{..} = Proto.make $ do
        ProtoFields.createdAt .= toProto pCreatedAt
        ProtoFields.validTo .= toProto pValidTo
        ProtoFields.attributes .= mkAttributes pItems
      where
        mkAttributes =
            Map.fromAscList
                . map (\(AttributeTag tag, value) -> (fromIntegral tag, S.runPut (S.putShortByteString (coerce value))))
                . Map.toAscList

instance ToProto YearMonth where
    type Output YearMonth = Proto.YearMonth
    toProto YearMonth{..} = Proto.make $ do
        ProtoFields.year .= fromIntegral ymYear
        ProtoFields.month .= fromIntegral ymMonth

instance ToProto RawCredentialRegistrationID where
    type Output RawCredentialRegistrationID = Proto.CredentialRegistrationId
    toProto = mkSerialize

instance ToProto CredentialRegistrationID where
    type Output CredentialRegistrationID = Proto.CredentialRegistrationId
    toProto = toProto . toRawCredRegId

instance ToProto IdentityProviderIdentity where
    type Output IdentityProviderIdentity = Proto.IdentityProviderIdentity
    toProto = mkWord32

instance ToProto Commitment where
    type Output Commitment = Proto.Commitment
    toProto = mkSerialize

instance ToProto CredentialDeploymentCommitments where
    type Output CredentialDeploymentCommitments = Proto.CredentialCommitments
    toProto CredentialDeploymentCommitments{..} = Proto.make $ do
        ProtoFields.prf .= toProto cmmPrf
        ProtoFields.credCounter .= toProto cmmCredCounter
        ProtoFields.maxAccounts .= toProto cmmMaxAccounts
        ProtoFields.attributes
            .= ( Map.fromAscList
                    . map (\(AttributeTag tag, v) -> (fromIntegral tag :: Word32, toProto v))
                    . Map.toAscList
               )
                cmmAttributes
        ProtoFields.idCredSecSharingCoeff .= map toProto cmmIdCredSecSharingCoeff

instance ToProto (Map.Map ArIdentity ChainArData) where
    type Output (Map.Map ArIdentity ChainArData) = Map.Map Word32 Proto.ChainArData
    toProto = Map.fromAscList . map (\(k, v) -> (coerce k, dataToProto v)) . Map.toAscList
      where
        dataToProto d = Proto.make (ProtoFields.encIdCredPubShare .= S.encode d)

instance ToProto RawAccountCredential where
    type Output RawAccountCredential = Proto.AccountCredential
    toProto (InitialAC InitialCredentialDeploymentValues{..}) =
        Proto.make $
            ProtoFields.initial
                .= Proto.make
                    ( do
                        ProtoFields.keys .= toProto icdvAccount
                        ProtoFields.credId .= toProto icdvRegId
                        ProtoFields.ipId .= toProto icdvIpId
                        ProtoFields.policy .= toProto icdvPolicy
                    )
    toProto (NormalAC CredentialDeploymentValues{..} commitments) =
        Proto.make $
            ProtoFields.normal
                .= Proto.make
                    ( do
                        ProtoFields.keys .= toProto cdvPublicKeys
                        ProtoFields.credId .= toProto cdvCredId
                        ProtoFields.ipId .= toProto cdvIpId
                        ProtoFields.policy .= toProto cdvPolicy
                        ProtoFields.arThreshold .= toProto cdvThreshold
                        ProtoFields.arData .= toProto cdvArData
                        ProtoFields.commitments .= toProto commitments
                    )

instance ToProto AccountEncryptionKey where
    type Output AccountEncryptionKey = Proto.EncryptionKey
    toProto = mkSerialize

instance ToProto AccountInfo where
    type Output AccountInfo = Proto.AccountInfo
    toProto AccountInfo{..} = Proto.make $ do
        ProtoFields.sequenceNumber .= toProto aiAccountNonce
        ProtoFields.amount .= toProto aiAccountAmount
        ProtoFields.schedule .= toProto aiAccountReleaseSchedule
        ProtoFields.creds .= toProto aiAccountCredentials
        ProtoFields.threshold .= toProto aiAccountThreshold
        ProtoFields.encryptedBalance .= toProto aiAccountEncryptedAmount
        ProtoFields.encryptionKey .= toProto aiAccountEncryptionKey
        ProtoFields.index .= toProto aiAccountIndex
        ProtoFields.address .= toProto aiAccountAddress
        ProtoFields.maybe'stake .= toProto aiStakingInfo

instance ToProto Wasm.Parameter where
    type Output Wasm.Parameter = Proto.Parameter
    toProto Wasm.Parameter{..} = Proto.make $ ProtoFields.value .= BSS.fromShort parameter

instance ToProto RejectReason where
    type Output RejectReason = Proto.RejectReason
    toProto r = case r of
        ModuleNotWF -> Proto.make $ ProtoFields.moduleNotWf .= Proto.defMessage
        ModuleHashAlreadyExists moduleRef -> Proto.make $ ProtoFields.moduleHashAlreadyExists .= toProto moduleRef
        InvalidAccountReference addr -> Proto.make $ ProtoFields.invalidAccountReference .= toProto addr
        InvalidInitMethod moduleRef initName ->
            Proto.make $
                ProtoFields.invalidInitMethod
                    .= Proto.make
                        ( do
                            ProtoFields.moduleRef .= toProto moduleRef
                            ProtoFields.initName .= toProto initName
                        )
        InvalidReceiveMethod moduleRef receiveName ->
            Proto.make $
                ProtoFields.invalidReceiveMethod
                    .= Proto.make
                        ( do
                            ProtoFields.moduleRef .= toProto moduleRef
                            ProtoFields.receiveName .= toProto receiveName
                        )
        InvalidModuleReference moduleRef -> Proto.make $ ProtoFields.invalidModuleReference .= toProto moduleRef
        InvalidContractAddress addr -> Proto.make $ ProtoFields.invalidContractAddress .= toProto addr
        RuntimeFailure -> Proto.make $ ProtoFields.runtimeFailure .= Proto.defMessage
        AmountTooLarge addr amount ->
            Proto.make $
                ProtoFields.amountTooLarge
                    .= Proto.make
                        ( do
                            ProtoFields.address .= toProto addr
                            ProtoFields.amount .= toProto amount
                        )
        SerializationFailure -> Proto.make $ ProtoFields.serializationFailure .= Proto.defMessage
        OutOfEnergy -> Proto.make $ ProtoFields.outOfEnergy .= Proto.defMessage
        RejectedInit{..} -> Proto.make $ ProtoFields.rejectedInit . ProtoFields.rejectReason .= rejectReason
        RejectedReceive{..} ->
            Proto.make $
                ProtoFields.rejectedReceive
                    .= Proto.make
                        ( do
                            ProtoFields.rejectReason .= rejectReason
                            ProtoFields.contractAddress .= toProto contractAddress
                            ProtoFields.receiveName .= toProto receiveName
                            ProtoFields.parameter .= toProto parameter
                        )
        InvalidProof -> Proto.make $ ProtoFields.invalidProof .= Proto.defMessage
        AlreadyABaker bakerId -> Proto.make $ ProtoFields.alreadyABaker .= toProto bakerId
        NotABaker addr -> Proto.make $ ProtoFields.notABaker .= toProto addr
        InsufficientBalanceForBakerStake -> Proto.make $ ProtoFields.insufficientBalanceForBakerStake .= Proto.defMessage
        StakeUnderMinimumThresholdForBaking -> Proto.make $ ProtoFields.stakeUnderMinimumThresholdForBaking .= Proto.defMessage
        BakerInCooldown -> Proto.make $ ProtoFields.bakerInCooldown .= Proto.defMessage
        DuplicateAggregationKey k -> Proto.make $ ProtoFields.duplicateAggregationKey .= mkSerialize k
        NonExistentCredentialID -> Proto.make $ ProtoFields.nonExistentCredentialId .= Proto.defMessage
        KeyIndexAlreadyInUse -> Proto.make $ ProtoFields.keyIndexAlreadyInUse .= Proto.defMessage
        InvalidAccountThreshold -> Proto.make $ ProtoFields.invalidAccountThreshold .= Proto.defMessage
        InvalidCredentialKeySignThreshold -> Proto.make $ ProtoFields.invalidCredentialKeySignThreshold .= Proto.defMessage
        InvalidEncryptedAmountTransferProof -> Proto.make $ ProtoFields.invalidEncryptedAmountTransferProof .= Proto.defMessage
        InvalidTransferToPublicProof -> Proto.make $ ProtoFields.invalidTransferToPublicProof .= Proto.defMessage
        EncryptedAmountSelfTransfer addr -> Proto.make $ ProtoFields.encryptedAmountSelfTransfer .= toProto addr
        InvalidIndexOnEncryptedTransfer -> Proto.make $ ProtoFields.invalidIndexOnEncryptedTransfer .= Proto.defMessage
        ZeroScheduledAmount -> Proto.make $ ProtoFields.zeroScheduledAmount .= Proto.defMessage
        NonIncreasingSchedule -> Proto.make $ ProtoFields.nonIncreasingSchedule .= Proto.defMessage
        FirstScheduledReleaseExpired -> Proto.make $ ProtoFields.firstScheduledReleaseExpired .= Proto.defMessage
        ScheduledSelfTransfer addr -> Proto.make $ ProtoFields.scheduledSelfTransfer .= toProto addr
        InvalidCredentials -> Proto.make $ ProtoFields.invalidCredentials .= Proto.defMessage
        DuplicateCredIDs ids -> Proto.make $ ProtoFields.duplicateCredIds . ProtoFields.ids .= (toProto <$> ids)
        NonExistentCredIDs ids -> Proto.make $ ProtoFields.nonExistentCredIds . ProtoFields.ids .= (toProto <$> ids)
        RemoveFirstCredential -> Proto.make $ ProtoFields.removeFirstCredential .= Proto.defMessage
        CredentialHolderDidNotSign -> Proto.make $ ProtoFields.credentialHolderDidNotSign .= Proto.defMessage
        NotAllowedMultipleCredentials -> Proto.make $ ProtoFields.notAllowedMultipleCredentials .= Proto.defMessage
        NotAllowedToReceiveEncrypted -> Proto.make $ ProtoFields.notAllowedToReceiveEncrypted .= Proto.defMessage
        NotAllowedToHandleEncrypted -> Proto.make $ ProtoFields.notAllowedToHandleEncrypted .= Proto.defMessage
        MissingBakerAddParameters -> Proto.make $ ProtoFields.missingBakerAddParameters .= Proto.defMessage
        FinalizationRewardCommissionNotInRange -> Proto.make $ ProtoFields.finalizationRewardCommissionNotInRange .= Proto.defMessage
        BakingRewardCommissionNotInRange -> Proto.make $ ProtoFields.bakingRewardCommissionNotInRange .= Proto.defMessage
        TransactionFeeCommissionNotInRange -> Proto.make $ ProtoFields.transactionFeeCommissionNotInRange .= Proto.defMessage
        AlreadyADelegator -> Proto.make $ ProtoFields.alreadyADelegator .= Proto.defMessage
        InsufficientBalanceForDelegationStake -> Proto.make $ ProtoFields.insufficientBalanceForDelegationStake .= Proto.defMessage
        MissingDelegationAddParameters -> Proto.make $ ProtoFields.missingDelegationAddParameters .= Proto.defMessage
        InsufficientDelegationStake -> Proto.make $ ProtoFields.insufficientDelegationStake .= Proto.defMessage
        DelegatorInCooldown -> Proto.make $ ProtoFields.delegatorInCooldown .= Proto.defMessage
        NotADelegator addr -> Proto.make $ ProtoFields.notADelegator .= toProto addr
        DelegationTargetNotABaker bakerId -> Proto.make $ ProtoFields.delegationTargetNotABaker .= toProto bakerId
        StakeOverMaximumThresholdForPool -> Proto.make $ ProtoFields.stakeOverMaximumThresholdForPool .= Proto.defMessage
        PoolWouldBecomeOverDelegated -> Proto.make $ ProtoFields.poolWouldBecomeOverDelegated .= Proto.defMessage
        PoolClosed -> Proto.make $ ProtoFields.poolClosed .= Proto.defMessage

-- |Attempt to convert the node's TransactionStatus type into the protobuf BlockItemStatus type.
--  The protobuf type is better structured and removes the need for handling impossible cases.
--  For example the case of an account transfer resulting in a smart contract update, which is a
--  technical possibility in the way that the node's trx status is defined.
instance ToProto QueryTypes.TransactionStatus where
    type Output QueryTypes.TransactionStatus = Either ConversionError Proto.BlockItemStatus
    toProto ts = case ts of
        QueryTypes.Received -> Right . Proto.make $ ProtoFields.received .= Proto.defMessage
        QueryTypes.Finalized bh trx -> do
            bis <- toBis trx
            trxInBlock <- toTrxInBlock bh bis
            Right . Proto.make $ ProtoFields.finalized . ProtoFields.outcome .= trxInBlock
        QueryTypes.Committed trxs -> do
            outcomes <- mapM (\(bh, trx) -> toTrxInBlock bh =<< toBis trx) $ Map.toList trxs
            Right . Proto.make $ ProtoFields.committed . ProtoFields.outcomes .= outcomes
      where
        -- \|Convert a transaction summary to a proto block item summary.
        --  The transaction summary can technically be Nothing, but it should never occur.
        toBis :: Maybe TransactionSummary -> Either ConversionError Proto.BlockItemSummary
        toBis Nothing = Left CEInvalidTransactionResult
        toBis (Just t) = toProto t

        toTrxInBlock bh bis = Right . Proto.make $ do
            ProtoFields.blockHash .= toProto bh
            ProtoFields.outcome .= bis

-- |Attempt to convert a TransactionSummary type into the protobuf BlockItemSummary type.
--  See @toBlockItemStatus@ for more context.
instance ToProto TransactionSummary where
    type Output TransactionSummary = Either ConversionError Proto.BlockItemSummary
    toProto TransactionSummary{..} = case tsType of
        TSTAccountTransaction tty -> do
            sender <- case tsSender of
                Nothing -> Left CEInvalidTransactionResult
                Just acc -> Right acc
            details <- convertAccountTransaction tty tsCost sender tsResult
            Right . Proto.make $ do
                ProtoFields.index .= mkWord64 tsIndex
                ProtoFields.energyCost .= toProto tsEnergyCost
                ProtoFields.hash .= toProto tsHash
                ProtoFields.accountTransaction .= details
        TSTCredentialDeploymentTransaction ct -> case tsResult of
            TxReject _ -> Left CEFailedAccountCreation
            TxSuccess events -> case events of
                [AccountCreated addr, CredentialDeployed{..}] ->
                    let
                        details = Proto.make $ do
                            ProtoFields.credentialType .= toProto ct
                            ProtoFields.address .= toProto addr
                            ProtoFields.regId .= toProto ecdRegId
                    in
                        Right . Proto.make $ do
                            ProtoFields.index .= mkWord64 tsIndex
                            ProtoFields.energyCost .= toProto tsEnergyCost
                            ProtoFields.hash .= toProto tsHash
                            ProtoFields.accountCreation .= details
                _ -> Left CEInvalidAccountCreation
        TSTUpdateTransaction ut -> case tsResult of
            TxReject _ -> Left CEFailedUpdate
            TxSuccess events -> case events of
                [UpdateEnqueued{..}] -> do
                    payload <- convertUpdatePayload ut uePayload
                    details <- Right . Proto.make $ do
                        ProtoFields.effectiveTime .= toProto ueEffectiveTime
                        ProtoFields.payload .= payload
                    Right . Proto.make $ do
                        ProtoFields.index .= mkWord64 tsIndex
                        ProtoFields.energyCost .= toProto tsEnergyCost
                        ProtoFields.hash .= toProto tsHash
                        ProtoFields.update .= details
                _ -> Left CEInvalidUpdateResult

instance ToProto Updates.ProtocolUpdate where
    type Output Updates.ProtocolUpdate = Proto.ProtocolUpdate
    toProto Updates.ProtocolUpdate{..} = Proto.make $ do
        ProtoFields.message .= puMessage
        ProtoFields.specificationUrl .= puSpecificationURL
        ProtoFields.specificationHash .= toProto puSpecificationHash
        ProtoFields.specificationAuxiliaryData .= puSpecificationAuxiliaryData

instance ToProto (Parameters.MintDistribution 'Parameters.MintDistributionVersion0) where
    type Output (Parameters.MintDistribution 'Parameters.MintDistributionVersion0) = Proto.MintDistributionCpv0
    toProto md = Proto.make $ do
        ProtoFields.mintPerSlot .= toProto (md ^. Parameters.mdMintPerSlot . Parameters.unconditionally)
        ProtoFields.bakingReward .= toProto (Parameters._mdBakingReward md)
        ProtoFields.finalizationReward .= toProto (Parameters._mdFinalizationReward md)

instance ToProto (Parameters.MintDistribution 'Parameters.MintDistributionVersion1) where
    type Output (Parameters.MintDistribution 'Parameters.MintDistributionVersion1) = Proto.MintDistributionCpv1
    toProto md = Proto.make $ do
        ProtoFields.bakingReward .= toProto (Parameters._mdBakingReward md)
        ProtoFields.finalizationReward .= toProto (Parameters._mdFinalizationReward md)

instance ToProto Parameters.TransactionFeeDistribution where
    type Output Parameters.TransactionFeeDistribution = Proto.TransactionFeeDistribution
    toProto Parameters.TransactionFeeDistribution{..} = Proto.make $ do
        ProtoFields.baker .= toProto _tfdBaker
        ProtoFields.gasAccount .= toProto _tfdGASAccount

instance ToProto (Parameters.GASRewards 'Parameters.GASRewardsVersion0) where
    type Output (Parameters.GASRewards 'Parameters.GASRewardsVersion0) = Proto.GasRewards
    toProto Parameters.GASRewards{..} = Proto.make $ do
        ProtoFields.baker .= toProto _gasBaker
        ProtoFields.finalizationProof .= toProto (_gasFinalizationProof ^. Parameters.unconditionally)
        ProtoFields.accountCreation .= toProto _gasAccountCreation
        ProtoFields.chainUpdate .= toProto _gasChainUpdate

instance ToProto (Parameters.GASRewards 'Parameters.GASRewardsVersion1) where
    type Output (Parameters.GASRewards 'Parameters.GASRewardsVersion1) = Proto.GasRewardsCpv2
    toProto Parameters.GASRewards{..} = Proto.make $ do
        ProtoFields.baker .= toProto _gasBaker
        ProtoFields.accountCreation .= toProto _gasAccountCreation
        ProtoFields.chainUpdate .= toProto _gasChainUpdate

instance ToProto (Parameters.PoolParameters' 'Parameters.PoolParametersVersion0) where
    type Output (Parameters.PoolParameters' 'Parameters.PoolParametersVersion0) = Proto.BakerStakeThreshold
    toProto pp = Proto.make $ ProtoFields.bakerStakeThreshold .= toProto (pp ^. Parameters.ppBakerStakeThreshold)

instance ToProto (Parameters.PoolParameters' 'Parameters.PoolParametersVersion1) where
    type Output (Parameters.PoolParameters' 'Parameters.PoolParametersVersion1) = Proto.PoolParametersCpv1
    toProto pp = Proto.make $ do
        ProtoFields.passiveFinalizationCommission .= toProto (pp ^. Parameters.ppPassiveCommissions . finalizationCommission)
        ProtoFields.passiveBakingCommission .= toProto (pp ^. Parameters.ppPassiveCommissions . bakingCommission)
        ProtoFields.passiveTransactionCommission .= toProto (pp ^. Parameters.ppPassiveCommissions . transactionCommission)
        ProtoFields.commissionBounds
            .= Proto.make
                ( do
                    ProtoFields.finalization .= toProto (pp ^. Parameters.ppCommissionBounds . Parameters.finalizationCommissionRange)
                    ProtoFields.baking .= toProto (pp ^. Parameters.ppCommissionBounds . Parameters.bakingCommissionRange)
                    ProtoFields.transaction .= toProto (pp ^. Parameters.ppCommissionBounds . Parameters.transactionCommissionRange)
                )
        ProtoFields.minimumEquityCapital .= toProto (pp ^. Parameters.ppMinimumEquityCapital)
        ProtoFields.capitalBound .= toProto (pp ^. Parameters.ppCapitalBound)
        ProtoFields.leverageBound .= toProto (pp ^. Parameters.ppLeverageBound)

instance ToProto (Parameters.CooldownParameters' 'Parameters.CooldownParametersVersion1) where
    type Output (Parameters.CooldownParameters' 'Parameters.CooldownParametersVersion1) = Proto.CooldownParametersCpv1
    toProto (Parameters.CooldownParametersV1{..}) = Proto.make $ do
        ProtoFields.poolOwnerCooldown .= toProto _cpPoolOwnerCooldown
        ProtoFields.delegatorCooldown .= toProto _cpDelegatorCooldown

instance ToProto Parameters.TimeParameters where
    type Output Parameters.TimeParameters = Proto.TimeParametersCpv1
    toProto Parameters.TimeParametersV1{..} = Proto.make $ do
        ProtoFields.rewardPeriodLength .= toProto _tpRewardPeriodLength
        ProtoFields.mintPerPayday .= toProto _tpMintPerPayday

instance ToProto Parameters.TimeoutParameters where
    type Output Parameters.TimeoutParameters = Proto.TimeoutParameters
    toProto Parameters.TimeoutParameters{..} = Proto.make $ do
        ProtoFields.timeoutBase .= toProto _tpTimeoutBase
        ProtoFields.timeoutIncrease .= toProto _tpTimeoutIncrease
        ProtoFields.timeoutDecrease .= toProto _tpTimeoutDecrease

instance ToProto Parameters.FinalizationCommitteeParameters where
    type Output Parameters.FinalizationCommitteeParameters = Proto.FinalizationCommitteeParameters
    toProto Parameters.FinalizationCommitteeParameters{..} = Proto.make $ do
        ProtoFields.minimumFinalizers .= _fcpMinFinalizers
        ProtoFields.maximumFinalizers .= _fcpMaxFinalizers
        ProtoFields.finalizerRelativeStakeThreshold .= toProto _fcpFinalizerRelativeStakeThreshold

instance ToProto (Parameters.ConsensusParameters' 'Parameters.ConsensusParametersVersion1) where
    type Output (Parameters.ConsensusParameters' 'Parameters.ConsensusParametersVersion1) = Proto.ConsensusParametersV1
    toProto Parameters.ConsensusParametersV1{..} = Proto.make $ do
        ProtoFields.timeoutParameters .= toProto _cpTimeoutParameters
        ProtoFields.minBlockTime .= toProto _cpMinBlockTime
        ProtoFields.blockEnergyLimit .= toProto _cpBlockEnergyLimit

-- |Attempt to construct the protobuf updatepayload.
--  See @toBlockItemStatus@ for more context.
convertUpdatePayload :: Updates.UpdateType -> Updates.UpdatePayload -> Either ConversionError Proto.UpdatePayload
convertUpdatePayload ut pl = case (ut, pl) of
    (Updates.UpdateProtocol, Updates.ProtocolUpdatePayload pu) -> Right . Proto.make $ ProtoFields.protocolUpdate .= toProto pu
    (Updates.UpdateElectionDifficulty, Updates.ElectionDifficultyUpdatePayload ed) -> Right . Proto.make $ ProtoFields.electionDifficultyUpdate .= toProto ed
    (Updates.UpdateEuroPerEnergy, Updates.EuroPerEnergyUpdatePayload er) -> Right . Proto.make $ ProtoFields.euroPerEnergyUpdate .= toProto er
    (Updates.UpdateMicroGTUPerEuro, Updates.MicroGTUPerEuroUpdatePayload er) -> Right . Proto.make $ ProtoFields.microCcdPerEuroUpdate .= toProto er
    (Updates.UpdateFoundationAccount, Updates.FoundationAccountUpdatePayload addr) -> Right . Proto.make $ ProtoFields.foundationAccountUpdate .= toProto addr
    (Updates.UpdateMintDistribution, Updates.MintDistributionUpdatePayload md) -> Right . Proto.make $ ProtoFields.mintDistributionUpdate .= toProto md
    (Updates.UpdateTransactionFeeDistribution, Updates.TransactionFeeDistributionUpdatePayload tfd) ->
        Right . Proto.make $ ProtoFields.transactionFeeDistributionUpdate .= toProto tfd
    (Updates.UpdateGASRewards, Updates.GASRewardsUpdatePayload gr) -> Right . Proto.make $ ProtoFields.gasRewardsUpdate .= toProto gr
    (Updates.UpdateGASRewards, Updates.GASRewardsCPV2UpdatePayload gr) -> Right . Proto.make $ ProtoFields.gasRewardsCpv2Update .= toProto gr
    (Updates.UpdatePoolParameters, Updates.BakerStakeThresholdUpdatePayload pp) ->
        Right . Proto.make $ ProtoFields.bakerStakeThresholdUpdate .= toProto pp
    (Updates.UpdateRootKeys, Updates.RootUpdatePayload ru@(Updates.RootKeysRootUpdate{})) -> Right . Proto.make $ ProtoFields.rootUpdate .= toProto ru
    (Updates.UpdateLevel1Keys, Updates.RootUpdatePayload ru@(Updates.Level1KeysRootUpdate{})) -> Right . Proto.make $ ProtoFields.rootUpdate .= toProto ru
    (Updates.UpdateLevel2Keys, Updates.RootUpdatePayload ru@(Updates.Level2KeysRootUpdate{})) -> Right . Proto.make $ ProtoFields.rootUpdate .= toProto ru
    (Updates.UpdateLevel2Keys, Updates.RootUpdatePayload ru@(Updates.Level2KeysRootUpdateV1{})) -> Right . Proto.make $ ProtoFields.rootUpdate .= toProto ru
    (Updates.UpdateLevel1Keys, Updates.Level1UpdatePayload u@(Updates.Level1KeysLevel1Update{})) -> Right . Proto.make $ ProtoFields.level1Update .= toProto u
    (Updates.UpdateLevel2Keys, Updates.Level1UpdatePayload u@(Updates.Level2KeysLevel1Update{})) -> Right . Proto.make $ ProtoFields.level1Update .= toProto u
    (Updates.UpdateLevel2Keys, Updates.Level1UpdatePayload u@(Updates.Level2KeysLevel1UpdateV1{})) -> Right . Proto.make $ ProtoFields.level1Update .= toProto u
    (Updates.UpdateAddAnonymityRevoker, Updates.AddAnonymityRevokerUpdatePayload ai) -> Right . Proto.make $ ProtoFields.addAnonymityRevokerUpdate .= toProto ai
    (Updates.UpdateAddIdentityProvider, Updates.AddIdentityProviderUpdatePayload ip) -> Right . Proto.make $ ProtoFields.addIdentityProviderUpdate .= toProto ip
    (Updates.UpdateCooldownParameters, Updates.CooldownParametersCPV1UpdatePayload cp) -> Right $ Proto.make $ ProtoFields.cooldownParametersCpv1Update .= toProto cp
    (Updates.UpdatePoolParameters, Updates.PoolParametersCPV1UpdatePayload pp) -> Right . Proto.make $ ProtoFields.poolParametersCpv1Update .= toProto pp
    (Updates.UpdateTimeParameters, Updates.TimeParametersCPV1UpdatePayload tp) -> Right . Proto.make $ ProtoFields.timeParametersCpv1Update .= toProto tp
    (Updates.UpdateMintDistribution, Updates.MintDistributionCPV1UpdatePayload md) -> Right . Proto.make $ ProtoFields.mintDistributionCpv1Update .= toProto md
    (Updates.UpdateTimeoutParameters, Updates.TimeoutParametersUpdatePayload tp) -> Right . Proto.make $ ProtoFields.timeoutParametersUpdate .= toProto tp
    (Updates.UpdateMinBlockTime, Updates.MinBlockTimeUpdatePayload mbt) -> Right . Proto.make $ ProtoFields.minBlockTimeUpdate .= toProto mbt
    (Updates.UpdateBlockEnergyLimit, Updates.BlockEnergyLimitUpdatePayload bel) -> Right . Proto.make $ ProtoFields.blockEnergyLimitUpdate .= toProto bel
    (Updates.UpdateFinalizationCommitteeParameters, Updates.FinalizationCommitteeParametersUpdatePayload fcp) -> Right . Proto.make $ ProtoFields.finalizationCommitteeParametersUpdate .= toProto fcp
    _ -> Left CEInvalidUpdateResult

-- |The different conversions errors possible in @toBlockItemStatus@ (and the helper to* functions it calls).
data ConversionError
    = -- |An account creation failed.
      CEFailedAccountCreation
    | -- |An account creation transaction occurred but was malformed and could not be converted.
      CEInvalidAccountCreation
    | -- |An update transaction failed.
      CEFailedUpdate
    | -- |An update transaction occurred but was malformed and could not be converted.
      CEInvalidUpdateResult
    | -- |An account transaction occurred but was malformed and could not be converted.
      CEInvalidTransactionResult
    deriving (Eq)

instance Show ConversionError where
    show e = case e of
        CEFailedAccountCreation -> "An account creation failed."
        CEInvalidAccountCreation -> "An account creation transaction occurred but was malformed and could not be converted."
        CEFailedUpdate -> "An update transaction failed."
        CEInvalidUpdateResult -> "An update transaction occurred but was malformed and could not be converted."
        CEInvalidTransactionResult -> "An account transaction occurred but was malformed and could not be converted."

instance ToProto TransactionTime where
    type Output TransactionTime = Proto.TransactionTime
    toProto = mkWord64

instance ToProto ExchangeRate where
    type Output ExchangeRate = Proto.ExchangeRate
    toProto (ExchangeRate r) = Proto.make $ ProtoFields.value .= toProto r

instance ToProto (Ratio.Ratio Word64) where
    type Output (Ratio.Ratio Word64) = Proto.Ratio
    toProto r = Proto.make $ do
        ProtoFields.numerator .= Ratio.numerator r
        ProtoFields.denominator .= Ratio.denominator r

instance ToProto (Parameters.InclusiveRange AmountFraction) where
    type Output (Parameters.InclusiveRange AmountFraction) = Proto.InclusiveRangeAmountFraction
    toProto Parameters.InclusiveRange{..} = Proto.make $ do
        ProtoFields.min .= toProto irMin
        ProtoFields.max .= toProto irMax

instance ToProto Parameters.CapitalBound where
    type Output Parameters.CapitalBound = Proto.CapitalBound
    toProto Parameters.CapitalBound{..} = Proto.make $ ProtoFields.value .= toProto theCapitalBound

instance ToProto Parameters.LeverageFactor where
    type Output Parameters.LeverageFactor = Proto.LeverageFactor
    toProto Parameters.LeverageFactor{..} = Proto.make $ ProtoFields.value .= toProto theLeverageFactor

instance ToProto RewardPeriodLength where
    type Output RewardPeriodLength = Proto.RewardPeriodLength
    toProto rpl = Proto.make $ ProtoFields.value .= mkWord64 rpl

instance ToProto DurationSeconds where
    type Output DurationSeconds = Proto.DurationSeconds
    toProto = mkWord64

instance ToProto ArInfo.ArInfo where
    type Output ArInfo.ArInfo = Proto.ArInfo
    toProto ai = Proto.make $ do
        ProtoFields.identity .= mkWord32 (ArInfo.arIdentity ai)
        ProtoFields.description
            .= Proto.make
                ( do
                    ProtoFields.name .= ArInfo.arName ai
                    ProtoFields.url .= ArInfo.arUrl ai
                    ProtoFields.description .= ArInfo.arDescription ai
                )
        ProtoFields.publicKey . ProtoFields.value .= ArInfo.arPublicKey ai

instance ToProto IpInfo.IpInfo where
    type Output IpInfo.IpInfo = Proto.IpInfo
    toProto ii = Proto.make $ do
        ProtoFields.identity .= mkWord32 (IpInfo.ipIdentity ii)
        ProtoFields.description
            .= Proto.make
                ( do
                    ProtoFields.name .= IpInfo.ipName ii
                    ProtoFields.url .= IpInfo.ipUrl ii
                    ProtoFields.description .= IpInfo.ipDescription ii
                )
        ProtoFields.verifyKey . ProtoFields.value .= IpInfo.ipVerifyKey ii
        ProtoFields.cdiVerifyKey . ProtoFields.value .= IpInfo.ipCdiVerifyKey ii

instance ToProto Updates.Level1Update where
    type Output Updates.Level1Update = Proto.Level1Update
    toProto Updates.Level1KeysLevel1Update{..} = Proto.make $ ProtoFields.level1KeysUpdate .= toProto l1kl1uKeys
    toProto Updates.Level2KeysLevel1Update{..} = Proto.make $ ProtoFields.level2KeysUpdateV0 .= toProto l2kl1uAuthorizations
    toProto Updates.Level2KeysLevel1UpdateV1{..} = Proto.make $ ProtoFields.level2KeysUpdateV1 .= toProto l2kl1uAuthorizationsV1

instance ToProto Updates.RootUpdate where
    type Output Updates.RootUpdate = Proto.RootUpdate
    toProto ru = case ru of
        Updates.RootKeysRootUpdate{..} -> Proto.make $ ProtoFields.rootKeysUpdate .= toProto rkruKeys
        Updates.Level1KeysRootUpdate{..} -> Proto.make $ ProtoFields.level1KeysUpdate .= toProto l1kruKeys
        Updates.Level2KeysRootUpdate{..} -> Proto.make $ ProtoFields.level2KeysUpdateV0 .= toProto l2kruAuthorizations
        Updates.Level2KeysRootUpdateV1{..} -> Proto.make $ ProtoFields.level2KeysUpdateV1 .= toProto l2kruAuthorizationsV1

instance ToProto (Updates.HigherLevelKeys kind) where
    type Output (Updates.HigherLevelKeys kind) = Proto.HigherLevelKeys
    toProto keys = Proto.make $ do
        ProtoFields.keys .= map toProto (Vec.toList $ Updates.hlkKeys keys)
        ProtoFields.threshold .= toProto (Updates.hlkThreshold keys)

instance Parameters.IsAuthorizationsVersion auv => ToProto (Updates.Authorizations auv) where
    type Output (Updates.Authorizations auv) = AuthorizationsFamily auv
    toProto auth =
        let
            v0 :: Proto.AuthorizationsV0
            v0 = Proto.make $ do
                ProtoFields.keys .= map toProto (Vec.toList $ Updates.asKeys auth)
                ProtoFields.emergency .= toProto (Updates.asEmergency auth)
                ProtoFields.protocol .= toProto (Updates.asProtocol auth)
                ProtoFields.parameterConsensus .= toProto (Updates.asParamConsensusParameters auth)
                ProtoFields.parameterEuroPerEnergy .= toProto (Updates.asParamEuroPerEnergy auth)
                ProtoFields.parameterMicroCCDPerEuro .= toProto (Updates.asParamMicroGTUPerEuro auth)
                ProtoFields.parameterFoundationAccount .= toProto (Updates.asParamFoundationAccount auth)
                ProtoFields.parameterMintDistribution .= toProto (Updates.asParamMintDistribution auth)
                ProtoFields.parameterTransactionFeeDistribution .= toProto (Updates.asParamTransactionFeeDistribution auth)
                ProtoFields.parameterGasRewards .= toProto (Updates.asParamGASRewards auth)
                ProtoFields.poolParameters .= toProto (Updates.asPoolParameters auth)
                ProtoFields.addAnonymityRevoker .= toProto (Updates.asAddAnonymityRevoker auth)
                ProtoFields.addIdentityProvider .= toProto (Updates.asAddIdentityProvider auth)
        in
            case sing @auv of
                Parameters.SAuthorizationsVersion0 -> v0
                Parameters.SAuthorizationsVersion1 -> Proto.make $ do
                    ProtoFields.v0 .= v0
                    ProtoFields.parameterCooldown .= toProto (Updates.asCooldownParameters auth ^. Parameters.unconditionally)
                    ProtoFields.parameterTime .= toProto (Updates.asTimeParameters auth ^. Parameters.unconditionally)

-- |Defines a type family that is used in the ToProto instance for Updates.Authorizations.
type family AuthorizationsFamily cpv where
    AuthorizationsFamily 'Parameters.AuthorizationsVersion0 = Proto.AuthorizationsV0
    AuthorizationsFamily 'Parameters.AuthorizationsVersion1 = Proto.AuthorizationsV1

instance ToProto Updates.AccessStructure where
    type Output Updates.AccessStructure = Proto.AccessStructure
    toProto Updates.AccessStructure{..} = Proto.make $ do
        ProtoFields.accessPublicKeys .= map toProtoUpdateKeysIndex (Set.toList accessPublicKeys)
        ProtoFields.accessThreshold .= toProto accessThreshold
      where
        toProtoUpdateKeysIndex i = Proto.make $ ProtoFields.value .= fromIntegral i

instance ToProto Updates.UpdatePublicKey where
    type Output Updates.UpdatePublicKey = Proto.UpdatePublicKey
    toProto (VerifyKeyEd25519 key) = Proto.make $ ProtoFields.value .= S.encode key

instance ToProto Updates.UpdateKeysThreshold where
    type Output Updates.UpdateKeysThreshold = Proto.UpdateKeysThreshold
    toProto Updates.UpdateKeysThreshold{..} = Proto.make $ ProtoFields.value .= fromIntegral uktTheThreshold

instance ToProto MintRate where
    type Output MintRate = Proto.MintRate
    toProto MintRate{..} = Proto.make $ do
        ProtoFields.mantissa .= mrMantissa
        ProtoFields.exponent .= fromIntegral mrExponent

instance ToProto Wasm.WasmVersion where
    type Output Wasm.WasmVersion = Proto.ContractVersion
    toProto Wasm.V0 = Proto.V0
    toProto Wasm.V1 = Proto.V1

instance ToProto Wasm.ContractEvent where
    type Output Wasm.ContractEvent = Proto.ContractEvent
    toProto (Wasm.ContractEvent shortBS) = Proto.make $ ProtoFields.value .= BSS.fromShort shortBS

instance ToProto CredentialType where
    type Output CredentialType = Proto.CredentialType
    toProto Initial = Proto.CREDENTIAL_TYPE_INITIAL
    toProto Normal = Proto.CREDENTIAL_TYPE_NORMAL

type BakerAddedEvent = (BakerKeysEvent, Amount, Bool)

instance ToProto BakerAddedEvent where
    type Output BakerAddedEvent = Proto.BakerEvent'BakerAdded
    toProto (keysEvent, stake, restakeEarnings) = Proto.make $ do
        ProtoFields.keysEvent .= toProto keysEvent
        ProtoFields.stake .= toProto stake
        ProtoFields.restakeEarnings .= restakeEarnings

type BakerKeysEvent = (BakerId, AccountAddress, BakerSignVerifyKey, BakerElectionVerifyKey, BakerAggregationVerifyKey)
instance ToProto BakerKeysEvent where
    type Output BakerKeysEvent = Proto.BakerKeysEvent
    toProto (bakerId, addr, signKey, electionKey, aggregationKey) = Proto.make $ do
        ProtoFields.bakerId .= toProto bakerId
        ProtoFields.account .= toProto addr
        ProtoFields.signKey .= toProto signKey
        ProtoFields.electionKey .= toProto electionKey
        ProtoFields.aggregationKey .= toProto aggregationKey

instance ToProto BakerSignVerifyKey where
    type Output BakerSignVerifyKey = Proto.BakerSignatureVerifyKey
    toProto = mkSerialize

instance ToProto BakerElectionVerifyKey where
    type Output BakerElectionVerifyKey = Proto.BakerElectionVerifyKey
    toProto = mkSerialize

instance ToProto BakerAggregationVerifyKey where
    type Output BakerAggregationVerifyKey = Proto.BakerAggregationVerifyKey
    toProto = mkSerialize

instance ToProto Memo where
    type Output Memo = Proto.Memo
    toProto (Memo shortBS) = Proto.make $ ProtoFields.value .= BSS.fromShort shortBS

instance ToProto RegisteredData where
    type Output RegisteredData = Proto.RegisteredData
    toProto (RegisteredData shortBS) = Proto.make $ ProtoFields.value .= BSS.fromShort shortBS

convertContractRelatedEvents :: Event -> Either ConversionError Proto.ContractTraceElement
convertContractRelatedEvents event = case event of
    Updated{..} ->
        Right . Proto.make $
            ProtoFields.updated
                .= Proto.make
                    ( do
                        ProtoFields.contractVersion .= toProto euContractVersion
                        ProtoFields.address .= toProto euAddress
                        ProtoFields.instigator .= toProto euInstigator
                        ProtoFields.amount .= toProto euAmount
                        ProtoFields.parameter .= toProto euMessage
                        ProtoFields.receiveName .= toProto euReceiveName
                        ProtoFields.events .= map toProto euEvents
                    )
    Transferred{..} -> do
        sender' <- case etFrom of
            AddressAccount _ -> Left CEInvalidTransactionResult
            AddressContract addr -> Right addr
        receiver <- case etTo of
            AddressAccount addr -> Right addr
            AddressContract _ -> Left CEInvalidTransactionResult
        Right . Proto.make $
            ProtoFields.transferred
                .= Proto.make
                    ( do
                        ProtoFields.sender .= toProto sender'
                        ProtoFields.amount .= toProto etAmount
                        ProtoFields.receiver .= toProto receiver
                    )
    Interrupted{..} ->
        Right . Proto.make $
            ProtoFields.interrupted
                .= Proto.make
                    ( do
                        ProtoFields.address .= toProto iAddress
                        ProtoFields.events .= map toProto iEvents
                    )
    Resumed{..} ->
        Right . Proto.make $
            ProtoFields.resumed
                .= Proto.make
                    ( do
                        ProtoFields.address .= toProto rAddress
                        ProtoFields.success .= rSuccess
                    )
    Upgraded{..} ->
        Right . Proto.make $
            ProtoFields.upgraded
                .= Proto.make
                    ( do
                        ProtoFields.address .= toProto euAddress
                        ProtoFields.from .= toProto euFrom
                        ProtoFields.to .= toProto euTo
                    )
    _ -> Left CEInvalidTransactionResult

-- |Attempt to construct the protobuf type AccounTransactionType.
-- See @toBlockItemStatus@ for more context.
convertAccountTransaction ::
    -- | The transaction type. @Nothing@ means that the transaction was serialized incorrectly.
    Maybe TransactionType ->
    -- | The cost of the transaction.
    Amount ->
    -- | The sender of the transaction.
    AccountAddress ->
    -- | The result of the transaction. If the transaction was rejected, it contains the reject reason.
    --   Otherwise it contains the events.
    ValidResult ->
    Either ConversionError Proto.AccountTransactionDetails
convertAccountTransaction ty cost sender result = case ty of
    Nothing -> Right . mkNone $ SerializationFailure
    Just ty' -> case result of
        TxReject rejectReason -> Right . mkNone $ rejectReason
        TxSuccess events -> case ty' of
            TTDeployModule ->
                mkSuccess <$> do
                    v <- case events of
                        [ModuleDeployed moduleRef] -> Right $ toProto moduleRef
                        _ -> Left CEInvalidTransactionResult
                    Right . Proto.make $ ProtoFields.moduleDeployed .= v
            TTInitContract ->
                mkSuccess <$> do
                    v <- case events of
                        [ContractInitialized{..}] -> Right $ Proto.make $ do
                            ProtoFields.contractVersion .= toProto ecContractVersion
                            ProtoFields.originRef .= toProto ecRef
                            ProtoFields.address .= toProto ecAddress
                            ProtoFields.amount .= toProto ecAmount
                            ProtoFields.initName .= toProto ecInitName
                            ProtoFields.events .= map toProto ecEvents
                        _ -> Left CEInvalidTransactionResult
                    Right . Proto.make $ ProtoFields.contractInitialized .= v
            TTUpdate ->
                mkSuccess <$> do
                    v <- mapM convertContractRelatedEvents events
                    Right . Proto.make $ ProtoFields.contractUpdateIssued . ProtoFields.effects .= v
            TTTransfer ->
                mkSuccess <$> do
                    v <- case events of
                        [Transferred{..}] -> case etTo of
                            AddressContract _ -> Left CEInvalidTransactionResult
                            AddressAccount receiver -> Right . Proto.make $ do
                                ProtoFields.amount .= toProto etAmount
                                ProtoFields.receiver .= toProto receiver
                        _ -> Left CEInvalidTransactionResult
                    Right . Proto.make $ ProtoFields.accountTransfer .= v
            TTTransferWithMemo ->
                mkSuccess <$> do
                    v <- case events of
                        [Transferred{..}, TransferMemo{..}] -> case etTo of
                            AddressContract _ -> Left CEInvalidTransactionResult
                            AddressAccount receiver -> Right . Proto.make $ do
                                ProtoFields.amount .= toProto etAmount
                                ProtoFields.receiver .= toProto receiver
                                ProtoFields.memo .= toProto tmMemo
                        _ -> Left CEInvalidTransactionResult
                    Right . Proto.make $ ProtoFields.accountTransfer .= v
            TTAddBaker ->
                mkSuccess <$> do
                    v <- case events of
                        [BakerAdded{..}] -> Right $ toProto ((ebaBakerId, ebaAccount, ebaSignKey, ebaElectionKey, ebaAggregationKey), ebaStake, ebaRestakeEarnings)
                        _ -> Left CEInvalidTransactionResult
                    Right . Proto.make $ ProtoFields.bakerAdded .= v
            TTRemoveBaker ->
                mkSuccess <$> do
                    v <- case events of
                        [BakerRemoved{..}] -> Right $ toProto ebrBakerId
                        _ -> Left CEInvalidTransactionResult
                    Right . Proto.make $ ProtoFields.bakerRemoved .= v
            TTUpdateBakerStake ->
                mkSuccess <$> do
                    v <- case events of
                        [] -> Right Nothing
                        [BakerStakeIncreased{..}] -> Right . Just . Proto.make $ do
                            ProtoFields.bakerId .= toProto ebsiBakerId
                            ProtoFields.newStake .= toProto ebsiNewStake
                            ProtoFields.increased .= True
                        [BakerStakeDecreased{..}] -> Right . Just . Proto.make $ do
                            ProtoFields.bakerId .= toProto ebsiBakerId
                            ProtoFields.newStake .= toProto ebsiNewStake
                            ProtoFields.increased .= False
                        _ -> Left CEInvalidTransactionResult
                    case v of
                        Nothing -> Right . Proto.make $ ProtoFields.bakerStakeUpdated .= Proto.defMessage
                        Just val -> Right . Proto.make $ ProtoFields.bakerStakeUpdated . ProtoFields.update .= val
            TTUpdateBakerRestakeEarnings ->
                mkSuccess <$> do
                    v <- case events of
                        [BakerSetRestakeEarnings{..}] -> Right $ Proto.make $ do
                            ProtoFields.bakerId .= toProto ebsreBakerId
                            ProtoFields.restakeEarnings .= ebsreRestakeEarnings
                        _ -> Left CEInvalidTransactionResult
                    Right . Proto.make $ ProtoFields.bakerRestakeEarningsUpdated .= v
            TTUpdateBakerKeys ->
                mkSuccess <$> do
                    v <- case events of
                        [BakerKeysUpdated{..}] -> Right $ toProto (ebkuBakerId, ebkuAccount, ebkuSignKey, ebkuElectionKey, ebkuAggregationKey)
                        _ -> Left CEInvalidTransactionResult
                    Right . Proto.make $ ProtoFields.bakerKeysUpdated .= v
            TTEncryptedAmountTransfer ->
                mkSuccess <$> do
                    v <- case events of
                        [EncryptedAmountsRemoved{..}, NewEncryptedAmount{..}] ->
                            let
                                removed = Proto.make $ do
                                    ProtoFields.account .= toProto earAccount
                                    ProtoFields.newAmount .= toProto earNewAmount
                                    ProtoFields.inputAmount .= toProto earInputAmount
                                    ProtoFields.upToIndex .= theAggIndex earUpToIndex
                                added = Proto.make $ do
                                    ProtoFields.receiver .= toProto neaAccount
                                    ProtoFields.newIndex .= theIndex neaNewIndex
                                    ProtoFields.encryptedAmount .= toProto neaEncryptedAmount
                            in
                                Right . Proto.make $ do
                                    ProtoFields.removed .= removed
                                    ProtoFields.added .= added
                        _ -> Left CEInvalidTransactionResult
                    Right . Proto.make $ ProtoFields.encryptedAmountTransferred .= v
            TTEncryptedAmountTransferWithMemo ->
                mkSuccess <$> do
                    v <- case events of
                        [EncryptedAmountsRemoved{..}, NewEncryptedAmount{..}, TransferMemo{..}] ->
                            let
                                removed = Proto.make $ do
                                    ProtoFields.account .= toProto earAccount
                                    ProtoFields.newAmount .= toProto earNewAmount
                                    ProtoFields.inputAmount .= toProto earInputAmount
                                    ProtoFields.upToIndex .= theAggIndex earUpToIndex
                                added = Proto.make $ do
                                    ProtoFields.receiver .= toProto neaAccount
                                    ProtoFields.newIndex .= theIndex neaNewIndex
                                    ProtoFields.encryptedAmount .= toProto neaEncryptedAmount
                            in
                                Right . Proto.make $ do
                                    ProtoFields.removed .= removed
                                    ProtoFields.added .= added
                                    ProtoFields.memo .= toProto tmMemo
                        _ -> Left CEInvalidTransactionResult
                    Right . Proto.make $ ProtoFields.encryptedAmountTransferred .= v
            TTTransferToEncrypted ->
                mkSuccess <$> do
                    v <- case events of
                        [EncryptedSelfAmountAdded{..}] -> Right . Proto.make $ do
                            ProtoFields.account .= toProto eaaAccount
                            ProtoFields.newAmount .= toProto eaaNewAmount
                            ProtoFields.amount .= toProto eaaAmount
                        _ -> Left CEInvalidTransactionResult
                    Right . Proto.make $ ProtoFields.transferredToEncrypted .= v
            TTTransferToPublic ->
                mkSuccess <$> do
                    v <- case events of
                        [EncryptedAmountsRemoved{..}, AmountAddedByDecryption{..}] ->
                            let
                                removed = Proto.make $ do
                                    ProtoFields.account .= toProto earAccount
                                    ProtoFields.newAmount .= toProto earNewAmount
                                    ProtoFields.inputAmount .= toProto earInputAmount
                                    ProtoFields.upToIndex .= theAggIndex earUpToIndex
                            in
                                Right . Proto.make $ do
                                    ProtoFields.removed .= removed
                                    ProtoFields.amount .= toProto aabdAmount
                        _ -> Left CEInvalidTransactionResult
                    Right . Proto.make $ ProtoFields.transferredToPublic .= v
            TTTransferWithSchedule ->
                mkSuccess <$> do
                    v <- case events of
                        [TransferredWithSchedule{..}] -> Right . Proto.make $ do
                            ProtoFields.receiver .= toProto etwsTo
                            ProtoFields.amount .= map toProto etwsAmount
                        _ -> Left CEInvalidTransactionResult
                    Right . Proto.make $ ProtoFields.transferredWithSchedule .= v
            TTTransferWithScheduleAndMemo ->
                mkSuccess <$> do
                    v <- case events of
                        [TransferredWithSchedule{..}, TransferMemo{..}] -> Right . Proto.make $ do
                            ProtoFields.receiver .= toProto etwsTo
                            ProtoFields.amount .= map toProto etwsAmount
                            ProtoFields.memo .= toProto tmMemo
                        _ -> Left CEInvalidTransactionResult
                    Right . Proto.make $ ProtoFields.transferredWithSchedule .= v
            TTUpdateCredentialKeys ->
                mkSuccess <$> do
                    v <- case events of
                        [CredentialKeysUpdated{..}] -> Right $ toProto ckuCredId
                        _ -> Left CEInvalidTransactionResult
                    Right . Proto.make $ ProtoFields.credentialKeysUpdated .= v
            TTUpdateCredentials ->
                mkSuccess <$> do
                    v <- case events of
                        [CredentialsUpdated{..}] -> Right . Proto.make $ do
                            ProtoFields.newCredIds .= map toProto cuNewCredIds
                            ProtoFields.removedCredIds .= map toProto cuRemovedCredIds
                            ProtoFields.newThreshold .= toProto cuNewThreshold
                        _ -> Left CEInvalidTransactionResult
                    Right . Proto.make $ ProtoFields.credentialsUpdated .= v
            TTRegisterData ->
                mkSuccess <$> do
                    v <- case events of
                        [DataRegistered{..}] -> Right $ toProto drData
                        _ -> Left CEInvalidTransactionResult
                    Right . Proto.make $ ProtoFields.dataRegistered .= v
            TTConfigureBaker ->
                mkSuccess <$> do
                    let toBakerEvent = \case
                            BakerAdded{..} ->
                                Right . Proto.make $
                                    ProtoFields.bakerAdded
                                        .= toProto ((ebaBakerId, ebaAccount, ebaSignKey, ebaElectionKey, ebaAggregationKey), ebaStake, ebaRestakeEarnings)
                            BakerRemoved{..} -> Right . Proto.make $ ProtoFields.bakerRemoved .= toProto ebrBakerId
                            BakerStakeIncreased{..} ->
                                Right . Proto.make $
                                    ProtoFields.bakerStakeIncreased
                                        .= Proto.make
                                            ( do
                                                ProtoFields.bakerId .= toProto ebsiBakerId
                                                ProtoFields.newStake .= toProto ebsiNewStake
                                            )
                            BakerStakeDecreased{..} ->
                                Right . Proto.make $
                                    ProtoFields.bakerStakeDecreased
                                        .= Proto.make
                                            ( do
                                                ProtoFields.bakerId .= toProto ebsiBakerId
                                                ProtoFields.newStake .= toProto ebsiNewStake
                                            )
                            BakerSetRestakeEarnings{..} ->
                                Right . Proto.make $
                                    ProtoFields.bakerRestakeEarningsUpdated
                                        .= Proto.make
                                            ( do
                                                ProtoFields.bakerId .= toProto ebsreBakerId
                                                ProtoFields.restakeEarnings .= ebsreRestakeEarnings
                                            )
                            BakerKeysUpdated{..} -> Right . Proto.make $ ProtoFields.bakerKeysUpdated .= toProto (ebkuBakerId, ebkuAccount, ebkuSignKey, ebkuElectionKey, ebkuAggregationKey)
                            BakerSetOpenStatus{..} ->
                                Right . Proto.make $
                                    ProtoFields.bakerSetOpenStatus
                                        .= Proto.make
                                            ( do
                                                ProtoFields.bakerId .= toProto ebsosBakerId
                                                ProtoFields.openStatus .= toProto ebsosOpenStatus
                                            )
                            BakerSetMetadataURL{..} ->
                                Right . Proto.make $
                                    ProtoFields.bakerSetMetadataUrl
                                        .= Proto.make
                                            ( do
                                                ProtoFields.bakerId .= toProto ebsmuBakerId
                                                ProtoFields.url .= toProto ebsmuMetadataURL
                                            )
                            BakerSetTransactionFeeCommission{..} ->
                                Right . Proto.make $
                                    ProtoFields.bakerSetTransactionFeeCommission
                                        .= Proto.make
                                            ( do
                                                ProtoFields.bakerId .= toProto ebstfcBakerId
                                                ProtoFields.transactionFeeCommission .= toProto ebstfcTransactionFeeCommission
                                            )
                            BakerSetBakingRewardCommission{..} ->
                                Right . Proto.make $
                                    ProtoFields.bakerSetBakingRewardCommission
                                        .= Proto.make
                                            ( do
                                                ProtoFields.bakerId .= toProto ebsbrcBakerId
                                                ProtoFields.bakingRewardCommission .= toProto ebsbrcBakingRewardCommission
                                            )
                            BakerSetFinalizationRewardCommission{..} ->
                                Right . Proto.make $
                                    ProtoFields.bakerSetFinalizationRewardCommission
                                        .= Proto.make
                                            ( do
                                                ProtoFields.bakerId .= toProto ebsfrcBakerId
                                                ProtoFields.finalizationRewardCommission .= toProto ebsfrcFinalizationRewardCommission
                                            )
                            _ -> Left CEInvalidTransactionResult
                    v <- mapM toBakerEvent events
                    Right . Proto.make $ ProtoFields.bakerConfigured . ProtoFields.events .= v
            TTConfigureDelegation ->
                mkSuccess <$> do
                    let toDelegationEvent = \case
                            DelegationStakeIncreased{..} ->
                                Right . Proto.make $
                                    ProtoFields.delegationStakeIncreased
                                        .= Proto.make
                                            ( do
                                                ProtoFields.delegatorId .= toProto edsiDelegatorId
                                                ProtoFields.newStake .= toProto edsiNewStake
                                            )
                            DelegationStakeDecreased{..} ->
                                Right . Proto.make $
                                    ProtoFields.delegationStakeDecreased
                                        .= Proto.make
                                            ( do
                                                ProtoFields.delegatorId .= toProto edsdDelegatorId
                                                ProtoFields.newStake .= toProto edsdNewStake
                                            )
                            DelegationSetRestakeEarnings{..} ->
                                Right . Proto.make $
                                    ProtoFields.delegationSetRestakeEarnings
                                        .= Proto.make
                                            ( do
                                                ProtoFields.delegatorId .= toProto edsreDelegatorId
                                                ProtoFields.restakeEarnings .= edsreRestakeEarnings
                                            )
                            DelegationSetDelegationTarget{..} ->
                                Right . Proto.make $
                                    ProtoFields.delegationSetDelegationTarget
                                        .= Proto.make
                                            ( do
                                                ProtoFields.delegatorId .= toProto edsdtDelegatorId
                                                ProtoFields.delegationTarget .= toProto edsdtDelegationTarget
                                            )
                            DelegationAdded{..} -> Right . Proto.make $ ProtoFields.delegationAdded .= toProto edaDelegatorId
                            DelegationRemoved{..} -> Right . Proto.make $ ProtoFields.delegationRemoved .= toProto edrDelegatorId
                            _ -> Left CEInvalidTransactionResult
                    v <- mapM toDelegationEvent events
                    Right . Proto.make $ ProtoFields.delegationConfigured . ProtoFields.events .= v
  where
    mkSuccess :: Proto.AccountTransactionEffects -> Proto.AccountTransactionDetails
    mkSuccess effects = Proto.make $ do
        ProtoFields.cost .= toProto cost
        ProtoFields.sender .= toProto sender
        ProtoFields.effects .= effects

    mkNone :: RejectReason -> Proto.AccountTransactionDetails
    mkNone rr = Proto.make $ do
        ProtoFields.cost .= toProto cost
        ProtoFields.sender .= toProto sender
        ProtoFields.effects . ProtoFields.none
            .= ( Proto.make $ do
                    ProtoFields.rejectReason .= toProto rr
                    case ty of
                        Nothing -> return ()
                        Just ty' -> ProtoFields.transactionType .= toProto ty'
               )

instance ToProto Address where
    type Output Address = Proto.Address
    toProto (AddressAccount addr) = Proto.make $ ProtoFields.account .= toProto addr
    toProto (AddressContract addr) = Proto.make $ ProtoFields.contract .= toProto addr

instance ToProto Updates.UpdateType where
    type Output Updates.UpdateType = Proto.UpdateType
    toProto Updates.UpdateProtocol = Proto.UPDATE_PROTOCOL
    toProto Updates.UpdateElectionDifficulty = Proto.UPDATE_ELECTION_DIFFICULTY
    toProto Updates.UpdateEuroPerEnergy = Proto.UPDATE_EURO_PER_ENERGY
    toProto Updates.UpdateMicroGTUPerEuro = Proto.UPDATE_MICRO_CCD_PER_EURO
    toProto Updates.UpdateFoundationAccount = Proto.UPDATE_FOUNDATION_ACCOUNT
    toProto Updates.UpdateMintDistribution = Proto.UPDATE_MINT_DISTRIBUTION
    toProto Updates.UpdateTransactionFeeDistribution = Proto.UPDATE_TRANSACTION_FEE_DISTRIBUTION
    toProto Updates.UpdateGASRewards = Proto.UPDATE_GAS_REWARDS
    toProto Updates.UpdatePoolParameters = Proto.UPDATE_POOL_PARAMETERS
    toProto Updates.UpdateAddAnonymityRevoker = Proto.ADD_ANONYMITY_REVOKER
    toProto Updates.UpdateAddIdentityProvider = Proto.ADD_IDENTITY_PROVIDER
    toProto Updates.UpdateRootKeys = Proto.UPDATE_ROOT_KEYS
    toProto Updates.UpdateLevel1Keys = Proto.UPDATE_LEVEL1_KEYS
    toProto Updates.UpdateLevel2Keys = Proto.UPDATE_LEVEL2_KEYS
    toProto Updates.UpdateCooldownParameters = Proto.UPDATE_COOLDOWN_PARAMETERS
    toProto Updates.UpdateTimeParameters = Proto.UPDATE_TIME_PARAMETERS
    toProto Updates.UpdateTimeoutParameters = Proto.UPDATE_TIMEOUT_PARAMETERS
    toProto Updates.UpdateMinBlockTime = Proto.UPDATE_MIN_BLOCK_TIME
    toProto Updates.UpdateBlockEnergyLimit = Proto.UPDATE_BLOCK_ENERGY_LIMIT
    toProto Updates.UpdateFinalizationCommitteeParameters = Proto.UPDATE_FINALIZATION_COMMITTEE_PARAMETERS

instance ToProto TransactionType where
    type Output TransactionType = Proto.TransactionType
    toProto TTDeployModule = Proto.DEPLOY_MODULE
    toProto TTInitContract = Proto.INIT_CONTRACT
    toProto TTUpdate = Proto.UPDATE
    toProto TTTransfer = Proto.TRANSFER
    toProto TTAddBaker = Proto.ADD_BAKER
    toProto TTRemoveBaker = Proto.REMOVE_BAKER
    toProto TTUpdateBakerStake = Proto.UPDATE_BAKER_STAKE
    toProto TTUpdateBakerRestakeEarnings = Proto.UPDATE_BAKER_RESTAKE_EARNINGS
    toProto TTUpdateBakerKeys = Proto.UPDATE_BAKER_KEYS
    toProto TTUpdateCredentialKeys = Proto.UPDATE_CREDENTIAL_KEYS
    toProto TTEncryptedAmountTransfer = Proto.ENCRYPTED_AMOUNT_TRANSFER
    toProto TTTransferToEncrypted = Proto.TRANSFER_TO_ENCRYPTED
    toProto TTTransferToPublic = Proto.TRANSFER_TO_PUBLIC
    toProto TTTransferWithSchedule = Proto.TRANSFER_WITH_SCHEDULE
    toProto TTUpdateCredentials = Proto.UPDATE_CREDENTIALS
    toProto TTRegisterData = Proto.REGISTER_DATA
    toProto TTTransferWithMemo = Proto.TRANSFER_WITH_MEMO
    toProto TTEncryptedAmountTransferWithMemo = Proto.ENCRYPTED_AMOUNT_TRANSFER_WITH_MEMO
    toProto TTTransferWithScheduleAndMemo = Proto.TRANSFER_WITH_SCHEDULE_AND_MEMO
    toProto TTConfigureBaker = Proto.CONFIGURE_BAKER
    toProto TTConfigureDelegation = Proto.CONFIGURE_DELEGATION

instance ToProto Energy where
    type Output Energy = Proto.Energy
    toProto = mkWord64

instance ToProto InvokeContract.InvokeContractResult where
    -- Since this is a conversion that may fail we use Either in the output type
    -- here so that we can forward errors, which is not in-line with other
    -- instances which are not fallible. The caller is meant to catch the error.
    type Output InvokeContract.InvokeContractResult = Either ConversionError Proto.InvokeInstanceResponse
    toProto InvokeContract.Failure{..} =
        return $
            Proto.make $
                ProtoFields.failure
                    .= Proto.make
                        ( do
                            ProtoFields.maybe'returnValue .= rcrReturnValue
                            ProtoFields.usedEnergy .= toProto rcrUsedEnergy
                            ProtoFields.reason .= toProto rcrReason
                        )
    toProto InvokeContract.Success{..} = do
        effects <- mapM convertContractRelatedEvents rcrEvents
        return $
            Proto.make $
                ProtoFields.success
                    .= Proto.make
                        ( do
                            ProtoFields.maybe'returnValue .= rcrReturnValue
                            ProtoFields.usedEnergy .= toProto rcrUsedEnergy
                            ProtoFields.effects .= effects
                        )

instance ToProto Slot where
    type Output Slot = Proto.Slot
    toProto = mkWord64

instance ToProto StateHash where
    type Output StateHash = Proto.StateHash
    toProto = mkSerialize

instance ToProto QueryTypes.BlockInfo where
    type Output QueryTypes.BlockInfo = Proto.BlockInfo
    toProto QueryTypes.BlockInfo{..} = Proto.make $ do
        ProtoFields.hash .= toProto biBlockHash
        ProtoFields.height .= toProto biBlockHeight
        ProtoFields.parentBlock .= toProto biBlockParent
        ProtoFields.lastFinalizedBlock .= toProto biBlockLastFinalized
        ProtoFields.genesisIndex .= toProto biGenesisIndex
        ProtoFields.eraBlockHeight .= toProto biEraBlockHeight
        ProtoFields.receiveTime .= toProto biBlockReceiveTime
        ProtoFields.arriveTime .= toProto biBlockArriveTime
        ProtoFields.maybe'slotNumber .= fmap toProto biBlockSlot
        ProtoFields.slotTime .= toProto biBlockSlotTime
        ProtoFields.maybe'baker .= fmap toProto biBlockBaker
        ProtoFields.finalized .= biFinalized
        ProtoFields.transactionCount .= fromIntegral biTransactionCount
        ProtoFields.transactionsEnergyCost .= toProto biTransactionEnergyCost
        ProtoFields.transactionsSize .= fromIntegral biTransactionsSize
        ProtoFields.stateHash .= toProto biBlockStateHash
        ProtoFields.protocolVersion .= toProto biProtocolVersion
        ProtoFields.maybe'round .= fmap toProto biRound
        ProtoFields.maybe'epoch .= fmap toProto biEpoch

instance ToProto QueryTypes.PoolStatus where
    type Output QueryTypes.PoolStatus = Either Proto.PoolInfoResponse Proto.PassiveDelegationInfo
    toProto QueryTypes.BakerPoolStatus{..} = Left $ Proto.make $ do
        ProtoFields.baker .= toProto psBakerId
        ProtoFields.address .= toProto psBakerAddress
        ProtoFields.equityCapital .= toProto psBakerEquityCapital
        ProtoFields.delegatedCapital .= toProto psDelegatedCapital
        ProtoFields.delegatedCapitalCap .= toProto psDelegatedCapitalCap
        ProtoFields.poolInfo .= toProto psPoolInfo
        ProtoFields.maybe'equityPendingChange .= toProto psBakerStakePendingChange
        ProtoFields.maybe'currentPaydayInfo .= fmap toProto psCurrentPaydayStatus
        ProtoFields.allPoolTotalCapital .= toProto psAllPoolTotalCapital
    toProto QueryTypes.PassiveDelegationStatus{..} = Right $ Proto.make $ do
        ProtoFields.delegatedCapital .= toProto psDelegatedCapital
        ProtoFields.commissionRates .= toProto psCommissionRates
        ProtoFields.currentPaydayTransactionFeesEarned .= toProto psCurrentPaydayTransactionFeesEarned
        ProtoFields.currentPaydayDelegatedCapital .= toProto psCurrentPaydayDelegatedCapital
        ProtoFields.allPoolTotalCapital .= toProto psAllPoolTotalCapital

instance ToProto QueryTypes.PoolPendingChange where
    type Output QueryTypes.PoolPendingChange = Maybe Proto.PoolPendingChange
    toProto QueryTypes.PPCNoChange = Nothing
    toProto QueryTypes.PPCReduceBakerCapital{..} =
        Just $
            Proto.make $
                ProtoFields.reduce
                    .= Proto.make
                        ( do
                            ProtoFields.reducedEquityCapital .= toProto ppcBakerEquityCapital
                            ProtoFields.effectiveTime .= toProto ppcEffectiveTime
                        )
    toProto QueryTypes.PPCRemovePool{..} =
        Just $
            Proto.make $
                ProtoFields.remove
                    .= Proto.make
                        (ProtoFields.effectiveTime .= toProto ppcEffectiveTime)

instance ToProto QueryTypes.CurrentPaydayBakerPoolStatus where
    type Output QueryTypes.CurrentPaydayBakerPoolStatus = Proto.PoolCurrentPaydayInfo
    toProto QueryTypes.CurrentPaydayBakerPoolStatus{..} = Proto.make $ do
        ProtoFields.blocksBaked .= fromIntegral bpsBlocksBaked
        ProtoFields.finalizationLive .= bpsFinalizationLive
        ProtoFields.transactionFeesEarned .= toProto bpsTransactionFeesEarned
        ProtoFields.effectiveStake .= toProto bpsEffectiveStake
        ProtoFields.lotteryPower .= bpsLotteryPower
        ProtoFields.bakerEquityCapital .= toProto bpsBakerEquityCapital
        ProtoFields.delegatedCapital .= toProto bpsDelegatedCapital

instance ToProto QueryTypes.RewardStatus where
    type Output QueryTypes.RewardStatus = Proto.TokenomicsInfo
    toProto QueryTypes.RewardStatusV0{..} =
        Proto.make
            ( ProtoFields.v0
                .= Proto.make
                    ( do
                        ProtoFields.totalAmount .= toProto rsTotalAmount
                        ProtoFields.totalEncryptedAmount .= toProto rsTotalEncryptedAmount
                        ProtoFields.bakingRewardAccount .= toProto rsBakingRewardAccount
                        ProtoFields.finalizationRewardAccount .= toProto rsFinalizationRewardAccount
                        ProtoFields.gasAccount .= toProto rsGasAccount
                        ProtoFields.protocolVersion .= toProto rsProtocolVersion
                    )
            )
    toProto QueryTypes.RewardStatusV1{..} =
        Proto.make
            ( ProtoFields.v1
                .= Proto.make
                    ( do
                        ProtoFields.totalAmount .= toProto rsTotalAmount
                        ProtoFields.totalEncryptedAmount .= toProto rsTotalEncryptedAmount
                        ProtoFields.bakingRewardAccount .= toProto rsBakingRewardAccount
                        ProtoFields.finalizationRewardAccount .= toProto rsFinalizationRewardAccount
                        ProtoFields.gasAccount .= toProto rsGasAccount
                        ProtoFields.foundationTransactionRewards .= toProto rsFoundationTransactionRewards
                        ProtoFields.nextPaydayTime .= toProto rsNextPaydayTime
                        ProtoFields.nextPaydayMintRate .= toProto rsNextPaydayMintRate
                        ProtoFields.totalStakedCapital .= toProto rsTotalStakedCapital
                        ProtoFields.protocolVersion .= toProto rsProtocolVersion
                    )
            )

instance ToProto DelegatorInfo where
    type Output DelegatorInfo = Proto.DelegatorInfo
    toProto DelegatorInfo{..} = Proto.make $ do
        ProtoFields.account .= toProto pdiAccount
        ProtoFields.stake .= toProto pdiStake
        ProtoFields.maybe'pendingChange .= toProto pdiPendingChanges

instance ToProto DelegatorRewardPeriodInfo where
    type Output DelegatorRewardPeriodInfo = Proto.DelegatorRewardPeriodInfo
    toProto DelegatorRewardPeriodInfo{..} = Proto.make $ do
        ProtoFields.account .= toProto pdrpiAccount
        ProtoFields.stake .= toProto pdrpiStake

instance ToProto QueryTypes.Branch where
    type Output QueryTypes.Branch = Proto.Branch
    toProto QueryTypes.Branch{..} = Proto.make $ do
        ProtoFields.blockHash .= toProto branchBlockHash
        ProtoFields.children .= fmap toProto branchChildren

instance ToProto QueryTypes.BlockBirkParameters where
    type Output QueryTypes.BlockBirkParameters = Maybe Proto.ElectionInfo
    toProto QueryTypes.BlockBirkParameters{..} = do
        bakerElectionInfo <- mapM toProto (Vec.toList bbpBakers)
        Just $ Proto.make $ do
            ProtoFields.maybe'electionDifficulty .= fmap toProto bbpElectionDifficulty
            ProtoFields.electionNonce .= mkSerialize bbpElectionNonce
            ProtoFields.bakerElectionInfo .= bakerElectionInfo

instance ToProto QueryTypes.BakerSummary where
    type Output QueryTypes.BakerSummary = Maybe Proto.ElectionInfo'Baker
    toProto QueryTypes.BakerSummary{..} = do
        bakerAccount <- bsBakerAccount
        Just $ Proto.make $ do
            ProtoFields.baker .= toProto bsBakerId
            ProtoFields.account .= toProto bakerAccount
            ProtoFields.lotteryPower .= bsBakerLotteryPower

instance ToProto Transactions.TransactionHeader where
    type Output Transactions.TransactionHeader = Proto.AccountTransactionHeader

    toProto Transactions.TransactionHeader{..} = Proto.make $ do
        ProtoFields.sender .= toProto thSender
        ProtoFields.sequenceNumber .= toProto thNonce
        ProtoFields.energyAmount .= toProto thEnergyAmount
        ProtoFields.expiry .= toProto thExpiry

instance ToProto Signature where
    type Output Signature = Proto.Signature

    toProto (Signature bss) = Proto.make $ do
        ProtoFields.value .= BSS.fromShort bss

instance ToProto Transactions.TransactionSignature where
    type Output Transactions.TransactionSignature = Proto.AccountTransactionSignature

    toProto Transactions.TransactionSignature{..} = Proto.make $ do
        ProtoFields.signatures .= (Map.fromAscList . map mk . Map.toAscList $ tsSignatures)
      where
        mk (k, s) = (fromIntegral k, mkSingleSig s)
        mkSingleSig sigs = Proto.make $ do
            ProtoFields.signatures .= (Map.fromAscList . map (\(ki, sig) -> (fromIntegral ki, toProto sig)) . Map.toAscList $ sigs)

instance ToProto Transactions.AccountTransaction where
    type Output Transactions.AccountTransaction = Proto.AccountTransaction

    toProto Transactions.AccountTransaction{..} = Proto.make $ do
        ProtoFields.signature .= toProto atrSignature
        ProtoFields.header .= toProto atrHeader
        ProtoFields.payload
            .= Proto.make
                ( ProtoFields.rawPayload .= BSS.fromShort (_spayload atrPayload)
                )

instance ToProto Transactions.AccountCreation where
    type Output Transactions.AccountCreation = Proto.CredentialDeployment

    toProto Transactions.AccountCreation{..} = Proto.make $ do
        ProtoFields.messageExpiry .= toProto messageExpiry
        ProtoFields.rawPayload .= S.encode credential

instance ToProto Updates.UpdateInstructionSignatures where
    type Output Updates.UpdateInstructionSignatures = Proto.SignatureMap

    toProto Updates.UpdateInstructionSignatures{..} = Proto.make $ do
        ProtoFields.signatures .= (Map.fromAscList . map mk . Map.toAscList $ signatures)
      where
        mk (k, s) = (fromIntegral k, toProto s)

instance ToProto Updates.UpdateHeader where
    type Output Updates.UpdateHeader = Proto.UpdateInstructionHeader

    toProto Updates.UpdateHeader{..} = Proto.make $ do
        -- since UpdateSequenceNumber is an alias for Nonce in Haskell, but not in
        -- the .proto file we have to use mkWord64 or similar, and not toProto since
        -- that one is defined for the Nonce.
        ProtoFields.sequenceNumber .= mkWord64 updateSeqNumber
        ProtoFields.effectiveTime .= toProto updateEffectiveTime
        ProtoFields.timeout .= toProto updateTimeout

instance ToProto Updates.UpdateInstruction where
    type Output Updates.UpdateInstruction = Proto.UpdateInstruction

    toProto Updates.UpdateInstruction{..} = Proto.make $ do
        ProtoFields.signatures .= toProto uiSignatures
        ProtoFields.header .= toProto uiHeader
        ProtoFields.payload
            .= Proto.make
                ( ProtoFields.rawPayload .= S.runPut (Updates.putUpdatePayload uiPayload)
                )

instance ToProto Transactions.BlockItem where
    type Output Transactions.BlockItem = Proto.BlockItem
    toProto bi = Proto.make $ do
        ProtoFields.hash .= toProto (Transactions.wmdHash bi)
        case Transactions.wmdData bi of
            Transactions.NormalTransaction accTx -> do
                ProtoFields.accountTransaction .= toProto accTx
            Transactions.CredentialDeployment cred ->
                ProtoFields.credentialDeployment .= toProto cred
            Transactions.ChainUpdate cu ->
                ProtoFields.updateInstruction .= toProto cu

instance ToProto TxTypes.AccountAmounts where
    type Output TxTypes.AccountAmounts = Proto.BlockSpecialEvent'AccountAmounts
    toProto TxTypes.AccountAmounts{..} = Proto.make $ ProtoFields.entries .= fmap mapper (Map.toList accountAmounts)
      where
        mapper (account, amount) = Proto.make $ do
            ProtoFields.account .= toProto account
            ProtoFields.amount .= toProto amount

instance ToProto TxTypes.SpecialTransactionOutcome where
    type Output TxTypes.SpecialTransactionOutcome = Proto.BlockSpecialEvent
    toProto TxTypes.BakingRewards{..} =
        Proto.make $
            ProtoFields.bakingRewards
                .= Proto.make
                    ( do
                        ProtoFields.bakerRewards .= toProto stoBakerRewards
                        ProtoFields.remainder .= toProto stoRemainder
                    )
    toProto TxTypes.Mint{..} =
        Proto.make $
            ProtoFields.mint
                .= Proto.make
                    ( do
                        ProtoFields.mintBakingReward .= toProto stoMintBakingReward
                        ProtoFields.mintFinalizationReward .= toProto stoMintFinalizationReward
                        ProtoFields.mintPlatformDevelopmentCharge .= toProto stoMintPlatformDevelopmentCharge
                        ProtoFields.foundationAccount .= toProto stoFoundationAccount
                    )
    toProto TxTypes.FinalizationRewards{..} =
        Proto.make $
            ProtoFields.finalizationRewards
                .= Proto.make
                    ( do
                        ProtoFields.finalizationRewards .= toProto stoFinalizationRewards
                        ProtoFields.remainder .= toProto stoRemainder
                    )
    toProto TxTypes.BlockReward{..} =
        Proto.make $
            ProtoFields.blockReward
                .= Proto.make
                    ( do
                        ProtoFields.transactionFees .= toProto stoTransactionFees
                        ProtoFields.oldGasAccount .= toProto stoOldGASAccount
                        ProtoFields.newGasAccount .= toProto stoNewGASAccount
                        ProtoFields.bakerReward .= toProto stoBakerReward
                        ProtoFields.foundationCharge .= toProto stoFoundationCharge
                        ProtoFields.baker .= toProto stoBaker
                        ProtoFields.foundationAccount .= toProto stoFoundationAccount
                    )
    toProto TxTypes.PaydayFoundationReward{..} =
        Proto.make $
            ProtoFields.paydayFoundationReward
                .= Proto.make
                    ( do
                        ProtoFields.foundationAccount .= toProto stoFoundationAccount
                        ProtoFields.developmentCharge .= toProto stoDevelopmentCharge
                    )
    toProto TxTypes.PaydayAccountReward{..} =
        Proto.make $
            ProtoFields.paydayAccountReward
                .= Proto.make
                    ( do
                        ProtoFields.account .= toProto stoAccount
                        ProtoFields.transactionFees .= toProto stoTransactionFees
                        ProtoFields.bakerReward .= toProto stoBakerReward
                        ProtoFields.finalizationReward .= toProto stoFinalizationReward
                    )
    toProto TxTypes.BlockAccrueReward{..} =
        Proto.make $
            ProtoFields.blockAccrueReward
                .= Proto.make
                    ( do
                        ProtoFields.transactionFees .= toProto stoTransactionFees
                        ProtoFields.oldGasAccount .= toProto stoOldGASAccount
                        ProtoFields.newGasAccount .= toProto stoNewGASAccount
                        ProtoFields.bakerReward .= toProto stoBakerReward
                        ProtoFields.passiveReward .= toProto stoPassiveReward
                        ProtoFields.foundationCharge .= toProto stoFoundationCharge
                        ProtoFields.baker .= toProto stoBakerId
                    )
    toProto TxTypes.PaydayPoolReward{..} =
        Proto.make $
            ProtoFields.paydayPoolReward
                .= Proto.make
                    ( do
                        ProtoFields.maybe'poolOwner .= fmap toProto stoPoolOwner
                        ProtoFields.transactionFees .= toProto stoTransactionFees
                        ProtoFields.bakerReward .= toProto stoBakerReward
                        ProtoFields.finalizationReward .= toProto stoFinalizationReward
                    )

instance ToProto (TransactionTime, QueryTypes.PendingUpdateEffect) where
    type Output (TransactionTime, QueryTypes.PendingUpdateEffect) = Proto.PendingUpdate
    toProto (time, effect) = Proto.make $ do
        ProtoFields.effectiveTime .= toProto time
        case effect of
            QueryTypes.PUERootKeys keys -> ProtoFields.rootKeys .= toProto keys
            QueryTypes.PUELevel1Keys keys -> ProtoFields.level1Keys .= toProto keys
            QueryTypes.PUELevel2KeysV0 auth -> ProtoFields.level2KeysCpv0 .= toProto auth
            QueryTypes.PUELevel2KeysV1 auth -> ProtoFields.level2KeysCpv1 .= toProto auth
            QueryTypes.PUEProtocol protocolUpdate -> ProtoFields.protocol .= toProto protocolUpdate
            QueryTypes.PUEElectionDifficulty electionDifficulty -> ProtoFields.electionDifficulty .= toProto electionDifficulty
            QueryTypes.PUEEuroPerEnergy euroPerEnergy -> ProtoFields.euroPerEnergy .= toProto euroPerEnergy
            QueryTypes.PUEMicroCCDPerEuro microCcdPerEuro -> ProtoFields.microCcdPerEuro .= toProto microCcdPerEuro
            QueryTypes.PUEFoundationAccount foundationAccount -> ProtoFields.foundationAccount .= toProto foundationAccount
            QueryTypes.PUEMintDistributionV0 mintDistributionCpv0 -> ProtoFields.mintDistributionCpv0 .= toProto mintDistributionCpv0
            QueryTypes.PUEMintDistributionV1 mintDistributionCpv1 -> ProtoFields.mintDistributionCpv1 .= toProto mintDistributionCpv1
            QueryTypes.PUETransactionFeeDistribution transactionFeeDistribution -> ProtoFields.transactionFeeDistribution .= toProto transactionFeeDistribution
            QueryTypes.PUEGASRewardsV0 gasRewards -> ProtoFields.gasRewards .= toProto gasRewards
            QueryTypes.PUEPoolParametersV0 poolParametersCpv0 -> ProtoFields.poolParametersCpv0 .= toProto poolParametersCpv0
            QueryTypes.PUEPoolParametersV1 poolParametersCpv1 -> ProtoFields.poolParametersCpv1 .= toProto poolParametersCpv1
            QueryTypes.PUEAddAnonymityRevoker addAnonymityRevoker -> ProtoFields.addAnonymityRevoker .= toProto addAnonymityRevoker
            QueryTypes.PUEAddIdentityProvider addIdentityProvider -> ProtoFields.addIdentityProvider .= toProto addIdentityProvider
            QueryTypes.PUECooldownParameters cooldownParameters -> ProtoFields.cooldownParameters .= toProto cooldownParameters
            QueryTypes.PUETimeParameters timeParameters -> ProtoFields.timeParameters .= toProto timeParameters
            QueryTypes.PUEGASRewardsV1 gasRewards -> ProtoFields.gasRewardsCpv2 .= toProto gasRewards
            QueryTypes.PUETimeoutParameters timeoutParameters -> ProtoFields.timeoutParameters .= toProto timeoutParameters
            QueryTypes.PUEMinBlockTime minBlockTime -> ProtoFields.minBlockTime .= toProto minBlockTime
            QueryTypes.PUEBlockEnergyLimit blockEnergyLimit -> ProtoFields.blockEnergyLimit .= toProto blockEnergyLimit
            QueryTypes.PUEFinalizationCommitteeParameters finalizationCommitteeParameters -> ProtoFields.finalizationCommitteeParameters .= toProto finalizationCommitteeParameters

instance ToProto QueryTypes.NextUpdateSequenceNumbers where
    type Output QueryTypes.NextUpdateSequenceNumbers = Proto.NextUpdateSequenceNumbers
    toProto QueryTypes.NextUpdateSequenceNumbers{..} = Proto.make $ do
        ProtoFields.rootKeys .= toProto _nusnRootKeys
        ProtoFields.level1Keys .= toProto _nusnLevel1Keys
        ProtoFields.level2Keys .= toProto _nusnLevel2Keys
        ProtoFields.protocol .= toProto _nusnProtocol
        ProtoFields.electionDifficulty .= toProto _nusnElectionDifficulty
        ProtoFields.euroPerEnergy .= toProto _nusnEuroPerEnergy
        ProtoFields.microCcdPerEuro .= toProto _nusnMicroCCDPerEuro
        ProtoFields.foundationAccount .= toProto _nusnFoundationAccount
        ProtoFields.mintDistribution .= toProto _nusnMintDistribution
        ProtoFields.transactionFeeDistribution .= toProto _nusnTransactionFeeDistribution
        ProtoFields.gasRewards .= toProto _nusnGASRewards
        ProtoFields.poolParameters .= toProto _nusnPoolParameters
        ProtoFields.addAnonymityRevoker .= toProto _nusnAddAnonymityRevoker
        ProtoFields.addIdentityProvider .= toProto _nusnAddIdentityProvider
        ProtoFields.cooldownParameters .= toProto _nusnCooldownParameters
        ProtoFields.timeParameters .= toProto _nusnTimeParameters
        ProtoFields.timeoutParameters .= toProto _nusnTimeoutParameters
        ProtoFields.minBlockTime .= toProto _nusnMinBlockTime
        ProtoFields.blockEnergyLimit .= toProto _nusnBlockEnergyLimit
        ProtoFields.finalizationCommitteeParameters .= toProto _nusnFinalizationCommitteeParameters

instance ToProto Epoch where
    type Output Epoch = Proto.Epoch
    toProto = mkWord64

instance ToProto Round where
    type Output Round = Proto.Round
    toProto (Round r) = mkWord64 r

instance ToProto CredentialsPerBlockLimit where
    type Output CredentialsPerBlockLimit = Proto.CredentialsPerBlockLimit
    toProto = mkWord16

instance ToProto (AccountAddress, EChainParametersAndKeys) where
    type Output (AccountAddress, EChainParametersAndKeys) = Proto.ChainParameters

    toProto (foundationAddr, EChainParametersAndKeys (params :: Parameters.ChainParameters' cpv) keys) =
        case chainParametersVersion @cpv of
            SChainParametersV0 ->
                let Parameters.ChainParameters
                        { _cpCooldownParameters = Parameters.CooldownParametersV0 epochs,
                          _cpPoolParameters = Parameters.PoolParametersV0 minThreshold,
                          ..
                        } = params
                in  Proto.make $
                        ProtoFields.v0
                            .= Proto.make
                                ( do
                                    ProtoFields.electionDifficulty .= toProto (Parameters._cpElectionDifficulty _cpConsensusParameters)
                                    ProtoFields.euroPerEnergy .= toProto (Parameters._erEuroPerEnergy _cpExchangeRates)
                                    ProtoFields.microCcdPerEuro .= toProto (Parameters._erMicroGTUPerEuro _cpExchangeRates)
                                    ProtoFields.bakerCooldownEpochs .= toProto epochs
                                    ProtoFields.accountCreationLimit .= toProto _cpAccountCreationLimit
                                    ProtoFields.mintDistribution .= toProto (Parameters._rpMintDistribution _cpRewardParameters)
                                    ProtoFields.transactionFeeDistribution .= toProto (Parameters._rpTransactionFeeDistribution _cpRewardParameters)
                                    ProtoFields.gasRewards .= toProto (Parameters._rpGASRewards _cpRewardParameters)
                                    ProtoFields.foundationAccount .= toProto foundationAddr
                                    ProtoFields.minimumThresholdForBaking .= toProto minThreshold
                                    ProtoFields.rootKeys .= toProto (Updates.rootKeys keys)
                                    ProtoFields.level1Keys .= toProto (Updates.level1Keys keys)
                                    ProtoFields.level2Keys .= toProto (Updates.level2Keys keys)
                                )
            SChainParametersV1 ->
                let Parameters.ChainParameters{..} = params
                in  Proto.make $
                        ProtoFields.v1
                            .= Proto.make
                                ( do
                                    ProtoFields.electionDifficulty .= toProto (Parameters._cpElectionDifficulty _cpConsensusParameters)
                                    ProtoFields.euroPerEnergy .= toProto (Parameters._erEuroPerEnergy _cpExchangeRates)
                                    ProtoFields.microCcdPerEuro .= toProto (Parameters._erMicroGTUPerEuro _cpExchangeRates)
                                    ProtoFields.cooldownParameters .= toProto _cpCooldownParameters
                                    ProtoFields.timeParameters .= toProto (Parameters.unOParam _cpTimeParameters)
                                    ProtoFields.accountCreationLimit .= toProto _cpAccountCreationLimit
                                    ProtoFields.mintDistribution .= toProto (Parameters._rpMintDistribution _cpRewardParameters)
                                    ProtoFields.transactionFeeDistribution .= toProto (Parameters._rpTransactionFeeDistribution _cpRewardParameters)
                                    ProtoFields.gasRewards .= toProto (Parameters._rpGASRewards _cpRewardParameters)
                                    ProtoFields.foundationAccount .= toProto foundationAddr
                                    ProtoFields.poolParameters .= toProto _cpPoolParameters
                                    ProtoFields.rootKeys .= toProto (Updates.rootKeys keys)
                                    ProtoFields.level1Keys .= toProto (Updates.level1Keys keys)
                                    ProtoFields.level2Keys .= toProto (Updates.level2Keys keys)
                                )
            SChainParametersV2 ->
                let Parameters.ChainParameters{..} = params
                in  Proto.make $
                        ProtoFields.v2
                            .= Proto.make
                                ( do
                                    ProtoFields.consensusParameters .= toProto _cpConsensusParameters
                                    ProtoFields.euroPerEnergy .= toProto (Parameters._erEuroPerEnergy _cpExchangeRates)
                                    ProtoFields.microCcdPerEuro .= toProto (Parameters._erMicroGTUPerEuro _cpExchangeRates)
                                    ProtoFields.cooldownParameters .= toProto _cpCooldownParameters
                                    ProtoFields.timeParameters .= toProto (Parameters.unOParam _cpTimeParameters)
                                    ProtoFields.accountCreationLimit .= toProto _cpAccountCreationLimit
                                    ProtoFields.mintDistribution .= toProto (Parameters._rpMintDistribution _cpRewardParameters)
                                    ProtoFields.transactionFeeDistribution .= toProto (Parameters._rpTransactionFeeDistribution _cpRewardParameters)
                                    ProtoFields.gasRewards .= toProto (Parameters._rpGASRewards _cpRewardParameters)
                                    ProtoFields.foundationAccount .= toProto foundationAddr
                                    ProtoFields.poolParameters .= toProto _cpPoolParameters
                                    ProtoFields.rootKeys .= toProto (Updates.rootKeys keys)
                                    ProtoFields.level1Keys .= toProto (Updates.level1Keys keys)
                                    ProtoFields.level2Keys .= toProto (Updates.level2Keys keys)
                                    ProtoFields.finalizationCommitteeParameters .= toProto (Parameters.unOParam _cpFinalizationCommitteeParameters)
                                )

instance ToProto FinalizationIndex where
    type Output FinalizationIndex = Proto.FinalizationIndex

    toProto = mkWord64

instance ToProto QueryTypes.FinalizationSummaryParty where
    type Output QueryTypes.FinalizationSummaryParty = Proto.FinalizationSummaryParty

    toProto QueryTypes.FinalizationSummaryParty{..} = Proto.make $ do
        ProtoFields.baker .= toProto fspBakerId
        ProtoFields.weight .= fromIntegral fspWeight
        ProtoFields.signed .= fspSigned

instance ToProto BlockFinalizationSummary where
    type Output BlockFinalizationSummary = Proto.BlockFinalizationSummary

    toProto NoSummary = Proto.make (ProtoFields.none .= Proto.defMessage)
    toProto (Summary QueryTypes.FinalizationSummary{..}) =
        Proto.make
            ( ProtoFields.record
                .= Proto.make
                    ( do
                        ProtoFields.block .= toProto fsFinalizationBlockPointer
                        ProtoFields.index .= toProto fsFinalizationIndex
                        ProtoFields.delay .= toProto fsFinalizationDelay
                        ProtoFields.finalizers .= map toProto (Vec.toList fsFinalizers)
                    )
            )

instance ToProto AccountIdentifier where
    type Output AccountIdentifier = Proto.AccountIdentifierInput
    toProto = \case
        CredRegID cred -> Proto.make $ ProtoFields.credId .= toProto cred
        AccAddress addr -> Proto.make $ ProtoFields.address .= toProto addr
        AccIndex accIdx -> Proto.make $ ProtoFields.accountIndex .= toProto accIdx

instance ToProto Transactions.BareBlockItem where
    type Output Transactions.BareBlockItem = Proto.SendBlockItemRequest
    toProto bbi = Proto.make $
        case bbi of
            Transactions.NormalTransaction aTransaction ->
                ProtoFields.accountTransaction .= toProto aTransaction
            Transactions.CredentialDeployment aCreation ->
                ProtoFields.credentialDeployment .= toProto aCreation
            Transactions.ChainUpdate uInstruction ->
                ProtoFields.updateInstruction .= toProto uInstruction

instance ToProto BlockHashInput where
    type Output BlockHashInput = Proto.BlockHashInput
    toProto = \case
        Best -> Proto.make $ ProtoFields.best .= Proto.defMessage
        LastFinal -> Proto.make $ ProtoFields.lastFinal .= Proto.defMessage
        Given bh -> Proto.make $ ProtoFields.given .= toProto bh
        AtHeight (Absolute{..}) -> Proto.make $ ProtoFields.absoluteHeight .= toProto aBlockHeight
        AtHeight (Relative{..}) ->
            Proto.make $
                ProtoFields.relativeHeight
                    .= Proto.make
                        ( do
                            ProtoFields.genesisIndex .= toProto rGenesisIndex
                            ProtoFields.height .= toProto rBlockHeight
                            ProtoFields.restrict .= rRestrict
                        )

instance ToProto BlockHeightInput where
    type Output BlockHeightInput = Proto.BlocksAtHeightRequest
    toProto Relative{..} =
        Proto.make $
            ProtoFields.relative
                .= Proto.make
                    ( do
                        ProtoFields.genesisIndex .= toProto rGenesisIndex
                        ProtoFields.height .= toProto rBlockHeight
                        ProtoFields.restrict .= rRestrict
                    )
    toProto Absolute{..} =
        Proto.make $
            ProtoFields.absolute .= Proto.make (ProtoFields.height .= toProto aBlockHeight)

instance ToProto (BlockHashInput, InvokeContract.ContractContext) where
    type Output (BlockHashInput, InvokeContract.ContractContext) = Proto.InvokeInstanceRequest
    toProto (bhi, InvokeContract.ContractContext{..}) =
        Proto.make $ do
            ProtoFields.blockHash .= toProto bhi
            ProtoFields.maybe'invoker .= fmap toProto ccInvoker
            ProtoFields.instance' .= toProto ccContract
            ProtoFields.amount .= toProto ccAmount
            ProtoFields.entrypoint .= toProto ccMethod
            ProtoFields.parameter .= toProto ccParameter
            ProtoFields.energy .= toProto ccEnergy

instance ToProto IpAddress where
    type Output IpAddress = Proto.IpAddress
    toProto ip = Proto.make $ ProtoFields.value .= ipAddress ip

instance ToProto IpPort where
    type Output IpPort = Proto.Port
    toProto ip = Proto.make $ ProtoFields.value .= fromIntegral (ipPort ip)

<<<<<<< HEAD
instance ToProto KonsensusV1.QuorumCertificateSignature where
    type Output KonsensusV1.QuorumCertificateSignature = Proto.QuorumSignature
    toProto (KonsensusV1.QuorumCertificateSignature sig) = mkSerialize sig

instance ToProto KonsensusV1.QuorumCertificate where
    type Output KonsensusV1.QuorumCertificate = Proto.QuorumCertificate
    toProto KonsensusV1.QuorumCertificate{..} =
        Proto.make $ do
            ProtoFields.blockHash .= toProto qcBlock
            ProtoFields.round .= toProto qcRound
            ProtoFields.epoch .= toProto qcEpoch
            ProtoFields.aggregateSignature .= toProto qcAggregateSignature
            ProtoFields.signatories .= (toProto <$> qcSignatories)

instance ToProto KonsensusV1.FinalizerRound where
    type Output KonsensusV1.FinalizerRound = Proto.FinalizerRound
    toProto KonsensusV1.FinalizerRound{..} =
        Proto.make $ do
            ProtoFields.round .= toProto frRound
            ProtoFields.finalizers .= (toProto <$> frFinalizers)

instance ToProto KonsensusV1.TimeoutCertificateSignature where
    type Output KonsensusV1.TimeoutCertificateSignature = Proto.TimeoutSignature
    toProto (KonsensusV1.TimeoutCertificateSignature sig) = mkSerialize sig

instance ToProto KonsensusV1.TimeoutCertificate where
    type Output KonsensusV1.TimeoutCertificate = Proto.TimeoutCertificate
    toProto KonsensusV1.TimeoutCertificate{..} =
        Proto.make $ do
            ProtoFields.round .= toProto tcRound
            ProtoFields.minEpoch .= toProto tcMinEpoch
            ProtoFields.qcRoundsFirstEpoch .= (toProto <$> tcFinalizerQCRoundsFirstEpoch)
            ProtoFields.qcRoundsSecondEpoch .= (toProto <$> tcFinalizerQCRoundsSecondEpoch)
            ProtoFields.aggregateSignature .= toProto tcAggregateSignature

instance ToProto KonsensusV1.SuccessorProof where
    type Output KonsensusV1.SuccessorProof = Proto.SuccessorProof
    toProto (KonsensusV1.SuccessorProof proof) = mkSerialize proof

instance ToProto KonsensusV1.EpochFinalizationEntry where
    type Output KonsensusV1.EpochFinalizationEntry = Proto.EpochFinalizationEntry
    toProto KonsensusV1.EpochFinalizationEntry{..} =
        Proto.make $ do
            ProtoFields.finalizedQc .= toProto efeFinalizedQC
            ProtoFields.successorQc .= toProto efeSuccessorQC
            ProtoFields.successorProof .= toProto efeSuccessorProof

instance ToProto KonsensusV1.BlockCertificates where
    type Output KonsensusV1.BlockCertificates = Proto.BlockCertificates
    toProto KonsensusV1.BlockCertificates{..} =
        Proto.make $ do
            ProtoFields.maybe'quorumCertificate .= fmap toProto bcQuorumCertificate
            ProtoFields.maybe'timeoutCertificate .= fmap toProto bcTimeoutCertificate
            ProtoFields.maybe'epochFinalizationEntry .= fmap toProto bcEpochFinalizationEntry
=======
instance ToProto BakerRewardPeriodInfo where
    type Output BakerRewardPeriodInfo = Proto.BakerRewardPeriodInfo
    toProto BakerRewardPeriodInfo{..} =
        Proto.make $ do
            ProtoFields.baker .= toProto brpiBaker
            ProtoFields.effectiveStake .= toProto brpiEffectiveStake
            ProtoFields.commissionRates .= toProto brpiCommissionRates
            ProtoFields.equityCapital .= toProto brpiEquityCapital
            ProtoFields.delegatedCapital .= toProto brpiDelegatedCapital
            ProtoFields.isFinalizer .= brpiIsFinalizer
>>>>>>> fba68b5b
<|MERGE_RESOLUTION|>--- conflicted
+++ resolved
@@ -2155,7 +2155,6 @@
     type Output IpPort = Proto.Port
     toProto ip = Proto.make $ ProtoFields.value .= fromIntegral (ipPort ip)
 
-<<<<<<< HEAD
 instance ToProto KonsensusV1.QuorumCertificateSignature where
     type Output KonsensusV1.QuorumCertificateSignature = Proto.QuorumSignature
     toProto (KonsensusV1.QuorumCertificateSignature sig) = mkSerialize sig
@@ -2210,7 +2209,7 @@
             ProtoFields.maybe'quorumCertificate .= fmap toProto bcQuorumCertificate
             ProtoFields.maybe'timeoutCertificate .= fmap toProto bcTimeoutCertificate
             ProtoFields.maybe'epochFinalizationEntry .= fmap toProto bcEpochFinalizationEntry
-=======
+
 instance ToProto BakerRewardPeriodInfo where
     type Output BakerRewardPeriodInfo = Proto.BakerRewardPeriodInfo
     toProto BakerRewardPeriodInfo{..} =
@@ -2220,5 +2219,4 @@
             ProtoFields.commissionRates .= toProto brpiCommissionRates
             ProtoFields.equityCapital .= toProto brpiEquityCapital
             ProtoFields.delegatedCapital .= toProto brpiDelegatedCapital
-            ProtoFields.isFinalizer .= brpiIsFinalizer
->>>>>>> fba68b5b
+            ProtoFields.isFinalizer .= brpiIsFinalizer