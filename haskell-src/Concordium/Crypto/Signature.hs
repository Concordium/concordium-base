--- conflicted
+++ resolved
@@ -61,29 +61,6 @@
 data SignatureSize
 instance FBS.FixedLength SignatureSize where
     fixedLength _ = signatureSize
-
-<<<<<<< HEAD
-signKeySize :: Int
-signKeySize = 32
-verifyKeySize :: Int
-verifyKeySize = 32
-signatureSize :: Int
-signatureSize = 64
-
-data SignKeySize
-instance FBS.FixedLength SignKeySize where
-    fixedLength _ = signKeySize
-
-data VerifyKeySize
-instance FBS.FixedLength VerifyKeySize where
-    fixedLength _ = verifyKeySize
-
-data SignatureSize
-instance FBS.FixedLength SignatureSize where
-    fixedLength _ = signatureSize
-
-=======
->>>>>>> 567be9e5
 
 
 -- |Signature private key.  32 bytes
