--- conflicted
+++ resolved
@@ -1,14 +1,7 @@
-<<<<<<< HEAD
 {-# LANGUAGE DeriveGeneric, GeneralizedNewtypeDeriving, ForeignFunctionInterface , TypeFamilies  #-}
--- |This module provides a dummy signature scheme for
--- prototyping purposes.  It provides NO SECURITY and
--- obviously should be replaced with a real implementation.
-=======
-{-# LANGUAGE GeneralizedNewtypeDeriving, ForeignFunctionInterface #-}
 -- |This module provides a prototype implementation of 
--- ECDSA scheme of Curve Ed25519 
+-- EDDSA scheme of Curve Ed25519 
 --  IRTF RFC 8032
->>>>>>> 9f9afe5f
 module Concordium.Crypto.Signature(
     SignKey,
     VerifyKey,
@@ -174,8 +167,7 @@
           let sig = sign kp alpha
               suc = verify pk alpha sig
            in
-<<<<<<< HEAD
-              putStrLn ("signature: " ++ byteStringToHex b) >>
+              putStrLn ("signature: " ++ show sig) >>
               putStrLn ("Good?: " ++ if suc then "YES" else "NO")
 
 
@@ -190,8 +182,4 @@
     publicKey (Ed25519_SK x) = unsafePerformIO $ do (VerifyKey y) <- pubKey (SignKey x)
                                                     return (Ed25519_PK y)
     sign (Ed25519_SK x) (Ed25519_PK y) b = Ed25519_Sig b
-    verify (Ed25519_PK x) b s = True
-=======
-              putStrLn ("signature: " ++ show sig) >>
-              putStrLn ("Good?: " ++ if suc then "YES" else "NO")
->>>>>>> 9f9afe5f
+    verify (Ed25519_PK x) b s = True