--- conflicted
+++ resolved
@@ -36,9 +36,6 @@
 import           Test.QuickCheck (Arbitrary(..))
 import qualified Data.Aeson as AE
 import Data.Int
-<<<<<<< HEAD
-import qualified Data.Aeson as AE
-=======
 import Foreign.ForeignPtr
 import Concordium.Crypto.FFIHelpers
 
@@ -78,57 +75,16 @@
 
 withSecretKey :: SecretKey -> (Ptr SecretKey -> IO b) -> IO b
 withSecretKey (SecretKey fp) = withForeignPtr fp
->>>>>>> be1ebc20
 
 publicKeySize :: Int
 publicKeySize = 32
 
-<<<<<<< HEAD
-data PublicKeySize
-instance FBS.FixedLength PublicKeySize where
-    fixedLength _ = publicKeySize
-
--- |A VRF public key. 32 bytes.
-newtype PublicKey = PublicKey (FBS.FixedByteString PublicKeySize)
-    deriving (Eq, Ord)
-    deriving Show via FBSHex PublicKeySize
-    deriving Serialize via FBSHex PublicKeySize
-    deriving (AE.ToJSON, AE.FromJSON) via FBSHex PublicKeySize
-
--- |The size of a VRF private key in bytes (32).
-privateKeySize :: Int
-privateKeySize = 32
-
-data PrivateKeySize
-instance FBS.FixedLength PrivateKeySize where
-    fixedLength _ = privateKeySize
-
--- |A VRF private key. 32 bytes.
-newtype PrivateKey = PrivateKey (FBS.FixedByteString PrivateKeySize)
-    deriving (Eq)
-    deriving Show via (FBSHex PrivateKeySize)
-    deriving Serialize via (FBSHex PrivateKeySize)
-    deriving (AE.ToJSON, AE.FromJSON) via FBSHex PrivateKeySize
-=======
 secretKeySize :: Int
 secretKeySize = 32
->>>>>>> be1ebc20
 
 proofSize :: Int
 proofSize = 80
 
-<<<<<<< HEAD
-data ProofSize
-instance FBS.FixedLength ProofSize where
-    fixedLength _ = proofSize
-
--- |A VRF proof. 80 bytes.
-newtype Proof = Proof (FBS.FixedByteString ProofSize)
-    deriving (Eq, Ord)
-    deriving Show via (FBSHex ProofSize)
-    deriving Serialize via (FBSHex ProofSize)
-    deriving (AE.ToJSON, AE.FromJSON) via FBSHex ProofSize
-=======
 instance Serialize Proof where
   get = do
     bs <- getByteString proofSize
@@ -219,7 +175,6 @@
 
 instance Eq SecretKey where
   SecretKey p1 == SecretKey p2 = eqHelper p1 p2 secretKeyEq
->>>>>>> be1ebc20
 
 -- |A VRF key pair.
 data KeyPair = KeyPair {
