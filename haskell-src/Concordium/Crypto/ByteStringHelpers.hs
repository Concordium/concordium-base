{-# LANGUAGE ScopedTypeVariables #-}
module Concordium.Crypto.ByteStringHelpers where

import           Text.Printf
import           Data.ByteString hiding (length)
import           Data.ByteString.Unsafe
import qualified Data.FixedByteString as FBS
import           Data.ByteString.Internal
import           Foreign.Ptr
import           Foreign.ForeignPtr
import           Data.Word
import qualified Data.List as L
import           Foreign.Storable
import           Foreign.Marshal.Utils
import           System.IO.Unsafe
import           Control.Monad
import Data.Serialize

wordToHex :: Word8 -> [Char]
wordToHex x = printf "%.2x" x


byteStringToHex :: ByteString -> String
byteStringToHex b= L.concatMap wordToHex ls
    where
        ls = unpack b

withByteStringPtr :: ByteString -> (Ptr Word8 -> IO a) -> IO a
withByteStringPtr b f =  withForeignPtr fptr $ \ptr -> f (ptr `plusPtr` off)
    where (fptr, off, _) = toForeignPtr b

unsafeEqForeignPtr :: (Storable a, Eq a) => Int -> ForeignPtr a -> ForeignPtr a -> Bool
unsafeEqForeignPtr n f1 f2 = unsafePerformIO $
    withForeignPtr f1 $
      \f1p -> withForeignPtr f2 $
        \f2p -> foldM (\acc k -> if acc then (==) <$> peekElemOff f1p k <*> peekElemOff f2p k else return False) True [0..n-1]

unsafeForeignPtrToList :: Storable a => Int -> ForeignPtr a -> [a]
unsafeForeignPtrToList n f = unsafePerformIO $ withForeignPtr f $ \p -> mapM (peekElemOff p) [0..n-1]

unsafeForeignPtrHex :: Int -> ForeignPtr Word8 -> String
unsafeForeignPtrHex n f = byteStringToHex . pack $ (unsafeForeignPtrToList n f)

fbsHex :: FBS.FixedLength a => FBS.FixedByteString a -> String
fbsHex = byteStringToHex . FBS.toByteString

fbsPut :: FBS.FixedLength a => FBS.FixedByteString a -> Put
fbsPut = putByteString . FBS.toByteString

fbsGet :: forall a . FBS.FixedLength a => Get (FBS.FixedByteString a)
fbsGet = FBS.fromByteString <$> getByteString (FBS.fixedLength (undefined :: a))

putForeignPtrWord8 :: Int -> ForeignPtr Word8 -> Put
putForeignPtrWord8 n fp = putWord32be (fromIntegral n) <> mapM_ putWord8 (unsafeForeignPtrToList n fp)

getForeignPtrWord8 :: Get (Int, ForeignPtr Word8)
getForeignPtrWord8 = do
  n <- fromIntegral <$> getWord32be
  bs <- getByteString n
  let r = unsafeDupablePerformIO $ do
        fp <- mallocForeignPtrBytes n
        withForeignPtr fp $
            \fpp ->
              unsafeUseAsCString bs $
                \bsp -> copyBytes (castPtr fpp) bsp n
        return fp
  return (n, r)

<<<<<<< HEAD
-- This is a safe method as long as the first argument <= length of the list.
-- Giving the first argument makes the method more efficient in current use cases.
listToForeignPtr :: Int -> [Word8] -> ForeignPtr Word8
listToForeignPtr n wds = unsafeDupablePerformIO $ do
        fp <- mallocForeignPtrBytes n
        withForeignPtr fp $
            \fpp -> zipWithM_ (pokeByteOff fpp) [0..n-1] wds
        return fp
=======
-- |Wrapper used to automatically derive Show instances in base16 for types
-- simply wrapping bytestrings.
newtype ByteStringHex = ByteStringHex ByteString

instance Show ByteStringHex where
  show (ByteStringHex s) = byteStringToHex s
>>>>>>> e9f4e446
<|MERGE_RESOLUTION|>--- conflicted
+++ resolved
@@ -66,8 +66,7 @@
         return fp
   return (n, r)
 
-<<<<<<< HEAD
--- This is a safe method as long as the first argument <= length of the list.
+-- |This is a safe method as long as the first argument <= length of the list.
 -- Giving the first argument makes the method more efficient in current use cases.
 listToForeignPtr :: Int -> [Word8] -> ForeignPtr Word8
 listToForeignPtr n wds = unsafeDupablePerformIO $ do
@@ -75,11 +74,10 @@
         withForeignPtr fp $
             \fpp -> zipWithM_ (pokeByteOff fpp) [0..n-1] wds
         return fp
-=======
+
 -- |Wrapper used to automatically derive Show instances in base16 for types
 -- simply wrapping bytestrings.
 newtype ByteStringHex = ByteStringHex ByteString
 
 instance Show ByteStringHex where
-  show (ByteStringHex s) = byteStringToHex s
->>>>>>> e9f4e446
+  show (ByteStringHex s) = byteStringToHex s