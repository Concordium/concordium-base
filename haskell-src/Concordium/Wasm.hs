{-# LANGUAGE DerivingVia, GADTs, ScopedTypeVariables, OverloadedStrings, DataKinds, KindSignatures, TypeApplications #-}
{-|
Module      : Concordium.Wasm
Description : Types used in the smart contract framework.

Basic types used in the Smart Contract Framework. A contract is a piece of
functionality that extends the base features that are built in the blockchain.

=Definition

A /Smart Contract Module/ is a set of /Contracts/. Each Contract has one @init@
method and zero or more @receive@ methods.

A /Module/ is received from the user in serialized wasm format
(i.e. 'WasmModule') and processed into an 'InstrumentedModule'. An
'InstrumentedModule' can then be instantiated using the associated
'ModuleInterface' which specifies the names of the exposed methods.

During its lifetime, a contract holds a 'ContractState' that can be interpreted
by the Interpreter and might contain variables used in the contract code.

Calling a method (both for a @receive@ and @init@ method) requires some
additional data that is specified in 'ReceiveContext' and 'InitContext'
respectively.

=Interpreter

The interpreter runs a method of the smart contract on a given 'ContractState'.

An execution of a contract can either be successful (which would generate a
'SuccessfulResultData') or fail (generating a 'ContractExecutionFailure'). If an
execution is successful, then an 'ActionsTree' is returned together with the new
'ContractState' and a list of events logged by the contract ('ContractEvent').
-}
module Concordium.Wasm (
  -- * Constants
  maxParameterLen,
  maxWasmModuleSizeV0,
  maxWasmModuleSizeV1,

  -- * Modules
  -- ** Binary module
  --
  -- | A binary module contains the source of the contract in serialized wasm
  -- format. This source is not ready for execution and, after processing it
  -- into an 'InstrumentedModule', it should just be stored and retrieved on
  -- demand.
  ModuleSource(..),
  unsafeUseModuleSourceAsCStringLen,
  moduleSourceLength,
  WasmModule(..),
<<<<<<< HEAD
  getModuleSource,
  getVersion,
  demoteWasmVersion,
=======
  wasmVersion,
  wasmSource,
>>>>>>> 39b313c7
  WasmModuleV(..),
  getModuleRef,
  WasmVersion(..),
  IsWasmVersion(..),
  SWasmVersion(..),
  V0, V1,

  -- *** Methods
  --
  -- | A contract has one init method and several receive methods. A module can
  -- contain several contracts.
  InitName(..),
  isValidInitName,
  extractInitName,
  initContractName,
  ReceiveName(..),
  isValidReceiveName,
  contractAndFunctionName,
  extractInitReceiveNames,
  EntrypointName(..),
  isValidEntrypointName,
  uncheckedMakeReceiveName,
  Parameter(..),
  emptyParameter,

  -- *** Contract state
  ContractState(..),
  ByteSize(..),
  contractStateSize,

  -- *** Contexts
  --
  -- | When calling a method on a contract, some context data is needed and has
  -- to be provided by the execution engine.
  InitContext(..),
  encodeInitContext,
  ReceiveContext(..),
  encodeReceiveContext,
  SenderPolicy(..),
  mkSenderPolicy,
  putSenderPolicies,

  -- * Interpreter

  -- ** Energy
  InterpreterEnergy(..),

  -- ** Interpreter outcome
  -- *** Successful execution
  ActionsTree(..),
  getActionsTree,
  ContractEvent(..),
  SuccessfulResultData(..),
  getSuccessfulResultData,
  -- *** Failed execution
  ContractExecutionFailure(..),

  -- |Instance queries
  InstanceInfo(..)
  ) where

import Control.Monad
import qualified Data.Aeson as AE
import qualified Data.ByteString as BS
import Data.ByteString(ByteString)
import qualified Data.ByteString.Base16 as BS16
import qualified Data.ByteString.Short as BSS
import Data.ByteString.Short(ShortByteString)
import Data.ByteString.Unsafe (unsafeUseAsCStringLen)
import Data.Char (isPunctuation, isAlphaNum, isAscii)
import qualified Data.HashMap.Strict as HM
import Data.Hashable
import Data.Int (Int32)
import qualified Data.Set as Set
import qualified Data.Map.Strict as Map
import Data.Serialize
import qualified Data.Text as Text
import Data.Text(Text)
import qualified Data.Text.Encoding as Text
import Data.Time
import Data.Word
import Foreign.C (CStringLen)

import Concordium.Common.Time
import Concordium.Crypto.ByteStringHelpers(ByteStringHex(..))
import qualified Concordium.Crypto.SHA256 as H
import Concordium.ID.Types
import Concordium.Types
import Concordium.Constants
import Concordium.Types.HashableTo
import Concordium.Utils.Serialization

--------------------------------------------------------------------------------

-- |Supported versions of Wasm modules. This version defines available host
-- functions, their semantics, and limitations of contracts.
data WasmVersion = V0 | V1
  deriving(Eq, Show)

-- |Map the WasmVersion to a 32-bit word for serialization.
wasmVersionToWord :: WasmVersion -> Word32
wasmVersionToWord V0 = 0
wasmVersionToWord V1 = 1

-- |Converse to 'wasmVersionToWord'.
wordToWasmVersion :: Word32 -> Maybe WasmVersion
wordToWasmVersion 0 = Just V0
wordToWasmVersion 1 = Just V1
wordToWasmVersion _ = Nothing

instance Serialize WasmVersion where
  put = putWord32be . wasmVersionToWord

  get = do
    w <- getWord32be
    case wordToWasmVersion w of
      Just wv -> return wv
      Nothing -> fail $ "Unrecognized Wasm version number " ++ show w

instance AE.ToJSON WasmVersion where
  toJSON = AE.toJSON . wasmVersionToWord

instance AE.FromJSON WasmVersion where
  parseJSON v = do
    word <- AE.parseJSON v
    case wordToWasmVersion word of
      Just wv -> return wv
      Nothing -> fail $ "Unsupported Wasm version " ++ show word

-- |These type aliases are provided for convenience to avoid having to enable
-- DataKinds everywhere we need wasm version.
type V0 = 'V0
type V1 = 'V1

-- |Boilerplate to allow using the supplied version type parameter as a term.
data SWasmVersion (v :: WasmVersion) where
  SV0 :: SWasmVersion 'V0
  SV1 :: SWasmVersion 'V1

-- A typeclass that allows to pass SWasmVersion implicitly to computations via a
-- constraint.
class IsWasmVersion (v :: WasmVersion) where
  getWasmVersion :: SWasmVersion v

instance IsWasmVersion 'V0 where
  getWasmVersion = SV0

instance IsWasmVersion 'V1 where
  getWasmVersion = SV1

demoteWasmVersion :: SWasmVersion v -> WasmVersion
demoteWasmVersion SV0 = V0
demoteWasmVersion SV1 = V1

-- | The source of a contract in binary wasm format.
newtype ModuleSource (v :: WasmVersion) = ModuleSource { moduleSource :: ByteString }
  deriving (Eq, Show)

instance Serialize (ModuleSource V0)  where
  get = do
    len <- getWord32be
    unless (len <= maxWasmModuleSizeV0) $ fail "Maximum module size exceeded."
    ModuleSource <$> getByteString (fromIntegral len)
  put = putByteStringWord32 . moduleSource

instance Serialize (ModuleSource V1)  where
  get = do
    len <- getWord32be
    unless (len <= maxWasmModuleSizeV1) $ fail "Maximum module size exceeded."
    ModuleSource <$> getByteString (fromIntegral len)
  put = putByteStringWord32 . moduleSource

unsafeUseModuleSourceAsCStringLen :: ModuleSource v -> (CStringLen -> IO a) -> IO a
unsafeUseModuleSourceAsCStringLen = unsafeUseAsCStringLen . moduleSource

moduleSourceLength :: ModuleSource v -> Word64
moduleSourceLength = fromIntegral . BS.length . moduleSource

-- |A versioned module source. The serialization instance of this type, in contrast to ModuleSource,
-- records the version that was used.
newtype WasmModuleV (v :: WasmVersion) = WasmModuleV { wmvSource :: ModuleSource v }
    deriving (Eq, Show)

instance IsWasmVersion v => Serialize (WasmModuleV v) where
  put (WasmModuleV ws) = case getWasmVersion @v of
    SV0 -> put V0 <> put ws
    SV1 -> put V1 <> put ws

  get = case getWasmVersion @v of
    SV0 -> get >>= \case
      V0 -> WasmModuleV <$> get
      _ -> fail "Expecting a V0 module."
    SV1 -> get >>= \case
      V1 -> WasmModuleV <$> get
      _ -> fail "Expecting a V1 module."

-- |A module of either version 0 or 1.
data WasmModule =
  WasmModuleV0 (WasmModuleV V0)
  | WasmModuleV1 (WasmModuleV V1)
  deriving(Eq, Show)

getModuleRef :: forall v . IsWasmVersion v => WasmModuleV v -> ModuleRef
getModuleRef wm = case getWasmVersion @v of
  SV0 -> ModuleRef (getHash wm)
  SV1 -> ModuleRef (getHash wm)

-- |Get the WasmVersion of a WasmModule.
wasmVersion :: WasmModule -> WasmVersion
wasmVersion = \case
  WasmModuleV0 _ -> V0
  WasmModuleV1 _ -> V1

-- |Get the raw ModuleSource from a WasmModule.
wasmSource :: WasmModule -> ByteString
wasmSource = \case
  WasmModuleV0 wmv -> moduleSource . wmvSource $ wmv
  WasmModuleV1 wmv -> moduleSource . wmvSource $ wmv

instance Serialize WasmModule where
  put (WasmModuleV0 ws) =
    put ws
  put (WasmModuleV1 ws) =
    put ws

  get = do
    get >>= \case
      V0 -> WasmModuleV0 . WasmModuleV <$> get
      V1 -> WasmModuleV1 . WasmModuleV <$> get

instance HashableTo H.Hash WasmModule where
  -- Hash the serialization directly.
  getHash (WasmModuleV0 wm) = getHash wm
  getHash (WasmModuleV1 wm) = getHash wm

instance HashableTo H.Hash (WasmModuleV V0) where
  -- Hash the serialization directly.
  getHash (WasmModuleV wm) = H.hash (encode V0 <> encode wm)

instance HashableTo H.Hash (WasmModuleV V1) where
  -- Hash the serialization directly.
  getHash (WasmModuleV wm) = H.hash (encode V1 <> encode wm)

--------------------------------------------------------------------------------

-- |Name of an init method inside a module.
newtype InitName = InitName { initName :: Text }
    deriving(Eq, Show, Ord)
    deriving(AE.ToJSON) via Text

-- |Check whether the given text is a valid init name.
-- This is the case if
--
-- * length is <= maxFuncNameSize
-- * all characters are valid ascii characters in alphanumeric or punctuation classes
-- * the name does not contain @.@
-- * the name starts with `init_`
isValidInitName :: Text -> Bool
isValidInitName proposal =
  -- The limit is specified in bytes, but Text.length returns the number of chars.
  -- This is not a problem, as we only allow ASCII.
  let hasValidLength = Text.length proposal <= maxFuncNameSize
      hasValidCharacters = Text.all (\c -> isAscii c && (isAlphaNum c || isPunctuation c)) proposal
      hasDot = Text.any (== '.') proposal
  in "init_" `Text.isPrefixOf` proposal && hasValidLength && hasValidCharacters && not hasDot

-- |Check that the given string is a valid init name. If so construct it,
-- otherwise return Nothing.
extractInitName :: Text -> Maybe InitName
extractInitName nameText = do
  guard (isValidInitName nameText)
  return (InitName nameText)

instance AE.FromJSON InitName where
  parseJSON = AE.withText "InitName" $ \initName -> do
    if isValidInitName initName then return InitName{..}
    else fail "Invalid init name."

instance Serialize InitName where
  put = putByteStringWord16 . Text.encodeUtf8 . initName
  get = do
    bs <- getByteStringWord16
    case Text.decodeUtf8' bs of
      Left _ -> fail "Not a valid utf-8 encoding."
      Right t | isValidInitName t -> return (InitName t)
              | otherwise -> fail "Not a valid init name."

-- |Name of a receive method inside a module.
newtype ReceiveName = ReceiveName { receiveName :: Text }
    deriving (Eq, Show, Ord)
    deriving(AE.ToJSON) via Text

-- |Check whether the given text is a valid receive name.
-- This is the case if
--
-- * length is <= maxFuncNameSize
-- * all characters are valid ascii characters in alphanumeric or punctuation classes
-- * the name contains @.@
isValidReceiveName :: Text -> Bool
isValidReceiveName proposal =
  -- The limit is specified in bytes, but Text.length returns the number of chars.
  -- This is not a problem, as we only allow ASCII.
  let hasValidLength = Text.length proposal <= maxFuncNameSize
      hasValidCharacters = Text.all (\c -> isAscii c && (isAlphaNum c || isPunctuation c)) proposal
      hasDot = Text.any (== '.') proposal
  in hasValidLength && hasValidCharacters && hasDot

-- |Name of the entrypoint, i.e., the part of the receive name after the dot.
newtype EntrypointName = EntrypointName { entrypointName :: Text }
    deriving (Eq, Show, Ord)
    deriving(AE.ToJSON) via Text

-- |Check whether the given text is a valid entrypoint name.
-- This is the case if
--
-- * length is < maxFuncNameSize
-- * all characters are valid ascii characters in alphanumeric or punctuation classes
--
-- Note that these are necessary, but not sufficient, conditions for this
-- entrypoint name to be an entrypoint name of any contract.
isValidEntrypointName :: Text -> Bool
isValidEntrypointName proposal =
  -- The limit is specified in bytes, but Text.length returns the number of chars.
  -- This is not a problem, as we only allow ASCII.
  let hasValidLength = Text.length proposal < maxFuncNameSize
      hasValidCharacters = Text.all (\c -> isAscii c && (isAlphaNum c || isPunctuation c)) proposal
  in hasValidLength && hasValidCharacters

instance Serialize EntrypointName where
  put = putByteStringWord16 . Text.encodeUtf8 . entrypointName
  get = do
    bs <- getByteStringWord16
    case Text.decodeUtf8' bs of
      Left _ -> fail "Not a valid utf-8 encoding."
      Right t | isValidEntrypointName t -> return (EntrypointName t)
              | otherwise -> fail $ "Not a valid entrypoint name: " ++ Text.unpack t


-- |Make a receive name from an init name and an entrypoint name. This does not check that the
-- resulting receive name is valid. It could be too long.
uncheckedMakeReceiveName :: InitName -> EntrypointName -> ReceiveName
uncheckedMakeReceiveName iName EntrypointName{..} = ReceiveName (initContractName iName <> "." <> entrypointName)

-- |Extract the contract name from the init function name.
initContractName :: InitName -> Text
initContractName = Text.drop (Text.length "init_") . initName

-- |Extract the contract and function names from the receive name.
contractAndFunctionName :: ReceiveName -> (Text, Text)
contractAndFunctionName (ReceiveName n) = (cname, Text.drop 1 fname)
    where (cname, fname) = Text.span (/= '.') n

-- |Check that the given string is a valid receive name, and extract the init
-- and receive names from it. The latter is just the name that was given and the
-- former is the name of the function that was used to create the instance to
-- which the receive function belongs.
extractInitReceiveNames :: Text -> Maybe (InitName, ReceiveName)
extractInitReceiveNames nameText = do
  guard (isValidReceiveName nameText)
  let cname = "init_" <> Text.takeWhile (/= '.') nameText
  return (InitName cname, ReceiveName nameText)

instance AE.FromJSON ReceiveName where
  parseJSON = AE.withText "ReceiveName" $ \receiveName -> do
    if isValidReceiveName receiveName then return ReceiveName{..}
    else fail "Invalid receive name."

instance Serialize ReceiveName where
  put = putByteStringWord16 . Text.encodeUtf8 . receiveName
  get = do
    bs <- getByteStringWord16
    case Text.decodeUtf8' bs of
      Left _ -> fail "Not a valid utf-8 encoding."
      Right t | isValidReceiveName t -> return (ReceiveName t)
              | otherwise -> fail $ "Not a valid receive name: " ++ Text.unpack t

-- |Parameter to either an init method or to a receive method.
-- The parameter is limited to 1kB in size. This is ensured
-- by deserialization methods.
newtype Parameter = Parameter { parameter :: ShortByteString }
    deriving(Eq, Show)
    deriving(AE.ToJSON, AE.FromJSON) via ByteStringHex

-- |Parameter of size 0.
emptyParameter :: Parameter
emptyParameter = Parameter BSS.empty

instance Serialize Parameter where
  put = putShortByteStringWord16 . parameter
  get = do
    len <- getWord16be
    unless (len <= maxParameterLen) $ fail "Parameter size exceeds limits."
    Parameter <$> getShortByteString (fromIntegral len)

--------------------------------------------------------------------------------

-- |State of a smart contract. In general we don't know anything other than
-- it is a sequence of bytes.
-- FIXME: In the future this should be more structured allowing for more sharing.
newtype ContractState = ContractState {contractState :: BS.ByteString }
    deriving(Eq)

instance AE.ToJSON ContractState where
  toJSON ContractState{..} = AE.String (Text.decodeUtf8 (BS16.encode contractState))

-- The show instance just displays the bytes directly.
instance Show ContractState where
  show ContractState{..} = show (BS.unpack contractState)

-- |Type used to measure contract storage costs.
newtype ByteSize = ByteSize { _byteSize :: Word64 }
    deriving (Show, Read, Eq, Enum, Ord, Num, Real, Integral, Hashable, Bounded) via Word64

-- |Get the size of the contract state in bytes.
{-# INLINE contractStateSize #-}
contractStateSize :: ContractState -> ByteSize
contractStateSize = fromIntegral . BS.length . contractState

-- The serialize instance uses Word32 for length. This should be reasonable since
-- no instance should ever be able to produce a state bigger than 4GB.
instance Serialize ContractState where
  put ContractState{..} = do
    putWord32be (fromIntegral (BS.length contractState))
    putByteString contractState

  get = do
    len <- fromIntegral <$> getWord32be
    ContractState <$> getByteString len

instance HashableTo H.Hash ContractState where
  getHash cs = H.hash (encode cs)

--------------------------------------------------------------------------------

-- |Additional data needed specifically by the init method of the contract.
data InitContext = InitContext{
  -- |Origin of the transaction; who is initializing the contract.
  initOrigin :: !AccountAddress,
  -- |Policy of the
  icSenderPolicies :: ![SenderPolicy]
  }

-- |Encode into a bytestring, using little endian serialization where appropriate.
-- This should only be used when passing data to the smart-contracts engine.
encodeInitContext :: InitContext -> ByteString
encodeInitContext InitContext{..} =
  runPut $ put initOrigin <> putSenderPolicies icSenderPolicies

-- |Additional data needed specifically by the receive method of the contract.
data ReceiveContext = ReceiveContext
  { -- | The address of the account which initiated the top-level transaction.
    invoker :: !AccountAddress
    -- | The address of the contract being invoked.
  , selfAddress :: !ContractAddress
    -- | Amount on the smart contract instance just before the receive method is
    -- called.
  , selfBalance :: !Amount
    -- |Address of the account or contract who sent a message to the contract.
  , sender :: !Address
    -- |Owner of this smart contract instance.
  , owner :: !AccountAddress
    -- |Policy exposed to the smart contract. Either the policy of the sender account,
    -- or of the owner of the contract.
  , rcSenderPolicies :: ![SenderPolicy]
  }

-- |Encode into a bytestring, using little endian serialization where
-- appropriate.
encodeReceiveContext :: ReceiveContext -> ByteString
encodeReceiveContext ReceiveContext{..} = runPut encoder
  where encoder =
          put invoker <>
          encodeContractAddress selfAddress <>
          putWord64le (_amount selfBalance) <>
          encodeAddress sender <>
          put owner <>
          putSenderPolicies rcSenderPolicies

        encodeContractAddress (ContractAddress ind subind) =
          putWord64le (_contractIndex ind) <>
          putWord64le (_contractSubindex subind)
        encodeAddress (AddressContract addr) = putWord8 1 <> encodeContractAddress addr
        encodeAddress (AddressAccount accAddr) = putWord8 0 <> put accAddr

data SenderPolicy = SenderPolicy {
  -- |Identity of the identity provider who signed the identity object
  -- that created the policy.
  spIdentityProvider :: !IdentityProviderIdentity,
  -- |Beginning of the month where the identity object was created.
  spCreatedAt :: !Timestamp,
  -- |Beginning of the month where the identity object is no longer valid.
  spValidTo :: !Timestamp,
  -- |Attributes, by increasing order of the attribute tag.
  spItems :: ![(AttributeTag, AttributeValue)]
  }

mkSenderPolicy :: AccountCredential -> SenderPolicy
mkSenderPolicy ac =
    SenderPolicy{
       spCreatedAt = createdAtTs,
       spValidTo = validToTs,
       spItems = Map.toAscList (pItems credentialPolicy),
       spIdentityProvider = ipId ac
       }

    where credentialPolicy = policy ac
          createdAtTs =
            let ym = pCreatedAt credentialPolicy
                year = toInteger (ymYear ym)
                month = fromIntegral (ymMonth ym)
                expiryDay = fromGregorian year month 1 -- unchecked, always valid
            in utcTimeToTimestamp (UTCTime expiryDay 0)

          validToTs =
            let ym = pValidTo credentialPolicy
                year = toInteger (ymYear ym)
                month = fromIntegral (ymMonth ym)
                expiryYear = if month == 12 then year + 1 else year
                expiryMonth = if month == 12 then 1 else month + 1 -- (month % 12) + 1
                expiryDay = fromGregorian expiryYear expiryMonth 1 -- unchecked, always valid
            in utcTimeToTimestamp (UTCTime expiryDay 0)

-- |Put a list of policies in the format expected by smart contracts.
-- This is __not__ intended for general use.
putSenderPolicies :: [SenderPolicy] -> Put
putSenderPolicies ps = do
  putWord16le (fromIntegral (length ps))
  forM_ ps $ \sp ->
    let policyBytes = runPut $ putSenderPolicy sp
    -- we put length information for each of the policies so that the consumer
    -- can in principle skip through them.
    in putWord16le (fromIntegral (BS.length policyBytes)) <> putByteString policyBytes

putSenderPolicy :: SenderPolicy -> Put
putSenderPolicy SenderPolicy{spIdentityProvider = IP_ID ipIdentity,..} =
  putWord32le ipIdentity <>
  putWord64le (tsMillis spCreatedAt) <>
  putWord64le (tsMillis spValidTo) <>
  putWord16le (fromIntegral (length spItems)) <>
  mapM_ (\(k, AttributeValue v) -> put k <> putWord8 (fromIntegral (BSS.length v)) <> putShortByteString v) spItems

--------------------------------------------------------------------------------

-- |Energy used by the Wasm interpreter.
newtype InterpreterEnergy = InterpreterEnergy { iEnergy :: Word64 }
    deriving(Eq, Ord, Show, Num, Enum, Integral, Real)

-- * Interpreter related functions.

-- |Output actions generated by a single invocation of a receive method.
data ActionsTree =
  -- |Send a message to a smart contract.
  TSend {
      -- |Address to send to.
      erAddr :: !ContractAddress,
      -- |The receive method to invoke.
      erName :: !ReceiveName,
      -- |The amount to send together with the message.
      erAmount :: !Amount,
      -- |The message to send.
      erParameter :: !Parameter
      }
  -- |Transfer this many tokens to an account.
  | TSimpleTransfer {
      -- |The address to send to.
      erTo :: !AccountAddress,
      -- |The amount to send.
      erAmount :: !Amount
      }
  -- |Both left and right subtrees must succeed.
  | And !ActionsTree !ActionsTree
  -- |Try to execute events in the left subtree, if that
  -- fails try the right.
  | Or !ActionsTree !ActionsTree
  -- |Simply accept the invocation.
  | Accept
  deriving(Eq, Show)

-- |Process the actions tree as returned by the Interpreter.
-- This is deliberately not made into a serialize instance at the moment since (1) serialization is not needed
-- and (2) it is complicated.
getActionsTree :: Get ActionsTree
getActionsTree = getWord32be >>= getActionsTree'

getActionsTree' :: Word32 -> Get ActionsTree
getActionsTree' 0 = fail "Empty list of events."
getActionsTree' size = go HM.empty 0
    where go acc n | n == size = return (acc HM.! (size-1))
                   | otherwise = do
                       getWord8 >>= \case
                         0 -> do
                           erAddr <- get
                           erName <- get
                           erAmount <- get
                           erParameter <- get
                           let action = TSend{..}
                           go (HM.insert n action acc) (n+1)
                         1 -> do
                           erTo <- get
                           erAmount <- get
                           let action = TSimpleTransfer{..}
                           go (HM.insert n action acc) (n+1)
                         2 -> do
                           l <- getWord32be
                           r <- getWord32be
                           let action = Or <$> HM.lookup l acc <*> HM.lookup r acc
                           case action of
                             Nothing -> fail "Malformed Or stack."
                             Just act -> go (HM.insert n act acc) (n+1)
                         3 -> do
                           l <- getWord32be
                           r <- getWord32be
                           let action = And <$> HM.lookup l acc <*> HM.lookup r acc
                           case action of
                             Nothing -> fail "Malformed And stack."
                             Just act -> go (HM.insert n act acc) (n+1)
                         4 ->
                           let action = Accept
                           in go (HM.insert n action acc) (n+1)
                         tag -> fail $ "Unsupported tag: " ++ show tag

-- |Event as reported by contract execution.
newtype ContractEvent = ContractEvent BSS.ShortByteString
    deriving(Eq, Show)
    deriving(AE.ToJSON, AE.FromJSON) via ByteStringHex

instance Serialize ContractEvent where
  put (ContractEvent ev) = putShortByteStringWord32 ev
  get = ContractEvent <$> getShortByteStringWord32

data SuccessfulResultData a = SuccessfulResultData {
  messages :: !a,
  newState :: !ContractState,
  logs :: ![ContractEvent]
  }

-- |Specialized deserializer for processing FFI data.
--
-- If we update the integration, we should also update this deserializer.
getSuccessfulResultData :: Get a -> Get (SuccessfulResultData a)
getSuccessfulResultData messagesDecoder = do
  newState <- get
  len <- fromIntegral <$> getWord32be
  logs <- replicateM len get
  messages <- messagesDecoder
  return SuccessfulResultData{..}

-- |Reason for failure of contract execution.
data ContractExecutionFailure =
  ContractReject { rejectReason :: Int32 } -- ^Contract decided to terminate execution.
  | RuntimeFailure -- ^A trap was triggered.
  deriving(Eq, Show)

-- |Data about the contract that is returned by a node query.
data InstanceInfo = InstanceInfoV0 {
  iiModel :: !ContractState,
  iiOwner :: !AccountAddress,
  iiAmount :: !Amount,
  iiMethods :: !(Set.Set ReceiveName),
  iiName :: !InitName,
  iiSourceModule :: !ModuleRef
  }
  | InstanceInfoV1 {
  iiOwner :: !AccountAddress,
  iiAmount :: !Amount,
  iiMethods :: !(Set.Set ReceiveName),
  iiName :: !InitName,
  iiSourceModule :: !ModuleRef
  }

-- |Helper function for JSON encoding an 'Instance'.
instancePairs :: AE.KeyValue kv => InstanceInfo -> [kv]
{-# INLINE instancePairs #-}
instancePairs InstanceInfoV0{..} =
    [ "model" AE..= iiModel,
      "owner" AE..= iiOwner,
      "amount" AE..= iiAmount,
      "methods" AE..= iiMethods,
      "name" AE..= iiName,
      "sourceModule" AE..= iiSourceModule,
      "version" AE..= V0
    ]
instancePairs InstanceInfoV1{..} =
    [ "owner" AE..= iiOwner,
      "amount" AE..= iiAmount,
      "methods" AE..= iiMethods,
      "name" AE..= iiName,
      "sourceModule" AE..= iiSourceModule,
      "version" AE..= V1
    ]

instance AE.ToJSON InstanceInfo where
    toJSON inst = AE.object $ instancePairs inst
    toEncoding inst = AE.pairs $ mconcat $ instancePairs inst<|MERGE_RESOLUTION|>--- conflicted
+++ resolved
@@ -49,14 +49,9 @@
   unsafeUseModuleSourceAsCStringLen,
   moduleSourceLength,
   WasmModule(..),
-<<<<<<< HEAD
-  getModuleSource,
-  getVersion,
-  demoteWasmVersion,
-=======
   wasmVersion,
   wasmSource,
->>>>>>> 39b313c7
+  demoteWasmVersion,
   WasmModuleV(..),
   getModuleRef,
   WasmVersion(..),
