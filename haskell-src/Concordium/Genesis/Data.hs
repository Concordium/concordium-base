{-# LANGUAGE DataKinds #-}
{-# LANGUAGE ExistentialQuantification #-}
{-# LANGUAGE ScopedTypeVariables #-}
{-# LANGUAGE TypeApplications #-}
{-# LANGUAGE TypeFamilies #-}

module Concordium.Genesis.Data (
    GenesisBaker (..),
    GenesisAccount (..),
    module Concordium.Genesis.Data.Base,
    module Concordium.Genesis.Data,
) where

import Data.Function (on)
import Data.Serialize

import Concordium.Genesis.Account
import Concordium.Genesis.Data.Base
import qualified Concordium.Genesis.Data.P1 as P1
import Concordium.Types

-- |Data family for genesis data.
-- This has been chosen to be a data family so that the genesis data
-- will uniquely determine the protocol version.
data family GenesisData (pv :: ProtocolVersion)

newtype instance GenesisData 'P1 = GDP1 {unGDP1 :: P1.GenesisDataP1}
newtype instance GenesisData 'P2 = GDP2 {unGDP2 :: P1.GenesisDataP1}

instance (IsProtocolVersion pv) => BasicGenesisData (GenesisData pv) where
    gdGenesisTime = case protocolVersion @pv of
        SP1 -> gdGenesisTime . unGDP1
        SP2 -> gdGenesisTime . unGDP2
    {-# INLINE gdGenesisTime #-}
    gdSlotDuration = case protocolVersion @pv of
        SP1 -> gdSlotDuration . unGDP1
        SP2 -> gdSlotDuration . unGDP2
    {-# INLINE gdSlotDuration #-}
    gdMaxBlockEnergy = case protocolVersion @pv of
        SP1 -> gdMaxBlockEnergy . unGDP1
        SP2 -> gdMaxBlockEnergy . unGDP2
    {-# INLINE gdMaxBlockEnergy #-}
    gdFinalizationParameters = case protocolVersion @pv of
        SP1 -> gdFinalizationParameters . unGDP1
        SP2 -> gdFinalizationParameters . unGDP2
    {-# INLINE gdFinalizationParameters #-}
    gdEpochLength = case protocolVersion @pv of
        SP1 -> gdEpochLength . unGDP1
        SP2 -> gdEpochLength . unGDP2
    {-# INLINE gdEpochLength #-}

instance (IsProtocolVersion pv) => Eq (GenesisData pv) where
    (==) = case protocolVersion @pv of
        SP1 -> (==) `on` unGDP1
        SP2 -> (==) `on` unGDP2

instance (IsProtocolVersion pv) => Serialize (GenesisData pv) where
    get = case protocolVersion @pv of
        SP1 -> GDP1 <$> P1.getGenesisDataV3
        SP2 -> GDP2 <$> P1.getGenesisDataV3
    put = case protocolVersion @pv of
        SP1 -> P1.putGenesisDataV3 . unGDP1
        SP2 -> P1.putGenesisDataV3 . unGDP2

-- |Deserialize genesis data with a version tag.
-- See `putVersionedGenesisData` for details of the version tag.
getVersionedGenesisData :: forall pv. IsProtocolVersion pv => Get (GenesisData pv)
getVersionedGenesisData = case protocolVersion @pv of
    SP1 -> GDP1 <$> P1.getVersionedGenesisData
    SP2 -> GDP2 <$> P1.getVersionedGenesisData

-- |Serialize genesis data with a version tag.
-- Each version tag must be specific to a protocol version, though more than one version tag can
-- be used for the same protocol version.
-- The currently supported versions are:
--
-- +-------------+------------------+
-- | Version tag | Protocol version |
-- +=============+==================+
-- | 3           | P1               |
-- +-------------+------------------+
putVersionedGenesisData :: forall pv. IsProtocolVersion pv => Putter (GenesisData pv)
putVersionedGenesisData = case protocolVersion @pv of
    SP1 -> P1.putVersionedGenesisData . unGDP1
    SP2 -> P1.putVersionedGenesisData . unGDP2

-- |Generate the block hash of a genesis block with the given genesis data.
-- This is based on the presumption that a block hash is computed from a byte string
-- beginning with the serialization of the block slot.
genesisBlockHash :: forall pv. IsProtocolVersion pv => GenesisData pv -> BlockHash
genesisBlockHash = case protocolVersion @pv of
    SP1 -> P1.genesisBlockHash . unGDP1
<<<<<<< HEAD
    SP2 -> P1.genesisBlockHash . unGDP2
=======

-- |A dependent pair of a protocol version and genesis data.
data PVGenesisData = forall pv. IsProtocolVersion pv => PVGenesisData (GenesisData pv)

-- |Deserialize genesis data with a version tag to a 'PVGenesisData'.
-- This should attempt to parse with all supported protocol versions.
-- The version tag will uniquely determine the protocol version.
-- For details, see `putVersionedGenesisData`.
getPVGenesisData :: Get PVGenesisData
getPVGenesisData = PVGenesisData . GDP1 <$> P1.getVersionedGenesisData
>>>>>>> 30507a36
<|MERGE_RESOLUTION|>--- conflicted
+++ resolved
@@ -90,9 +90,7 @@
 genesisBlockHash :: forall pv. IsProtocolVersion pv => GenesisData pv -> BlockHash
 genesisBlockHash = case protocolVersion @pv of
     SP1 -> P1.genesisBlockHash . unGDP1
-<<<<<<< HEAD
     SP2 -> P1.genesisBlockHash . unGDP2
-=======
 
 -- |A dependent pair of a protocol version and genesis data.
 data PVGenesisData = forall pv. IsProtocolVersion pv => PVGenesisData (GenesisData pv)
@@ -102,5 +100,4 @@
 -- The version tag will uniquely determine the protocol version.
 -- For details, see `putVersionedGenesisData`.
 getPVGenesisData :: Get PVGenesisData
-getPVGenesisData = PVGenesisData . GDP1 <$> P1.getVersionedGenesisData
->>>>>>> 30507a36
+getPVGenesisData = PVGenesisData . GDP1 <$> P1.getVersionedGenesisData