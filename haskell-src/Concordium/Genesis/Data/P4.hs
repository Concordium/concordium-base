--- conflicted
+++ resolved
@@ -1,9 +1,6 @@
 {-# LANGUAGE DataKinds #-}
-<<<<<<< HEAD
-=======
 {-# LANGUAGE GADTs #-}
 {-# LANGUAGE OverloadedStrings #-}
->>>>>>> 787109e9
 
 -- |This module defines the genesis data fromat for the 'P4' protocol version.
 module Concordium.Genesis.Data.P4 where
@@ -75,29 +72,18 @@
 -- |Genesis data for the P4 protocol version. The initial variant is here
 -- because it might be used in the future, at present it is not used.
 data GenesisDataP4
-<<<<<<< HEAD
-    = GDP4Initial {
-      -- |The immutable genesis parameters.
-      genesisCore :: !CoreGenesisParameters,
-      -- |Serialized initial block state.
-      -- NB: This block state contains some of the same values as 'genesisCore', and they should match.
-      genesisInitialState :: !(GenesisState 'P4)
-    }
-    | GDP4Regenesis { genesisRegenesis :: !RegenesisData }
-=======
     = GDP4Initial
         { -- |The immutable genesis parameters.
           genesisCore :: !CoreGenesisParameters,
           -- |Serialized initial block state.
           -- NB: This block state contains some of the same values as 'genesisCore', and they should match.
-          genesisInitialState :: !GenesisState
+          genesisInitialState :: !(GenesisState 'P4)
         }
     | GDP4MigrateFromP3
         { genesisRegenesis :: !RegenesisData,
           genesisMigration :: StateMigrationParametersP3toP4
         }
     | GDP4Regenesis {genesisRegenesis :: !RegenesisData}
->>>>>>> 787109e9
     deriving (Eq, Show)
 
 _core :: GenesisDataP4 -> CoreGenesisParameters
