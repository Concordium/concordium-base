--- conflicted
+++ resolved
@@ -31,17 +31,10 @@
     get = label "CoreGenesisParametersV1" $ do
         genesisTime <- get
         genesisEpochDuration <- get
-<<<<<<< HEAD
-        gstNumerator <- get
-        gstDenominator <- get
-        when (gstDenominator == 0) $ fail "genesisSignatureThreshold: zero denominator"
-        unless (gstNumerator <= gstDenominator) $ fail "genesisSignatureThreshold > 1"
-=======
         gstNumerator <- getWord64be
         gstDenominator <- getWord64be
         when (gstDenominator == 0) $ fail "genesisSignatureThreshold: zero denominator"
         when (gstNumerator > gstDenominator) $ fail "genesisSignatureThreshold > 1"
->>>>>>> 89797c4d
         -- Ratios of fixed size (unsigned) integers can be subject to arithmetic overflow on basic
         -- operations. This >=2/3 check is implemented so as to avoid overflow.
         unless (gstNumerator >= gstDenominator - gstDenominator `div` 3) $
