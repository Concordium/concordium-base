# Changelog

## 0.20.0
<<<<<<< HEAD
- Added function for proving id statements.
=======
- Added a function serialize_token_transfer_parameters to serialize parameters for CIS-2 transfers from JSON.
>>>>>>> 7dcffebb

## 0.19.0
- Added support for V3 schema

## 0.18.0
- Removed the function for converting a serialized account transaction (as bytes) into JSON.
- Removed the function for signing any account transaction.
- Added a function for converting serialized parameters for smart contract updates (as bytes) into JSON.
- Added a function `create_account_transaction` for creating and signing an account transaction.

## 0.17.0
- Added a function for signing any account transaction.
- Added a function for signing a message.
- Added a function for converting a serialized account transaction (as bytes) into JSON.

## 0.16.0
- Updated version of `key_derivation` library to `1.1.0` and started using the index of the identity provider for key derivation.

## 0.15.0
- Added function `generate_recovery_request` for creating identity recovery requests.

## 0.14.0
- Added function `create_id_request_and_private_data_v1` for creating an id request in the version 1 flow, where
  no initial account is created. Furthermore, IdCredSec, PrfKey and blinding randomness are determined determinstically from a seed.
- Added function `create_credential_v1` creating a credential where the signing key, verification key and attribute randomness
  are genereated deterministically from a seed.

## 0.13.0
- Added function `get_identity_keys_and_randomness` for deriving IdCredSec, PrfKey and blinding randomness from a seed.
- Added function `get_account_keys_and_randomness` for deriving signing key, verification key and attribute randomness from a seed.

## 0.12.0
  - JSON serialization of the Rust type `DelegationTarget` has been updated to be consistent with the JSON serialization of the corresponding Haskell type, due to the renaming of L-Pool to passive delegation.

## 0.11.0
  - JSON serialization of the Rust type `DelegationTarget` has been updated to be consistent with the JSON serialization of the corresponding Haskell type.
  - JSON serialization of commission rates have been updated so that now they are given as the actual rate,
    instead of parts per hundred thausands. This means for example that now `0.05` or `5.0e-2` should be used as input
    instead of `5000`.
  - The files `mobile_wallet.h`, `wallet.kt` and `android.rs` has been updated with the functions `generate_baker_keys`,
    `create_configure_baker_transaction` and `create_configure_delegation_transaction`.

## 0.10.0
  - New functions `create_configure_baker_transaction` and `create_configure_delegation_transaction`
    have been added to support the new transaction types `configure baker` and `configure delegation`
    that are introduced in Protocol Version 4.
  - A new function `generate_baker_keys` has been added.

## 0.9.0
   - The functions `create_transfer` and `create_encrypted_transfer` have been extended to support
     the new transfer types, i.e. transfer with memo and encrypted transfer with memo, respectively.
     If the JSON field `memo` is given in the input, `create_transfer` will use the payload for
     transfer with memo, and `create_encrypted_transfer` will use the payload for encrypted transfer
    with memo. If the `memo` is not given in the input, the functions will use the payloads for transfer
    and encrypted transfer, respectively. 

## 0.8.0
   - in the response `create_credential` the field `commitmentsRandomness` is added and
     contains the randomness from commitments used in proofs.
   - the input object of `create_id_request_and_private_data` has an additional optional field `arThreshold`.
     When used it must be at least 1 and no more than the number of anonymity revokers.
     When not used, the functionality is unaffected by this change.

## 0.7.0
   - in the response from `create_credential` the field `accountData` is renamed to
     `accountKeys` and its structure is changed. It is now a dictionary of
     dictionaries to reflect the two-level indexing of keys.
   - the "signatures" response from the transaction making functions is changed to
     reflect the two level indexing of signatures.
   - the `create_credential` function requires an additional field `expiry`, which
     should have the same format and has the same meaning as the `expiry` field
     when creating transactions, i.e., it is a u64 and denotes the number of
     seconds since the unix epoch.
   - the `credential` field object in the response from `create_credential` is modified.
     There is a new field `credentialPublicKeys` and the old field `account` is removed.
   - there is a new field inside the `credential` object in the response from `create_credential`.
     The field is `messageExpiry`, it is mandatory and has type `u64`.<|MERGE_RESOLUTION|>--- conflicted
+++ resolved
@@ -1,11 +1,10 @@
 # Changelog
 
+## 0.21.0
+- Added function for proving id statements.
+
 ## 0.20.0
-<<<<<<< HEAD
-- Added function for proving id statements.
-=======
 - Added a function serialize_token_transfer_parameters to serialize parameters for CIS-2 transfers from JSON.
->>>>>>> 7dcffebb
 
 ## 0.19.0
 - Added support for V3 schema
